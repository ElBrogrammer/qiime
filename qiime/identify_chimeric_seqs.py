--- conflicted
+++ resolved
@@ -7,18 +7,11 @@
 from subprocess import PIPE, Popen
 
 from cogent.util.misc import remove_files
-<<<<<<< HEAD
-from cogent.parse.fasta import MinimalFastaParser
-
-=======
-from skbio.parse.sequences import parse_fasta
-from cogent.app.formatdb import build_blast_db_from_fasta_path
-from cogent.app.util import (CommandLineApplication, ResultPath,
-                             ApplicationError, ApplicationNotFoundError)
->>>>>>> 750275f8
+
 from skbio.app.parameters import ValuedParameter
 from skbio.app.util import (which, CommandLineApplication, ResultPath,
                             ApplicationError, ApplicationNotFoundError)
+from skbio.parse.sequences import parse_fasta
 
 from qiime.util import (FunctionWithParams, write_degapped_fasta_to_file,
                         split_fasta_on_sample_ids_to_files)
