--- conflicted
+++ resolved
@@ -19,35 +19,22 @@
 from os.path import abspath
 from itertools import imap
 
-<<<<<<< HEAD
 from cogent.parse.mothur import parse_otu_list as mothur_parse
-from cogent.app.cd_hit import cdhit_clusters_from_seqs
-from cogent.app.mothur import Mothur
-from cogent.app.formatdb import build_blast_db_from_fasta_path
-from cogent.app.blast import blast_seqs, Blastall, BlastResult
-=======
-from skbio.parse.sequences import parse_fasta
-from cogent.parse.mothur import parse_otu_list as mothur_parse
-from cogent.core.sequence import DnaSequence
->>>>>>> 07beb4f8
 from cogent.util.misc import remove_files
 from cogent import LoadSeqs, DNA
 from cogent.util.misc import flatten
 
 from skbio.util.trie import CompressedTrie, fasta_to_pairlist
-from skbio.parse.sequences import fasta_parse
+from skbio.parse.sequences import parse_fasta
 
 from qiime.util import FunctionWithParams, get_tmp_filename, get_qiime_temp_dir
 from qiime.sort import sort_fasta_by_abundance
 from qiime.parse import fields_to_dict
 
-<<<<<<< HEAD
-=======
+from brokit.blast import blast_seqs, Blastall, BlastResult
+from brokit.formatdb import build_blast_db_from_fasta_path
 from brokit.mothur import Mothur
 from brokit.cd_hit import cdhit_clusters_from_seqs
-from brokit.blast import blast_seqs, Blastall, BlastResult
-from brokit.formatdb import build_blast_db_from_fasta_path
->>>>>>> 07beb4f8
 from brokit.uclust import get_clusters_from_fasta_filepath
 from brokit.usearch import (usearch_qf,
                             usearch61_denovo_cluster,
@@ -153,25 +140,16 @@
 
         trunc_id = lambda a_b: (a_b[0].split()[0], a_b[1])
         # get the prefix map
-<<<<<<< HEAD
         with open(seq_path, 'U') as seq_lines:
             t = CompressedTrie(fasta_to_pairlist(imap(trunc_id,
-                                                      fasta_parse(seq_lines))))
+                                                      parse_fasta(seq_lines))))
         mapping = t.prefix_map
-=======
-        mapping = build_prefix_map(imap(trunc_id, parse_fasta(
-            open(seq_path))))
->>>>>>> 07beb4f8
         for key in mapping.keys():
                 mapping[key].append(key)
 
         # collect the representative seqs
         filtered_seqs = []
-<<<<<<< HEAD
-        for (label, seq) in fasta_parse(open(seq_path)):
-=======
         for (label, seq) in parse_fasta(open(seq_path)):
->>>>>>> 07beb4f8
             label = label.split()[0]
             if label in mapping:
                 filtered_seqs.append((label, seq))
@@ -233,12 +211,7 @@
 
         self.log_lines.append('Blast database: %s' % self.blast_db)
 
-        clusters, failures = self._cluster_seqs(
-<<<<<<< HEAD
-            fasta_parse(open(seq_path)))
-=======
-            parse_fasta(open(seq_path)))
->>>>>>> 07beb4f8
+        clusters, failures = self._cluster_seqs(parse_fasta(open(seq_path)))
         self.log_lines.append('Num OTUs: %d' % len(clusters))
 
         if result_path:
@@ -494,12 +467,8 @@
         assert prefix_length >= 0, 'Prefix length (%d) must be >= 0' % prefix_length
         assert suffix_length >= 0, 'Suffix length (%d) must be >= 0' % suffix_length
 
-        clusters = self._collapse_exact_matches(
-<<<<<<< HEAD
-            fasta_parse(open(seq_path)), prefix_length, suffix_length)
-=======
-            parse_fasta(open(seq_path)), prefix_length, suffix_length)
->>>>>>> 07beb4f8
+        clusters = self._collapse_exact_matches(parse_fasta(open(seq_path)),
+                                                prefix_length, suffix_length)
         log_lines.append('Num OTUs: %d' % len(clusters))
 
         if result_path:
@@ -599,21 +568,13 @@
             # This effectively creates a suffix map.
             # Also removes descriptions from seq identifier lines
             seqs = imap(lambda s: (s[0].split()[0], s[1][::-1]),
-<<<<<<< HEAD
-                        fasta_parse(open(seq_path)))
-=======
                         parse_fasta(open(seq_path)))
->>>>>>> 07beb4f8
             log_lines.append(
                 'Seqs reversed for suffix mapping (rather than prefix mapping).')
         else:
             # remove descriptions from seq identifier lines
             seqs = imap(lambda s: (s[0].split()[0], s[1]),
-<<<<<<< HEAD
-                        fasta_parse(open(seq_path)))
-=======
                         parse_fasta(open(seq_path)))
->>>>>>> 07beb4f8
 
         # Build the mapping
         t = CompressedTrie(fasta_to_pairlist(seqs))
@@ -717,11 +678,7 @@
                 'Prefix-based prefiltering, prefix length: %d'
                 % prefix_prefilter_length)
             seqs, filter_map = self._prefilter_exact_prefixes(
-<<<<<<< HEAD
-                fasta_parse(open(seq_path)), prefix_prefilter_length)
-=======
                 parse_fasta(open(seq_path)), prefix_prefilter_length)
->>>>>>> 07beb4f8
             log_lines.append(
                 'Prefix-based prefiltering, post-filter num seqs: %d'
                 % len(seqs))
@@ -838,12 +795,7 @@
         unique_seqs_fp = get_tmp_filename(
             prefix='UclustExactMatchFilter', suffix='.fasta')
         seqs_to_cluster, exact_match_id_map =\
-            self._prefilter_exact_matches(
-<<<<<<< HEAD
-                fasta_parse(open(seq_path, 'U')))
-=======
-                parse_fasta(open(seq_path, 'U')))
->>>>>>> 07beb4f8
+            self._prefilter_exact_matches(parse_fasta(open(seq_path, 'U')))
         self.files_to_remove.append(unique_seqs_fp)
         unique_seqs_f = open(unique_seqs_fp, 'w')
         for seq_id, seq in seqs_to_cluster:
