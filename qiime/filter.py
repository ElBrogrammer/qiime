--- conflicted
+++ resolved
@@ -15,32 +15,18 @@
 from random import shuffle, sample
 from numpy import array, inf
 from skbio.parse.sequences import parse_fasta
-<<<<<<< HEAD
-from qiime.parse import (
-    parse_distmat, parse_mapping_file, parse_metadata_state_descriptions
-)
-from qiime.format import (
-    format_otu_table, format_distance_matrix, format_mapping_file
-)
-=======
 from biom import load_table
 
 from qiime.parse import (parse_distmat, parse_mapping_file,
                          parse_metadata_state_descriptions)
 from qiime.format import format_distance_matrix, format_mapping_file
->>>>>>> 76319497
 from qiime.util import MetadataMap
 
 
 def get_otu_ids_from_taxonomy_f(positive_taxa=None,
                                 negative_taxa=None,
                                 metadata_field="taxonomy"):
-<<<<<<< HEAD
-    """ get function for Table.filterObservations for taxon-based filtering
-
-=======
     """ return function to pass to Table.filter_observations for taxon-based filtering
->>>>>>> 76319497
         positive_taxa : a list of strings that will be compared to each
          taxonomy level in an observation's (i.e., OTU's) metadata_field. If
          one of the levels matches exactly (except for case) to an item in
@@ -570,19 +556,10 @@
         If n is greater than the number of samples or less than zero a
          ValueError will be raised.
     """
-<<<<<<< HEAD
-    try:
-        ids_to_keep = sample(otu_table.SampleIds, n)
-    except ValueError:
-        raise ValueError("Number of samples to filter must be between 0 and "
-                         "the number of samples.")
-    return filter_samples_from_otu_table(otu_table, ids_to_keep, 0, inf)
-=======
     if not (0 < n <= len(otu_table.ids())):
         raise ValueError("Number of samples to filter must be between 0 and "
                          "the number of samples.")
     return otu_table.subsample(n, axis='sample', by_id=True)
->>>>>>> 76319497
 
 
 def filter_otus_from_otu_map(input_otu_map_fp,
