--- conflicted
+++ resolved
@@ -14,18 +14,14 @@
 from collections import defaultdict
 from random import shuffle, sample
 from numpy import array, inf
-<<<<<<< HEAD
+
 from skbio.parse.sequences import parse_fasta, parse_fastq
-from qiime.parse import parse_distmat, parse_mapping_file, parse_metadata_state_descriptions
-from qiime.format import format_otu_table, format_distance_matrix, format_mapping_file
-=======
-from skbio.parse.sequences import parse_fasta
+from skbio.format.sequences import format_fastq_record
 from biom import load_table
 
 from qiime.parse import (parse_distmat, parse_mapping_file,
                          parse_metadata_state_descriptions)
 from qiime.format import format_distance_matrix, format_mapping_file
->>>>>>> be059b34
 from qiime.util import MetadataMap
 
 
@@ -367,7 +363,7 @@
 
     for seq_id, seq, qual in parse_fastq(input_seqs_f):
         if keep_seq(seq_id):
-            output_seqs_f.write('@%s\n%s\n+\n%s\n' % (seq_id, seq, qual))
+            output_seqs_f.write(format_fastq_record(seq_id, seq, qual))
     output_seqs_f.close()
 
 
