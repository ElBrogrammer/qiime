--- conflicted
+++ resolved
@@ -17,13 +17,8 @@
 from tempfile import mkstemp
 from os import close
 
-<<<<<<< HEAD
 from qiime.util import FileFormatError
-from cogent.parse.fasta import MinimalFastaParser
-=======
-from qiime.util import get_tmp_filename, FileFormatError
 from skbio.parse.sequences import parse_fasta
->>>>>>> 07beb4f8
 from cogent.parse.flowgram import Flowgram
 
 from qiime.denoiser.utils import cat_sff_files, write_sff_header
