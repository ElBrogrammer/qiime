#!/usr/bin/env python
# file parse.py: parsers for map file, distance matrix file, env file

__author__ = "Rob Knight"
__copyright__ = "Copyright 2011, The QIIME Project"
__credits__ = ["Rob Knight", "Daniel McDonald", "Greg Caporaso",
               "Justin Kuczynski", "Cathy Lozupone", "Jens Reeder",
               "Antonio Gonzalez Pena", "Jai Ram Rideout", "Will Van Treuren",
               "Yoshiki Vazquez-Baeza", "Jose Antonio Navas Molina"]
__license__ = "GPL"
__version__ = "1.8.0-dev"
__maintainer__ = "Greg Caporaso"
__email__ = "gregcaporaso@gmail.com"

from string import strip
from collections import defaultdict
import os
from os.path import expandvars
import re
from types import GeneratorType

from numpy import concatenate, repeat, zeros, nan, asarray
from numpy.random import permutation
<<<<<<< HEAD

from cogent.util.dict2d import Dict2D
from cogent.util.misc import unzip
from cogent.maths.stats.rarefaction import subsample
from cogent.parse.record_finder import LabeledRecordFinder
from cogent.parse.fasta import FastaFinder
=======
from skbio.parse.record_finder import LabeledRecordFinder
>>>>>>> 9ebf3367
from cogent.parse.tree import DndParser
from skbio.parse.sequences import parse_fastq, FastaFinder
from cogent.core.tree import PhyloNode
<<<<<<< HEAD

from qiime.quality import ascii_to_phred33, ascii_to_phred64

from bipy.core.sequence import DNA

=======
from cogent import DNA
>>>>>>> 9ebf3367

from qiime.quality import ascii_to_phred33, ascii_to_phred64


def is_casava_v180_or_later(header_line):
    """ True if this file is generated by Illumina software post-casava 1.8 """
    assert header_line.startswith('@'),\
        "Non-header line passed as input. Header must start with '@'."
    fields = header_line.split(':')
    if len(fields) == 10 and fields[7] in 'YN':
        return True
    return False


def MinimalSamParser(data):
    for line in data:
        line = line.strip()
        if not line or line.startswith('@'):
            continue
        else:
            yield line.strip().split('\t')


class QiimeParseError(Exception):
    pass


class IlluminaParseError(QiimeParseError):
    pass


def parse_newick(lines, constructor=PhyloNode):
    """Return PhyloNode from newick file handle stripping quotes from tip names

        This function wraps cogent.parse.tree.DndParser stripping
         matched leading/trailing single quotes from tip names, and returning
         a PhyloNode object by default (alternate constructor can be passed
         with constructor=).

        Sripping of quotes is essential for many applications in Qiime, as
         the tip names are frequently matched to OTU ids, and if the tip name
         is read in with leading/trailing quotes, node.Name won't match to the
         corresponding OTU identifier. Disaster follows.

    """
    return DndParser(lines, constructor=constructor, unescape_name=True)


def parse_mapping_file(lines, strip_quotes=True, suppress_stripping=False):
    """Parser for map file that relates samples to metadata.

    Format: header line with fields
            optionally other comment lines starting with #
            tab-delimited fields

    Result: list of lists of fields, incl. headers.
    """
    if hasattr(lines, "upper"):
        # Try opening if a string was passed
        try:
            lines = open(lines, 'U')
        except IOError:
            raise QiimeParseError("A string was passed that doesn't refer "
                                  "to an accessible filepath.")

    if strip_quotes:
        if suppress_stripping:
            # remove quotes but not spaces
            strip_f = lambda x: x.replace('"', '')
        else:
            # remove quotes and spaces
            strip_f = lambda x: x.replace('"', '').strip()
    else:
        if suppress_stripping:
            # don't remove quotes or spaces
            strip_f = lambda x: x
        else:
            # remove spaces but not quotes
            strip_f = lambda x: x.strip()

    # Create lists to store the results
    mapping_data = []
    header = []
    comments = []

    # Begin iterating over lines
    for line in lines:
        line = strip_f(line)
        if not line or (suppress_stripping and not line.strip()):
            # skip blank lines when not stripping lines
            continue

        if line.startswith('#'):
            line = line[1:]
            if not header:
                header = line.strip().split('\t')
            else:
                comments.append(line)
        else:
            # Will add empty string to empty fields
            tmp_line = map(strip_f, line.split('\t'))
            if len(tmp_line) < len(header):
                tmp_line.extend([''] * (len(header) - len(tmp_line)))
            mapping_data.append(tmp_line)
    if not header:
        raise QiimeParseError("No header line was found in mapping file.")
    if not mapping_data:
        raise QiimeParseError("No data found in mapping file.")

    return mapping_data, header, comments


def parse_mapping_file_to_dict(*args, **kwargs):
    """Parser for map file that relates samples to metadata.

    input format: header line with fields
            optionally other comment lines starting with #
            tab-delimited fields

    calls parse_mapping_file, then processes the result into a 2d dict, assuming
    the first field is the sample id
    e.g.: {'sample1':{'age':'3','sex':'male'},'sample2':...

    returns the dict, and a list of comment lines
"""
    mapping_data, header, comments = parse_mapping_file(*args, **kwargs)
    return mapping_file_to_dict(mapping_data, header), comments


def mapping_file_to_dict(mapping_data, header):
    """processes mapping data in list of lists format into a 2 deep dict"""
    map_dict = {}
    for i in range(len(mapping_data)):
        sam = mapping_data[i]
        map_dict[sam[0]] = {}
        for j in range(len(header)):
            if j == 0:
                continue  # sampleID field
            map_dict[sam[0]][header[j]] = sam[j]
    return map_dict


def parse_prefs_file(prefs_string):
    """Returns prefs dict evaluated from prefs_string.

        prefs_string: read buffer from prefs file or string containing prefs
            dict.  Must be able to evauluated as a dict using eval.
    """
    try:
        prefs = dict(eval(prefs_string))
    except TypeError:
        raise QiimeParseError(
            "Invalid prefs file. Prefs file must contain a valid prefs dictionary.")
    return prefs


def group_by_field(table, name):
    """Returns dict of field_state:[row_headers] from table.

    Use to extract info from table based on a single field.
    """
    try:
        col_index = table[0].index(name)
    except ValueError as e:
        raise ValueError("Couldn't find name %s in headers: %s" %
                         (name, table[0]))
    result = defaultdict(list)
    for row in table[1:]:
        header, state = row[0], row[col_index]
        result[state].append(header)
    return result


def group_by_fields(table, names):
    """Returns dict of (field_states):[row_headers] from table.

    Use to extract info from table based on combinations of fields.
    """
    col_indices = map(table[0].index, names)
    result = defaultdict(list)
    for row in table[1:]:
        header = row[0]
        states = tuple([row[i] for i in col_indices])
        result[states].append(header)
    return result


def parse_distmat(lines):
    """Parser for distance matrix file (e.g. UniFrac dist matrix).

    The examples I have of this file are just sample x sample tab-delimited
    text, so easiest way to handle is just to convert into a numpy array
    plus a list of field names.
    """
    header = None
    result = []
    for line in lines:
        if line[0] == '\t':  # is header
            header = map(strip, line.split('\t')[1:])
        else:
            result.append(map(float, line.split('\t')[1:]))
    return header, asarray(result)


def parse_matrix(lines):
    """Parser for a matrix file Tab delimited. skips first lines if led
    by '#', assumes column headers line starts with a tab
    """
    col_headers = None
    result = []
    row_headers = []
    for line in lines:
        if line[0] == '#':
            continue
        if line[0] == '\t':  # is header
            col_headers = map(strip, line.split('\t')[1:])
        else:
            entries = line.split('\t')
            result.append(map(float, entries[1:]))
            row_headers.append(entries[0])
    return col_headers, row_headers, asarray(result)


def parse_distmat_to_dict(table):
    """Parse a dist matrix into an 2d dict indexed by sample ids.

    table: table as lines
    """

    col_headers, row_headers, data = parse_matrix(table)
    assert(col_headers == row_headers)

    result = defaultdict(dict)
    for (sample_id_x, row) in zip(col_headers, data):
        for (sample_id_y, value) in zip(row_headers, row):
            result[sample_id_x][sample_id_y] = value
    return result


def parse_bootstrap_support(lines):
    """Parser for a bootstrap/jackknife support in tab delimited text
    """
    bootstraps = {}
    for line in lines:
        if line[0] == '#':
            continue
        wordlist = line.strip().split()
        bootstraps[wordlist[0]] = float(wordlist[1])

    return bootstraps


def parse_rarefaction_data(lines):
    data = {}
    data['headers'] = []
    data['options'] = []
    data['xaxis'] = []
    data['series'] = {}
    data['error'] = {}
    data['color'] = {}
    for l in lines:
        if l.startswith('#'):
            data['headers'].append(l.strip('#').strip())
            continue
        if l.startswith('xaxis'):
            data['xaxis'] = [float(v) for v in l[6:].strip().split('\t')]
            continue
        if l.startswith('>>'):
            data['options'].append(l.strip('>').strip())
            continue
        if l.startswith('series'):
            data['series'][data['options'][len(data['options']) - 1]] = \
                [float(v) for v in l[7:].strip().split('\t')]
            continue
        if l.startswith('error'):
            data['error'][data['options'][len(data['options']) - 1]] = \
                [float(v) for v in l[6:].strip().split('\t')]
        if l.startswith('color'):
            data['color'][data['options'][len(data['options']) - 1]] = \
                str(l[6:].strip())
            if(len(str(l[6:].strip())) < 1):
                print data['options'][len(data['options']) - 1]
    return data


def parse_rarefaction_record(line):
    """ Return (rarefaction_fn, [data])"""

    def float_or_nan(v):
        try:
            return float(v)
        except ValueError:
            return nan

    entries = line.split('\t')
    return entries[0], map(float_or_nan, entries[1:])


def parse_rarefaction(lines):
    """Function for parsing rarefaction files specifically for use in
    make_rarefaction_plots.py"""
    col_headers = []
    comments = []
    rarefaction_data = []
    rarefaction_fns = []
    for line in lines:
        if line[0] == '#':
            # is comment
            comments.append(line)
        elif line[0] == '\t':
            # is header
            col_headers = map(strip, line.split('\t'))
        else:
            # is rarefaction record
            rarefaction_fn, data = parse_rarefaction_record(line)
            rarefaction_fns.append(rarefaction_fn)
            rarefaction_data.append(data)

    return col_headers, comments, rarefaction_fns, rarefaction_data


def parse_coords(lines):
    """Parse unifrac coord file into coords, labels, eigvals, pct_explained.

    Returns:
    - list of sample labels in order
    - array of coords (rows = samples, cols = axes in descending order)
    - list of eigenvalues
    - list of percent variance explained

    File format is tab-delimited with following contents:
    - header line (starts 'pc vector number')
    - one-per-line per-sample coords
    - two blank lines
    - eigvals
    - % variation explained

    Strategy: just read the file into memory, find the lines we want
    """
    if hasattr(lines, 'next'):
        magic_check = lines.next().strip().split('\t')
    else:
        magic_check = lines[0].strip().split('\t')
        lines = lines[1:]

    if magic_check[0] != 'pc vector number':
        raise QiimeParseError("The line with the vector number was not "
                              "found, this information is required in "
                              "coordinates files")

    eigvals = None
    pct_var = None
    sample_ids = []
    result = []  # could determine n_samples, and preallocate...
    for line in lines:
        line = line.strip()
        if not line:
            continue

        fields = line.split('\t')
        values = asarray(fields[1:], dtype=float)

        if fields[0] == 'eigvals':
            eigvals = values
        elif fields[0] == '% variation explained':
            pct_var = values
        else:
            sample_ids.append(fields[0])
            result.append(values)

    # check on this information post removal of blank lines
    if eigvals is None:
        raise QiimeParseError("The line containing the eigenvalues was not "
                              "found, this information is required in coordinates files")
    if pct_var is None:
        raise QiimeParseError("The line with the percent of variation explained"
                              " was not found, this information is required in coordinates files")

    return sample_ids, asarray(result), eigvals, pct_var


def parse_rarefaction_fname(name_string):
    """returns base, seqs/sam, iteration, extension.  seqs, iters as ints

    all as strings, some may be empty strings ('')"""

    root, ext = os.path.splitext(name_string)
    root_list = root.split("_")
    iters = int(root_list.pop())
    seqs_per_sam = int(root_list.pop())
    base_name = "_".join(root_list)
    return base_name, seqs_per_sam, iters, ext


def parse_taxonomy(infile):
    """parse a taxonomy file.


    Typically the lines in these files look like:
      3 SAM1_32 \t Root;Bacteria;Fi... \t 0.9

     where the first field is the sequence identifier, the second field is the
      taxonomy assignment separated by ; characters, and the third field is a
      quality score (e.g., confidence from the RDP classifier)

     when using the BLAST taxonomy assigner, an additional field is included,
      containing the sequence identifier of the best blast hit or each input
      sequence. these lines might look like:
      3 SAM1_32 \t Root;Bacteria;Fi... \t 1e-42 \t A1237756

    Returns: dict of otu id to taxonomy name.
    ignores other parts of the otu file, such as confidence and seq id (otu id
    only)
    """

    res = {}
    for line in infile:
        if not line or line.startswith('#'):
            continue
        line = line.rstrip("\n")
        fields = line.split('\t')
        otu = fields[0].split(' ')[0]
        res[otu] = taxa_split(fields[1])

    return res
parse_observation_metadata = parse_taxonomy


def taxa_split(taxa_string):
    return [t.strip() for t in taxa_string.split(';')]


def parse_taxonomy_to_otu_metadata(
        lines, labels=['taxonomy', 'score'], process_fs=[taxa_split, float]):
    """ Return a dict mapping otu identifier to dict of otu metadata

         lines: file handle or list of lines - format should be:
          otu_id <tab> metadata entry 1 <tab> metadata entry 2 <tab> ...
         labels: list of lables for metadata entrys to be used in the
          internal dicts. each internal dict will have only as many entries
          as there are labels (extra metadata entries in the input file
          will be ignored)
         process_fs: functions which are applied to each metadata entry -
          if there are more process_fs than labels, the additional ones
          will be ignored
    """
    result = {}

    for line in lines:
        line = line.strip()
        fields = line.split('\t')
        id_ = fields[0].split()[0]
        result[id_] = {}
        for i, field in enumerate(fields[1:]):
            try:
                label = labels[i]
            except IndexError:
                continue
            try:
                value = process_fs[i](field)
            except IndexError:
                raise ValueError(
                    "Too few process functions provided (n=%d)." %
                    len(process_fs))
            result[id_][label] = value
    return result


def process_otu_table_sample_ids(sample_id_fields):
    """ process the sample IDs line of an OTU table """
    if len(sample_id_fields) == 0:
        raise ValueError('Error parsing sample ID line in OTU table. Fields are %s'
                         % ' '.join(sample_id_fields))

    # Detect if a metadata column is included as the last column. This
    # field will be named either 'Consensus Lineage' or 'OTU Metadata',
    # but we don't care about case or spaces.
    last_column_header = sample_id_fields[-1].strip().replace(' ', '').lower()
    if last_column_header in ['consensuslineage', 'otumetadata', 'taxonomy']:
        has_metadata = True
        sample_ids = sample_id_fields[:-1]
    else:
        has_metadata = False
        sample_ids = sample_id_fields

    # Return the list of sample IDs and boolean indicating if a metadata
    # column is included.
    return sample_ids, has_metadata


def parse_classic_otu_table(lines, count_map_f=int, remove_empty_rows=False):
    """parses a classic otu table (sample ID x OTU ID map)

    Returns tuple: sample_ids, otu_ids, matrix of OTUs(rows) x samples(cols),
    and lineages from infile.
    """
    otu_table = []
    otu_ids = []
    metadata = []
    sample_ids = []
    # iterate over lines in the OTU table -- keep track of line number
    # to support legacy (Qiime 1.2.0 and earlier) OTU tables
    for i, line in enumerate(lines):
        line = line.strip()
        if line:
            if (i == 1 or i == 0) and line.startswith('#OTU ID') and not sample_ids:
                # we've got a legacy OTU table
                try:
                    sample_ids, has_metadata = process_otu_table_sample_ids(
                        line.strip().split('\t')[1:])
                except ValueError:
                    raise ValueError("Error parsing sample IDs in OTU table. Appears to be a" +
                                     " legacy OTU table. Sample ID line:\n %s" % line)
            elif not line.startswith('#'):
                if not sample_ids:
                    # current line is the first non-space, non-comment line
                    # in OTU table, so contains the sample IDs
                    try:
                        sample_ids, has_metadata = process_otu_table_sample_ids(
                            line.strip().split('\t')[1:])
                    except ValueError:
                        raise ValueError("Error parsing sample IDs in OTU table." +
                                         " Sample ID line:\n %s" % line)
                else:
                    # current line is OTU line in OTU table
                    fields = line.split('\t')

                    if has_metadata:
                        # if there is OTU metadata the last column gets appended
                        # to the metadata list
                        # added in a try/except to handle OTU tables containing
                        # floating numbers
                        try:
                            valid_fields = asarray(
                                fields[1:-1],
                                dtype=count_map_f)
                        except ValueError:
                            valid_fields = asarray(fields[1:-1], dtype=float)
                        # validate that there are no empty rows
                        if remove_empty_rows and (valid_fields >= 0).all() and \
                           sum(valid_fields) == 0.0:
                            continue
                        metadata.append(map(strip, fields[-1].split(';')))
                    else:
                        # otherwise all columns are appended to otu_table
                        # added in a try/except to handle OTU tables containing
                        # floating numbers
                        try:
                            valid_fields = asarray(
                                fields[1:],
                                dtype=count_map_f)
                        except ValueError:
                            valid_fields = asarray(fields[1:], dtype=float)
                        # validate that there are no empty rows
                        if remove_empty_rows and (valid_fields >= 0.0).all() and \
                           sum(valid_fields) == 0.0:
                            continue
                    otu_table.append(valid_fields)
                    # grab the OTU ID
                    otu_id = fields[0].strip()
                    otu_ids.append(otu_id)

    return sample_ids, otu_ids, asarray(otu_table), metadata
parse_otu_table = parse_classic_otu_table


def parse_taxa_summary_table(lines):
    result = parse_classic_otu_table(lines, count_map_f=float)
    return result[0], result[1], result[2]


def make_envs_dict(abund_mtx, sample_names, taxon_names):
    """ makes an envs dict suitable for unifrac from an abundance matrix

    abund_mtx is samples (rows) by seqs (colunmns) numpy 2d array
    sample_names is a list, length = num rows
    taxon_names is a list, length = num columns
    """
    num_samples, num_seqs = abund_mtx.shape
    if (num_samples, num_seqs) != (len(sample_names), len(taxon_names)):
        raise ValueError(
            "Shape of matrix %s doesn't match # samples and # taxa (%s and %s)" %
            (abund_mtx.shape, num_samples, num_seqs))
    envs_dict = {}
    sample_names = asarray(sample_names)
    for i, taxon in enumerate(abund_mtx.T):

        nonzeros = taxon.nonzero()  # this removes zero values to reduce memory
        envs_dict[taxon_names[i]] = dict(zip(sample_names[nonzeros],
                                             taxon[nonzeros]))
    return envs_dict


def fields_to_dict(lines, delim='\t', strip_f=strip):
    """makes a dict where first field is key, rest are vals."""
    result = {}
    for line in lines:
        # skip empty lines
        if strip_f:
            fields = map(strip_f, line.split(delim))
        else:
            fields = line.split(delim)
        if not fields[0]:  # empty string in first field implies problem
            continue
        result[fields[0]] = fields[1:]
    return result


def parse_qiime_parameters(lines):
    """ Return 2D dict of params (and values, if applicable) which should be on
    """
    # The result object is a default dict: if keys are not
    # present, {} is returned
    result = defaultdict(dict)

    for line in lines:
        line = line.strip()
        if line and not line.startswith('#'):
            pound_pos = line.find('#')

            # A pound sign only starts an inline comment if it is preceded by
            # whitespace.
            if pound_pos > 0 and line[pound_pos - 1].isspace():
                line = line[:pound_pos].rstrip()

            fields = line.split(None, 1)
            script_id, parameter_id = fields[0].split(':')
            try:
                value = fields[1]
            except IndexError:
                continue

            if value.upper() == 'FALSE' or value.upper() == 'NONE':
                continue
            elif value.upper() == 'TRUE':
                value = None
            else:
                pass

            result[script_id][parameter_id] = value
    return result


def parse_qiime_config_file(qiime_config_file):
    """ Parse lines in a qiime_config file
    """
    result = {}
    for line in qiime_config_file:
        line = line.strip()
        # ignore blank lines or lines beginning with '#'
        if not line or line.startswith('#'):
            continue
        fields = line.split()
        param_id = fields[0]
        param_value = expandvars(' '.join(fields[1:])) or None
        result[param_id] = param_value
    return result


def parse_qiime_config_files(qiime_config_files):
    """ Parse files in (ordered!) list of qiime_config_files

        The order of files must be least important to most important.
         Values defined in earlier files will be overwritten if the same
         values are defined in later files.
    """
    # The qiime_config object is a default dict: if keys are not
    # present, none is returned
    def return_none():
        return None
    results = defaultdict(return_none)

    for qiime_config_file in qiime_config_files:
        try:
            results.update(parse_qiime_config_file(qiime_config_file))
        except IOError:
            pass

    return results


def parse_tmp_to_final_filepath_map_file(lines):
    """Parses poller maps of tmp -> final file names

       For example, lines:
        tmpA1.txt tmpA2.txt tmpA3.txt A.txt
        B1.txt B2.txt B3.txt B.txt

       Would result in:
        ([[tmpA1.txt,tmpA2.txt,tmpA3.txt], [B1.txt,B2.txt,B3.txt]],
         [A.txt,B.txt])

    """
    infiles_lists = []
    out_filepaths = []
    for line in lines:
        fields = line.split()
        infiles_lists.append(fields[:-1])
        out_filepaths.append(fields[-1])
    return infiles_lists, out_filepaths


def parse_metadata_state_descriptions(state_string):
    """From string in format 'col1:good1,good2;col2:good1' return dict."""
    result = {}
    state_string = state_string.strip()
    if state_string:
        cols = map(strip, state_string.split(';'))
        for c in cols:
            # split on the first colon to account for category names with
            # colons
            colname, vals = map(strip, c.split(':', 1))
            vals = map(strip, vals.split(','))
            result[colname] = set(vals)
    return result


def parse_illumina_line(l, barcode_length, rev_comp_barcode,
                        barcode_in_sequence=False):
    """Parses a single line of Illumina data
    """
    fields = l.strip().split(':')

    y_position_subfields = fields[4].split('#')
    y_position = int(y_position_subfields[0])
    sequence = fields[5]
    qual_string = fields[6]

    if barcode_in_sequence:
        barcode = sequence[:barcode_length]
        sequence = sequence[barcode_length:]
        qual_string = qual_string[barcode_length:]
    else:
        barcode = y_position_subfields[1][:barcode_length]

    if rev_comp_barcode:
        barcode = str(DNA(barcode).rc())

    result = {
        'Full description': ':'.join(fields[:5]),
        'Machine Name': fields[0],
        'Channel Number': int(fields[1]),
        'Tile Number': int(fields[2]),
        'X Position': int(fields[3]),
        'Y Position': y_position,
        'Barcode': barcode,
        'Full Y Position Field': fields[4],
        'Sequence': sequence,
        'Quality Score': qual_string}

    return result


def parse_qual_score(infile, value_cast_f=int):
    """Load quality scores into dict."""
    id_to_qual = dict([rec for rec in MinimalQualParser(infile, value_cast_f)])
    return id_to_qual


def parse_fastq_qual_score(fastq_lines):
    results = {}
    first_header = fastq_lines.readline()
    fastq_lines.seek(0)

    if is_casava_v180_or_later(first_header):
        ascii_to_phred_f = ascii_to_phred33
    else:
        ascii_to_phred_f = ascii_to_phred64

    for header, seq, qual in parse_fastq(fastq_lines):
        results[header] = asarray(qual, dtype=ascii_to_phred_f)
    return results


def MinimalQualParser(infile, value_cast_f=int, full_header=False):
    """Yield quality scores"""
    for rec in FastaFinder(infile):
        curr_id = rec[0][1:]
        curr_qual = ' '.join(rec[1:])
        try:
            parts = asarray(curr_qual.split(), dtype=value_cast_f)
        except ValueError:
            raise QiimeParseError(
                "Invalid qual file. Check the format of the qual files.")
        if full_header:
            curr_pid = curr_id
        else:
            curr_pid = curr_id.split()[0]
        yield (curr_pid, parts)


def parse_qual_scores(qual_files):
    """Load qual scores into dict of {id:qual_scores}.

    No filtering is performed at this step.
    """
    qual_mappings = {}
    for qual_file in qual_files:
        qual_mappings.update(parse_qual_score(qual_file))
    return qual_mappings


def parse_trflp(lines):
    """Load a trflp file and returns a header and data lists"""

    sample_ids = []
    otu_ids = []
    data = []
    non_alphanum_mask = re.compile('[^\w|^\t]')
    # not sure why the above regex doesn't cover the following regex...
    dash_space_mask = re.compile('[_ -]')

    for i, line in enumerate(lines):
        elements = line.strip('\n').split('\t')

        # special handling for the first line only
        if i == 0:
            # validating if the file has a header
            if elements[0] == '':
                for otu_id in elements[1:]:
                    otu_ids.append(non_alphanum_mask.sub('_', otu_id))
                continue
            else:
                for j, otu_id in enumerate(elements[1:]):
                    otu_ids.append(non_alphanum_mask.sub('_', 'Bin%3d' % j))

        # handling of all other lines
        current_row = []

        # converting each value in the row to int
        for count in elements[1:]:
            try:
                current_row.append(int(round(float(count), 0)))
            except ValueError:
                current_row.append(0)

        # if the sum of all the values is equial to 0 ignore line
        if sum(current_row) == 0:
            continue

        # adding sample header to list
        sample_ids.append(non_alphanum_mask.sub('.',
                          dash_space_mask.sub('.', elements[0])))

        # validating the size of the headers to add missing columns
        # this is only valid when there is no header
        if len(current_row) > len(otu_ids):
            # modify header data
            extra_cols = []
            for j in range(len(otu_ids), len(current_row)):
                extra_cols.append(non_alphanum_mask.sub('_', 'Bin%3d' % j))
            # modify data
            for j in range(len(data)):
                data[j].extend([0] * (len(current_row) - len(otu_ids)))

            otu_ids.extend(extra_cols)
        elif len(current_row) < len(otu_ids):
            # modify data
            current_row.extend([0] * (len(otu_ids) - len(current_row)))

        data.append(current_row)

    return sample_ids, otu_ids, asarray(data).transpose()


def parse_denoiser_mapping(denoiser_map):
    """ read a denoiser mapping file into a dictionary """
    result = {}
    for line in denoiser_map:
        line = line.strip().split('\t')
        denoised_id = line[0].rstrip(':')
        original_ids = [denoised_id] + line[1:]
        if denoised_id in result:
            # just a healthy dose of paranoia
            raise ValueError("Duplicated identifiers in denoiser mapping file: "
                             "are you sure you merged the correct files?")
        else:
            result[denoised_id] = original_ids
    return result


def parse_otu_map(otu_map_f, otu_ids_to_exclude=None, delim='_'):
    """ parse otu map file into a sparse dict {(otu_idx,sample_idx):count}

        This function is much more memory efficent than fields_to_dict and
         and the result dict is of the correct format to be passed to
         table_factory for creating OtuTable objects.

    """
    if otu_ids_to_exclude is None:
        otu_ids_to_exclude = {}

    result = defaultdict(int)
    sample_ids = []
    sample_id_idx = {}
    otu_ids = []
    otu_count = 0
    sample_count = 0
    for line in otu_map_f:
        fields = line.strip().split('\t')
        otu_id = fields[0]
        if otu_id in otu_ids_to_exclude:
            continue
        for seq_id in fields[1:]:
            sample_id = seq_id.split(delim)[0]
            try:
                sample_index = sample_id_idx[sample_id]
            except KeyError:
                sample_index = sample_count
                sample_id_idx[sample_id] = sample_index
                sample_count += 1
                sample_ids.append(sample_id)
            # {(row,col):val}
            result[(otu_count, sample_index)] += 1
        otu_count += 1
        otu_ids.append(otu_id)
    return result, sample_ids, otu_ids


def parse_sample_id_map(sample_id_map_f):
    """Parses the lines of a sample ID map file into a dictionary.

    Returns a dictionary with original sample IDs as the keys and new sample
    IDs as the values.

    This function only allows a sample ID map to perform one-to-one mappings
    between sample IDs (e.g. S1 and T1 point to new ID 'a', but a third
    original ID, such as S2, cannot also point to 'a').

    Arguments:
        sample_id_map_f - the lines of a sample ID map file to parse. Each line
            should contain two sample IDs separated by a tab. Each value in the
            first column must be unique, since the returned data structure is a
            dictionary using those values as keys
    """
    result = {}
    new_samp_id_counts = defaultdict(int)
    for line in sample_id_map_f:
        # Only try to parse lines that aren't just whitespace.
        line = line.strip()
        if line:
            samp_id, mapped_id = line.split('\t')
            if samp_id in result:
                raise ValueError("The first column of the sample ID map must "
                                 "contain unique sample IDs ('%s' is "
                                 "repeated). The second column, however, may "
                                 "contain repeats." % samp_id)
            elif new_samp_id_counts[mapped_id] >= 2:
                raise ValueError("Only two original sample IDs may map to the "
                                 "same new sample ID. The new sample ID '%s' "
                                 "has more than two sample IDs mapping to it."
                                 % mapped_id)
            else:
                result[samp_id] = mapped_id
                new_samp_id_counts[mapped_id] += 1
    return result<|MERGE_RESOLUTION|>--- conflicted
+++ resolved
@@ -21,28 +21,13 @@
 
 from numpy import concatenate, repeat, zeros, nan, asarray
 from numpy.random import permutation
-<<<<<<< HEAD
-
-from cogent.util.dict2d import Dict2D
-from cogent.util.misc import unzip
-from cogent.maths.stats.rarefaction import subsample
-from cogent.parse.record_finder import LabeledRecordFinder
-from cogent.parse.fasta import FastaFinder
-=======
+
 from skbio.parse.record_finder import LabeledRecordFinder
->>>>>>> 9ebf3367
+from skbio.parse.sequences import parse_fastq, FastaFinder
+from skbio.core.sequence import DNA
+
 from cogent.parse.tree import DndParser
-from skbio.parse.sequences import parse_fastq, FastaFinder
 from cogent.core.tree import PhyloNode
-<<<<<<< HEAD
-
-from qiime.quality import ascii_to_phred33, ascii_to_phred64
-
-from bipy.core.sequence import DNA
-
-=======
-from cogent import DNA
->>>>>>> 9ebf3367
 
 from qiime.quality import ascii_to_phred33, ascii_to_phred64
 
