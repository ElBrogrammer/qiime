#!/usr/bin/env python
from __future__ import division

__author__ = "Michael Dwan"
__copyright__ = "Copyright 2012, The QIIME project"
__credits__ = ["Jai Ram Rideout", "Michael Dwan", "Logan Knecht",
               "Damien Coy", "Levi McCracken", "Andrew Cochran",
               "Jose Carlos Clemente Litran", "Greg Caporaso"]
__license__ = "GPL"
__version__ = "1.8.0-dev"
__maintainer__ = "Jai Ram Rideout"
__email__ = "jai.rideout@gmail.com"

"""
This module provides functionality for the application of various statistical
methods to QIIME-formatted datasets.

The module provides an API that allows users to easily apply any number of
statistical analyses and just as easily retrieve the results. The module also
provides a hierarchy of statistical classes that can be inherited from to
create new statistical method implementations.
"""

from os.path import join
from types import ListType
from copy import deepcopy
<<<<<<< HEAD
=======
from itertools import combinations
>>>>>>> 1935e234

from matplotlib import use
use('Agg', warn=False)
from matplotlib.pyplot import figure
<<<<<<< HEAD
from numpy import (argsort, array, ceil, empty, fill_diagonal, finfo,
                   log2, mean, ones, sqrt, tri, unique, zeros, ndarray, floor,
                   median, nan, min as np_min, max as np_max)
=======
from numpy import (argsort, array, asarray, ceil, empty, fill_diagonal, finfo,
                   log2, mean, ones, sqrt, tri, unique, zeros, ndarray, floor,
                   median, nan)
from numpy import argsort, min as np_min, max as np_max, log10
>>>>>>> 1935e234
from numpy.random import permutation
from cogent.maths.stats.test import t_one_sample
from biom.table import table_factory, DenseOTUTable
from skbio.core.distance import SymmetricDistanceMatrix
from skbio.util.misc import create_dir

from qiime.pycogent_backports.test import (mantel_test, mc_t_two_sample,
                                           pearson, permute_2d, spearman)
from qiime.format import format_p_value_for_num_iters, format_biom_table
from qiime.util import MetadataMap

# Top-level stats functions.

tail_types = ['low', 'high', 'two-sided']
tail_type_desc = {
    'low': ('one-sided (low)', '<'),
    'high': ('one-sided (high)', '>'),
    'two-sided': ('two-sided', '!=')
}


def all_pairs_t_test(labels, dists, tail_type='two-sided',
                     num_permutations=999):
    """Perform two-sample t-test on all pairs of grouped distances.

    Performs Student's two-sample t-test on all pairs of distributions,
    optionally using Monte Carlo permutations to compute the nonparametric
    p-value in addition to the parametric p-value.

    Returns a formatted string (suitable for writing to a file) containing the
    results of the tests.

    This code is based on Jeremy Widmann's
    qiime.make_distance_histograms.monte_carlo_group_distances code.

    Arguments:
        labels - list of labels corresponding to each of the distributions
        dists - list of lists, where each inner list is a distribution of
            numbers (observations)
        tail_type - type of hypothesis test to perform. One of 'two-sided',
            'high', or 'low'
        num_permutations - the number of Monte Carlo permutations to use. If
            zero, the nonparametric p-value will not be calculated and will be
            'N/A' in the returned string.
    """
    result = ''

    if len(labels) != len(dists):
        raise ValueError("The number of distribution labels must match the "
                         "number of distributions.")
    if tail_type not in tail_types:
        raise ValueError("Invalid tail type '%s'. Must be one of %r." %
                         (tail_type, tail_types))
    if num_permutations < 0:
        raise ValueError("Invalid number of permutations: %d. Must be greater "
                         "than or equal to zero." % num_permutations)

    result += '# The tests of significance were performed using a ' + \
              tail_type_desc[tail_type][0] + ' Student\'s two-sample t-test.\n'

    result += ('# Alternative hypothesis: Group 1 mean %s Group 2 mean\n' %
               tail_type_desc[tail_type][1])

    if num_permutations > 0:
        result += '# The nonparametric p-values were calculated using ' + \
                  '%d Monte Carlo permutations.\n' % num_permutations
        result += '# The nonparametric p-values contain the correct ' + \
                  'number of significant digits.\n'

    result += '# Entries marked with "N/A" could not be calculated because ' + \
              'at least one of the groups\n# of distances was empty, ' + \
              'both groups each contained only a single distance, or\n' + \
              '# the test could not be performed (e.g. no variance in ' + \
              'groups with the same mean).\nGroup 1\tGroup 2\t' + \
              't statistic\tParametric p-value\tParametric p-value ' + \
              '(Bonferroni-corrected)\tNonparametric p-value\t' + \
              'Nonparametric p-value (Bonferroni-corrected)\n'

    stats = _perform_pairwise_tests(labels, dists, tail_type, num_permutations)
    for stat in stats:
        stat = ['N/A' if e is nan else e for e in stat]
        result += '%s\t%s\t%s\t%s\t%s\t%s\t%s\n' % (stat[0], stat[1], stat[2],
                                                    stat[3], stat[4],
                                                    format_p_value_for_num_iters(stat[5], num_permutations) if
                                                    stat[5] != 'N/A' else 'N/A',
                                                    format_p_value_for_num_iters(stat[6], num_permutations) if
                                                    stat[6] != 'N/A' else 'N/A')
    return result


def _perform_pairwise_tests(labels, dists, tail_type, num_permutations):
    """Perform t-test for all pairs of distributions.

    Computes corrected p-values in addition to uncorrected.
    """
    result = []

    # Convert our notion of tail type into the format expected by
    # PyCogent.
    if tail_type == 'two-sided':
        tail_type = None

    # Compare each pair of distributions, keeping track of the number of actual
    # tests that were successfully performed so that we can correct for
    # multiple comparisons.
    num_tests = 0
    for g1_idx, (g1_label, g1_dist) in enumerate(zip(labels[:-1], dists[:-1])):
        for g2_label, g2_dist in zip(
                labels[(g1_idx + 1):], dists[(g1_idx + 1):]):
            if ((len(g1_dist) == 1 and len(g2_dist) == 1) or
                    (len(g1_dist) < 1 or len(g2_dist) < 1)):
                # Not enough data to run the test.
                obs_t, param_p_val, nonparam_p_val = nan, nan, nan
            else:
                obs_t, param_p_val, _, nonparam_p_val = mc_t_two_sample(
                    g1_dist, g2_dist, tails=tail_type,
                    permutations=num_permutations)
            result.append([g1_label, g2_label, obs_t, param_p_val, None,
                           nonparam_p_val, None])
            if obs_t is not nan:
                num_tests += 1

    # Correct the p-values for multiple comparisons, now that we know how many
    # tests succeeded.
    for stat in result:
        stat[4] = stat[3] if stat[3] is nan else min(stat[3] * num_tests, 1)
        stat[6] = stat[5] if stat[5] is nan else min(stat[5] * num_tests, 1)
    return result


def quantile(data, quantiles):
    """calculates quantiles of a dataset matching a given list of probabilities

    Input:
    data: 1-D list or numpy array with data to calculate the quantiles
    quantiles: list of probabilities, floating point values between 0 and 1

    Output:
    A list of elements drawn from 'data' that corresponding to the list of
    probabilities. This by default is using R. type 7 method for computation of
    the quantiles.
    """

    assert isinstance(data, list) or isinstance(data, ndarray), "Data must be either" +\
        " a Python list or a NumPy 1-D array"
    assert isinstance(quantiles, list) or isinstance(quantiles, ndarray), "Quantiles" +\
        " must be either a Python list or a NumPy 1-D array"
    assert all(map(lambda x: x >= 0 and x <= 1, quantiles)), "All the elements " +\
        "in the quantiles list must be greater than 0 and lower than one"

    # unless the user wanted, do not modify the data
    data = deepcopy(data)

    if not isinstance(data, ndarray):
        data = array(data)
    data.sort()

    output = []
    # if needed different quantile methods could be used
    for one_quantile in quantiles:
        output.append(_quantile(data, one_quantile))

    return output


def _quantile(data, quantile):
    """gets a single quantile value for a dataset using R. type 7 method

    Input:
    data: sorted 1-d numpy array with float or int elements
    quantile: floating point value between 0 and 1

    Output:
    quantile value of data

    This function is based on cogent.maths.stats.util.NumbersI
    """
    index = quantile * (len(data) - 1)
    bottom_index = int(floor(index))
    top_index = int(ceil(index))

    difference = index - bottom_index
    output = (1 - difference) * \
        data[bottom_index] + difference * data[top_index]

    return output


class DistanceMatrixStats(object):
    """Base class for distance matrix-based statistical methods.

    This class provides an interface to setting and accessing an arbitrary
    number of distance matrices. Users of this class can optionally specify the
    number of allowable distance matrices and their minimum allowable size (the
    default is no restrictions on either of these).

    It is the parent class of CorrelationStats and CategoryStats.
    """

    def __init__(self, dms, num_dms=-1, min_dm_size=-1):
        """Default constructor.

        Initializes an instance with the provided list of distance matrices.

        Arguments:
            dms - a list of SymmetricDistanceMatrix objects
            num_dms - the exact number of allowable distance matrices. If -1
                (the default), there is no restriction on how many distance
                matrices the user can set
            min_dm_size - the minimum size that all distance matrices must have
                that are stored by this instance. If -1, no size restriction
        """
        self._num_dms = num_dms
        self._min_dm_size = min_dm_size
        self.DistanceMatrices = dms

    @property
    def DistanceMatrices(self):
        """Returns the list of distance matrices."""
        return self._dms

    @DistanceMatrices.setter
    def DistanceMatrices(self, dms):
        """Sets the list of distance matrices to the supplied list.

        Arguments:
            dms - the new list of distance matrices being assigned
        """
        if not isinstance(dms, ListType):
            raise TypeError("The item passed in as the new list was not a "
                            "list data type.")
        if self._num_dms >= 0 and len(dms) != self._num_dms:
            raise ValueError("Cannot set %d distance matrices. Must provide "
                             "exactly %d distance matrices." % (len(dms),
                                                                self._num_dms))
        for dm in dms:
            if not isinstance(dm, SymmetricDistanceMatrix):
                raise TypeError(
                    'Invalid type (%s); expected SymmetricDistanceMatrix' %
                    dm.__class__.__name__)
            if self._min_dm_size >= 0 and dm.shape[0] < self._min_dm_size:
                raise ValueError("Distance matrix of size %dx%d is smaller "
                                 "than the minimum allowable distance matrix "
                                 "size of %dx%d for this analysis." %
                                 (dm.shape[0], dm.shape[0], self._min_dm_size,
                                  self._min_dm_size))
        self._dms = dms

    def __call__(self, num_perms=999):
        """Runs the statistical method and returns relevant results.

        The return value of this method is a python dictionary with arbitrary
        key/value pairs of results, since each statistical method returns
        different results.

        This method returns an empty result set (it is essentially not
        implemented) and should be implemented by subclasses to perform their
        specific statistical analysis. Subclasses should call the parent
        class' __call__ method first to obtain any results from the parent and
        then add more results to the dict that is obtained from the parent.

        Arguments:
            num_perms - the number of permutations to use in the statistical
                method. If the method is not permutation-based, simply ignore
                this argument
        """
        if num_perms < 0:
            raise ValueError("The number of permutations must be greater than "
                             "or equal to zero.")
        return {}


class CorrelationStats(DistanceMatrixStats):
    """Base class for distance matrix correlation statistical methods.

    It is subclassed by correlation methods such as partial Mantel and Mantel
    that compare two or more distance matrices.

    A valid instance of CorrelationStats must have at least one distance
    matrix, and all distance matrices must have matching dimensions and sample
    IDs (i.e. matching row/column labels). This check is in place to prevent
    the accidental comparison on two distance matrices that have sample IDs in
    different orders. Essentially, all of the distance matrices must be
    "compatible".

    Users of this class can optionally specify the number of allowable distance
    matrices and their minimum allowable size (the default is no restrictions
    on either of these).
    """

    @property
    def DistanceMatrices(self):
        # Must re-declare so we can override property setter below.
        return super(CorrelationStats, self).DistanceMatrices

    @DistanceMatrices.setter
    def DistanceMatrices(self, dms):
        """Sets the list of distance matrices to the supplied list.

        This method overrides the parent method and enforces more checks to
        ensure that at least one distance matrix is provided and that all of
        the distance matrices are compatible.

        Arguments:
            dms - the new list of distance matrices being assigned
        """
        # Must call superclass property setter this way (super doesn't work).
        DistanceMatrixStats.DistanceMatrices.fset(self, dms)

        if len(dms) < 1:
            raise ValueError("Must provide at least one distance matrix.")

        size = dms[0].shape[0]
        sample_ids = dms[0].ids
        for dm in dms:
            if dm.shape[0] != size:
                raise ValueError("All distance matrices must have the same "
                                 "number of rows and columns.")
            if dm.ids != sample_ids:
                raise ValueError("All distance matrices must have matching "
                                 "sample IDs.")


class CategoryStats(DistanceMatrixStats):
    """Base class for categorical statistical analyses.

    It is subclassed by categorical statistical methods such as DB-RDA or BEST.
    Categorical statistical methods usually have some categorical grouping of
    samples, and the significance of this grouping is usually what is tested.
    For example, are treatment samples significantly different from control
    samples? This is not always the case (e.g. DB-RDA is an ordination
    technique), but most of the categorical methods follow this general design.

    A valid instance of CategoryStats must have at least one distance matrix
    and a single metadata map containing the sample IDs of the distance matrix
    or matrices.
    """

    def __init__(self, mdmap, dms, cats, num_dms=-1, min_dm_size=-1,
                 random_fn=permutation,
                 suppress_category_uniqueness_check=False,
                 suppress_numeric_category_check=True,
                 suppress_single_category_value_check=False):
        """Default constructor.

        Creates a new instance with the provided distance matrices,
        metadata map, and list of categories.

        Arguments:
            mdmap - a MetadataMap instance
            dms - a list of SymmetricDistanceMatrix objects
            cats - a list of strings denoting categories in the metadata map
                that will be used by this analysis (i.e. the grouping
                variable(s))
            num_dms - the exact number of allowable distance matrices. If -1
                (the default), there is no restriction on how many distance
                matrices the user can set
            min_dm_size - the minimum size that all distance matrices must have
                that are stored by this instance. If -1, no size restriction
            random_fn - the function to use when randomizing the grouping
                of samples in a category during calculation of the p-value. It
                must return a value and must be callable
            suppress_category_uniqueness_check - by default, each input
                category will be checked to ensure that not all values are
                unique (i.e. some duplicated values exist). In other words,
                this check makes sure that the category will group samples such
                that there exists at least one group of samples that is
                composed of two or more samples. Many categorical statistical
                methods (such as ANOSIM and PERMANOVA) need this requirement to
                be met to avoid erroneous math (e.g. division by zero) due to a
                lack of 'within' distances. An example of a unique category
                would be SampleID, where each category value is unique
            suppress_numeric_category_check - if False, each category's values
                will be checked to ensure they can be converted to a float.
                Useful for methods that only accept numeric categories
            suppress_single_category_value_check - if False, each category's
                values will be checked to ensure they are not all the same.
                Many of the methods will not work if every value is the same
                (i.e. there is only one single group of samples)
        """
        super(CategoryStats, self).__init__(dms, num_dms, min_dm_size)
        self._suppress_category_uniqueness_check = \
            suppress_category_uniqueness_check
        self._suppress_numeric_category_check = suppress_numeric_category_check
        self._suppress_single_category_value_check = \
            suppress_single_category_value_check
        self.MetadataMap = mdmap
        self.Categories = cats
        self.RandomFunction = random_fn
        self._validate_compatibility()

    @property
    def MetadataMap(self):
        """Returns the instance's metadata map.

        The metadata map is returned as a MetadataMap class instance.
        """
        return self._metadata_map

    @MetadataMap.setter
    def MetadataMap(self, new_mdmap):
        """Sets the instance's metadata map.

        Arguments:
            new_mdmap - A MetadataMap object instance
        """
        if not isinstance(new_mdmap, MetadataMap):
            raise TypeError('Invalid type: %s; not MetadataMap' %
                            type(new_mdmap))
        self._metadata_map = new_mdmap

    @property
    def Categories(self):
        """Gets the instance's categories.

        Returns a list of mapping file category name strings.
        """
        return self._categories

    @Categories.setter
    def Categories(self, new_categories):
        """Sets the instance's list of categories.

        Arguments:
            new_categories - A list of category name strings. These must be
                present in the current metadata map
        """
        if not isinstance(new_categories, ListType):
            raise TypeError("The supplied categories must be a list of "
                            "strings.")
        for new_cat in new_categories:
            if not isinstance(new_cat, str):
                raise TypeError("Invalid category: not of type 'string'")
            elif new_cat not in self._metadata_map.CategoryNames:
                raise ValueError("The category '%s' is not in the mapping "
                                 "file." % new_cat)

            if not self._suppress_numeric_category_check:
                if not self._metadata_map.isNumericCategory(new_cat):
                    raise TypeError("The category '%s' is not numeric. Not "
                                    "all values could be converted to numbers."
                                    % new_cat)

            if not self._suppress_category_uniqueness_check:
                if self._metadata_map.hasUniqueCategoryValues(new_cat):
                    raise ValueError("All values in category '%s' are unique. "
                                     "This statistical method cannot operate "
                                     "on a category with unique values (e.g. "
                                     "there are no 'within' distances because "
                                     "each group of samples contains only a "
                                     "single sample)." % new_cat)

            if not self._suppress_single_category_value_check:
                if self._metadata_map.hasSingleCategoryValue(new_cat):
                    raise ValueError("All values in category '%s' are the "
                                     "same. This statistical method cannot "
                                     "operate on a category that creates only "
                                     "a single group of samples (e.g. there "
                                     "are no 'between' distances because "
                                     "there is only a single group)."
                                     % new_cat)

        self._categories = new_categories

    @property
    def RandomFunction(self):
        """Returns the randomization function used in p-value calculations."""
        return self._random_fn

    @RandomFunction.setter
    def RandomFunction(self, random_fn):
        """Setter for the randomization function used in p-value calcs.

        Arguments:
            random_fn - the function to use when randomizing the grouping
                during calculation of the p-value. It must return a value and
                must be callable
        """
        if hasattr(random_fn, '__call__'):
            self._random_fn = random_fn
        else:
            raise TypeError("The supplied function reference is not callable.")

    def _validate_compatibility(self):
        """Checks that the current dms, map, and categories are compatible.

        This method will raise an error if any of the sample IDs in any of the
        distance matrices are not found in the metadata map. Ordering of
        sample IDs is not taken into account. An error will also be raised if
        any categories cannot be found in the mapping file.

        This method exists because we do not have a method to set distance
        matrices, metadata map, and categories at the same time.
        """
        for dm in self.DistanceMatrices:
            for samp_id in dm.ids:
                if samp_id not in self.MetadataMap.SampleIds:
                    raise ValueError("The sample ID '%s' was not found in the "
                                     "metadata map." % samp_id)
        for cat in self.Categories:
            if cat not in self.MetadataMap.CategoryNames:
                raise ValueError("The category '%s' was not found in the "
                                 "metadata map." % cat)

    def __call__(self, num_perms=999):
        """Runs the statistical method and returns relevant results.

        The return value of this method is a python dictionary with arbitrary
        key/value pairs of results, since each statistical method returns
        different results.

        This method returns an empty result set (it is essentially not
        implemented) and should be implemented by subclasses to perform their
        specific statistical analysis. Subclasses should call the parent
        class' __call__ method first to obtain any results from the parent and
        then add more results to the dict that is obtained from the parent.

        Arguments:
            num_perms - the number of permutations to use in the statistical
                method. If the method is not permutation-based, simply ignore
                this argument
        """
        # Make sure the *current* distance matrices and metadata map are
        # compatible before continuing.
        self._validate_compatibility()
        return super(CategoryStats, self).__call__(num_perms)


class Anosim(CategoryStats):
    """Class for the ANOSIM categorical statistical analysis.

    Briefly, ANOSIM tests whether two or more groups of samples are
    significantly different. The user of the class specifies a category in the
    metadata map to group samples by.

    This code is heavily based on Andrew Cochran's original procedural version.
    """

    def __init__(self, mdmap, dm, cat, random_fn=permutation):
        """Initializes an instance with the specified analysis parameters.

        Arguments:
            mdmap - the MetadataMap instance to obtain grouping info from
            dm - the SymmetricDistanceMatrix instance to obtain distances from
            cat - the category string to group samples by (must be in the
                metadata map)
            random_fn - the function to use when randomizing the grouping
                during calculation of the p-value. It must return a value and
                must be callable
        """
        super(Anosim, self).__init__(mdmap, [dm], [cat], num_dms=1,
                                     random_fn=random_fn)

    def __call__(self, num_perms=999):
        """Runs ANOSIM on the current distance matrix and sample grouping.

        Returns a dict containing the results. The following keys are set:
            method_name - name of the statistical method
            r_value - the ANOSIM R statistic computed by the test
            p_value - the p-value computed by the test, or 1.0 if the number
                of permutations was zero
            num_perms - the number of permutations used when calculating the
                p-value

        Arguments:
            num_perms - the number of permutations to use when calculating the
                p-value
        """
        results = super(Anosim, self).__call__(num_perms)
        category = self.Categories[0]
        samples = self.DistanceMatrices[0].ids

        # Create the group map, which maps sample ID to category value (e.g.
        # sample 1 to 'control' and sample 2 to 'fast').
        group_map = {}
        for samp_id in samples:
            group_map[samp_id] = self.MetadataMap.getCategoryValue(
                samp_id, category)

        # Calculate the R statistic with the grouping found in the current
        # metadata map.
        r_stat = self._anosim(group_map)

        if num_perms > 0:
            # Calculate the p-value based on the number of permutations.
            perm_stats = []
            for i in range(num_perms):
                # Randomize grouping. We don't use values() in order to
                # preserve ordering in case the user's random function doesn't
                # change the order of the items in the list.
                grouping_random = [group_map[sample] for sample in samples]
                grouping_random = self.RandomFunction(grouping_random)
                for j, sample in enumerate(samples):
                    group_map[sample] = grouping_random[j]
                perm_stats.append(self._anosim(group_map))
            # Calculate the p-value.
            p_value = (sum(perm_stats >= r_stat) + 1) / (num_perms + 1)
        else:
            p_value = 1.0

        results['method_name'] = 'ANOSIM'
        results['r_value'] = r_stat
        results['p_value'] = p_value
        results['num_perms'] = num_perms

        return results

    def _anosim(self, group_map):
        """Computes ANOSIM on the supplied grouping, returning the R value.

        The R value is between -1 and 1 and indicates the strength of the
        grouping.

        Arguments:
            group_map - a python dict mapping sample ID to category value (e.g.
                sample 1 to 'control' and sample 2 to 'fast'). This map must
                contain a key for each sample ID in the current distance
                matrix
        """
        dm = self.DistanceMatrices[0]
        dm_size = dm.shape[0]

        # Create grouping matrix, where a one means that the two samples are in
        # the same group (e.g. control) and a zero means that they aren't.
        within_between = zeros(dm.shape)
        for i, i_sample in enumerate(dm.ids):
            for j, j_sample in enumerate(dm.ids):
                if group_map[i_sample] == group_map[j_sample]:
                    within_between[i][j] = 1

        # Extract upper triangle from the distance and grouping matrices.
        distances = dm.data[tri(dm_size) == 0]
        grouping = within_between[tri(dm_size) == 0]

        # Sort extracted data.
        sorted_distances = []
        sorted_grouping = []
        for idx in argsort(distances):
            sorted_distances.append(distances[idx])
            sorted_grouping.append(grouping[idx])

        # Account for rank ties, then compute R statistic.
        rank_list = range(1, len(sorted_distances) + 1)
        adjusted_rank_list = self._remove_ties(sorted_distances, rank_list)
        return self._compute_r_value(adjusted_rank_list, sorted_grouping,
                                     dm_size)

    def _remove_ties(self, sorted_dists, ranks):
        """Replaces repeat values with the average of them.

        Returns a list containing the adjusted ranks.

        Arguments:
            sorted_dists: list of the sorted distances
            ranks: list containing the ranks of each of the distances
        """
        result = []
        ties = []
        tie_count = 0
        tie_flag = 0

        for i in range(len(sorted_dists) - 1):
            # Store state information.
            curr_dist = sorted_dists[i]
            next_dist = sorted_dists[i + 1]
            rank_val = ranks[i]

            # A tie has not occured yet.
            if tie_flag == 0:
                if curr_dist == next_dist:
                    # We have a tie, so add the current rank to the tie list.
                    tie_count = tie_count + 1
                    ties.append(rank_val)
                    first_tie_index = i
                    tie_flag = 1
                else:
                    # If no tie, fill in the list with the current rank.
                    result.append(rank_val)
            else:
                # A tie has already occured.
                if curr_dist == next_dist:
                    # If another tie occurs, add the current rank to the tie
                    # list.
                    tie_count = tie_count + 1
                    ties.append(rank_val)
                else:
                    # No more ties, average their values and attach to adjusted
                    # rank list.
                    ties.append(rank_val)
                    last_tie_index = i
                    result.extend(self._get_adjusted_vals(ties,
                                                          first_tie_index, last_tie_index))
                    tie_flag = 0
                    tie_count = 0
                    ties = []
        # If there is a tie that extends to the final position, we must process
        # it here to avoid out of list bounds errors.
        if tie_flag == 1:
            ties.append(ranks[i + 1])
            last_tie_index = i + 1
            result.extend(self._get_adjusted_vals(ties, first_tie_index,
                                                  last_tie_index))
        else:
            result.append(ranks[i + 1])
        return result

    def _get_adjusted_vals(self, ties, first_tie_idx, last_tie_idx):
        """Helper function to _remove_ties. Consolidates repeated code."""
        adjusted_val = sum(ties) / len(ties)
        return [adjusted_val] * ((last_tie_idx - first_tie_idx) + 1)

    def _compute_r_value(self, adjusted_ranks, sorted_groups, num_samps):
        """Code that performs the actual math involved in solving ANOSIM.

        Returns the ANOSIM R value (between -1 and 1).

        Arguments:
            adjusted_ranks - list of the ranks, adjusted for ties
            sorted_groups - list associating distances to groups
            num_samps: how many total samples
        """
        adjusted_ranks = array(adjusted_ranks)
        sorted_groups = array(sorted_groups)

        # Compute r_W and r_B.
        r_W = mean(adjusted_ranks[sorted_groups == 1])
        r_B = mean(adjusted_ranks[sorted_groups == 0])
        divisor = num_samps * ((num_samps - 1) / 4)
        return (r_B - r_W) / divisor


class Permanova(CategoryStats):
    """Class for the PERMANOVA statistical method.

    This is a non-parametric, permutation-based method to determine the
    significance of sample grouping.

    This code is heavily based on Andrew Cochran's original procedural version.
    """

    def __init__(self, mdmap, dm, cat, random_fn=permutation):
        """Initializes an instance with the specified analysis parameters.

        Arguments:
            mdmap - the MetadataMap instance to obtain grouping info from
            dm - the SymmetricDistanceMatrix instance to obtain distances from
            cat - the category string to group samples by (must be in the
                metadata map)
            random_fn - the function to use when randomizing the grouping
                during calculation of the p-value. It must return a value and
                must be callable
        """
        super(Permanova, self).__init__(mdmap, [dm], [cat], num_dms=1,
                                        random_fn=random_fn)

    def __call__(self, num_perms=999):
        """Runs PERMANOVA on the current distance matrix and sample grouping.

        Returns a dict containing the results. The following keys are set:
            method_name - name of the statistical method
            f_value - the PERMANOVA F statistic computed by the test
            p_value - the p-value computed by the test, or 1.0 if the number
                of permutations was zero
            num_perms - the number of permutations used when calculating the
                p-value

        Arguments:
            num_perms - the number of permutations to use when calculating the
                p-value
        """
        results = super(Permanova, self).__call__(num_perms)
        category = self.Categories[0]
        samples = self.DistanceMatrices[0].ids

        # Create the group map, which maps sample ID to category value (e.g.
        # sample 1 to 'control' and sample 2 to 'fast').
        group_map = {}
        for samp_id in samples:
            group_map[samp_id] = self.MetadataMap.getCategoryValue(
                samp_id, category)

        # Calculate the F statistic with the grouping found in the current
        # metadata map.
        f_stat = self._permanova(group_map)

        if num_perms > 0:
            # Calculate the p-value based on the number of permutations.
            perm_stats = []
            for i in range(num_perms):
                # Randomize grouping. We don't use values() in order to
                # preserve ordering in case the user's random function doesn't
                # change the order of the items in the list.
                grouping_random = [group_map[sample] for sample in samples]
                grouping_random = self.RandomFunction(grouping_random)
                for j, sample in enumerate(samples):
                    group_map[sample] = grouping_random[j]
                perm_stats.append(self._permanova(group_map))
            # Calculate the p-value.
            p_value = (sum(perm_stats >= f_stat) + 1) / (num_perms + 1)
        else:
            p_value = 1.0

        results['method_name'] = 'PERMANOVA'
        results['f_value'] = f_stat
        results['p_value'] = p_value
        results['num_perms'] = num_perms

        return results

    def _permanova(self, grouping):
        """Computes PERMANOVA pseudo-F-statistic.

        Arguments:
            grouping - a python dict mapping sample ID to category value (e.g.
                sample 1 to 'control' and sample 2 to 'fast'). This map must
                contain a key for each sample ID in the current distance
                matrix
        """
        dm = self.DistanceMatrices[0]
        samples = dm.ids

        # Number of samples in each group.
        unique_n = []
        group_map = {}

        # Extract the unique list of group labels.
        gl_unique = unique(array(grouping.values()))

        # Calculate number of groups and unique 'n's.
        number_groups = len(gl_unique)
        for i, i_string in enumerate(gl_unique):
            group_map[i_string] = i
            unique_n.append(grouping.values().count(i_string))

        # Create grouping matrix.
        grouping_matrix = -1 * ones(dm.shape)
        for i, i_sample in enumerate(samples):
            grouping_i = grouping[i_sample]
            for j, j_sample in enumerate(samples):
                if grouping_i == grouping[j_sample]:
                    grouping_matrix[i][j] = group_map[grouping[i_sample]]

        # Extract upper triangle.
        distances = dm.data[tri(dm.shape[0]) == 0]
        groups = grouping_matrix[tri(len(grouping_matrix)) == 0]

        # Compute F value.
        return self._compute_f_value(distances, groups, dm.shape[0],
                                     number_groups, unique_n)

    def _compute_f_value(self, distances, groupings, number_samples,
                         number_groups, unique_n):
        """Performs the calculations for the F value.

        Arguments:
            distances - a list of the distances
            groupings - a list associating the distances to their groups
            number_samples - how many samples there are
            number_groups - how many groups there are
            unique_n - list containing how many samples are in each within
                group
        """
        a = number_groups
        N = number_samples

        # Calculate s_T.
        s_T = sum(distances * distances) / N

        # Calculate s_W for each group, this accounts for different group
        # sizes.
        s_W = 0
        for i in range(number_groups):
            group_ix = groupings == i
            diffs = distances[group_ix]
            s_W = s_W + sum(diffs ** 2) / unique_n[i]

        # Execute the formula.
        s_A = s_T - s_W
        return (s_A / (a - 1)) / (s_W / (N - a))


class Best(CategoryStats):
    """Class for the BEST/BioEnv statistical analysis.

    Based on vegan::bioenv function, which is an implementation of the BEST
    statistical method.
    """

    def __init__(self, dm, metadata_map, cats):
        """Default constructor.

        Arguments:
            dm - the SymmetricDistanceMatrix instance to run the analysis on
            metadata_map - the MetadataMap instance to obtain category
                information from
            cats - list of category strings in the metadata map that will be
                used to determine the combination that "best" explains the
                variability in the data. Each category must be numeric
        """
        # BEST doesn't require non-unique categories or non-single value
        # categories, but *does* require only numeric categories.
        super(Best, self).__init__(metadata_map, [dm], cats, num_dms=1,
                                   suppress_category_uniqueness_check=True,
                                   suppress_numeric_category_check=False,
                                   suppress_single_category_value_check=True)

    def __call__(self, num_perms=999):
        """Runs the BEST/BioEnv analysis on a distance matrix using specified
        metadata map categories.

        num_perms is ignored, but maintained for a consistent interface with
        the other statistical method classes.

        Returns a dictionary which contains the resulting data. Keys:
            method_name - name of the statistical method
            num_vars - number of categories (variables)
            vars - mapping of category names to indices
            rho_vals - spearman correlation statistics, one for each
                combination of vars
        """
        res = super(Best, self).__call__()
        cats = self.Categories
        dm = self.DistanceMatrices[0]
        dm_flat = dm.condensed_form()

        row_count = dm.shape[0]
        col_count = len(cats)
        sum = 0
        stats = [(-777777777, '') for c in range(col_count + 1)]
        for i in range(1, col_count + 1):
            combo = combinations([j for j in range(1, col_count + 1)], i)

            for element in combo:
                cat_mat = self._make_cat_mat(cats, element)
                cat_dm = self._derive_euclidean_dm(cat_mat, row_count)
                cat_dm_flat = cat_dm.condensed_form()
                r = spearman(dm_flat, cat_dm_flat)
                if r > stats[i - 1][0]:
                    stats[i - 1] = (r, ','.join(str(s) for s in element))

        res['method_name'] = 'BEST'
        res['num_vars'] = col_count
        res['vars'] = ['%s = %d' % (name, val + 1)
                       for val, name in enumerate(cats)]
        res['rho_vals'] = stats[:-1]

        return res

    def _derive_euclidean_dm(self, cat_mat, dim):
        """Returns an n x n, euclidean distance matrix, where n = len(cats)."""
        res_mat = []

        for i in range(dim):
            res_mat.append([0 for k in range(dim)])
            for j in range(i):
                res_mat[i][j] = self._vector_dist(cat_mat[i], cat_mat[j])
                res_mat[j][i] = res_mat[i][j]

        return SymmetricDistanceMatrix(res_mat,
                                       self.DistanceMatrices[0].ids)

    def _vector_dist(self, vec1, vec2):
        """Calculates the Euclidean distance between two vectors."""
        return sqrt(sum([(float(v1) - float(v2)) ** 2 for v1, v2 in
                         zip(vec1, vec2)]))

    def _make_cat_mat(self, cats, combo):
        """Returns a matrix with columns pulled from category values.

        Returns a matrix with len(ids) rows of columns pulled from
        category values, the number of columns for each category is
        determined by the current combination (combo).
        """
        dm = self.DistanceMatrices[0]
        md_map = self.MetadataMap
        res = []
        for i in combo:
            res.append(md_map.getCategoryValues(dm.ids, cats[i - 1]))
        return zip(*res)


class MantelCorrelogram(CorrelationStats):
    """Class for the Mantel correlogram statistical method.

    This class provides the functionality to run a Mantel correlogram analysis
    on two distance matrices. In a nutshell, the distances are split into
    distance classes and a Mantel test is run over each distance class. A
    Mantel correlogram is created, which is basically a plot of distance
    classes versus Mantel statistics.

    Uses Sturge's rule to determine the number of distance classes, and
    Pearson's method to compute the correlation at each distance class. The
    corrected p-values are computed using Bonferroni correction.
    """

    def __init__(self, eco_dm, geo_dm, alpha=0.05,
                 variable_size_distance_classes=False):
        """Constructs a new MantelCorrelogram instance.

        Arguments:
            eco_dm - a SymmetricDistanceMatrix object representing the
                ecological distances between samples (e.g. UniFrac distance
                matrix)
            geo_dm - a SymmetricDistanceMatrix object representing some other
                distance measure between samples (most commonly geographical
                distances, but could also be distances in pH, temperature,
                etc.)
            alpha - the alpha value to use when marking the Mantel correlogram
                plot for significance
            variable_size_distance_classes - if True, distance classes (bins)
                will vary in size such that each distance class (bin) will have
                the same number of distances. If False, all distance classes
                will have the same size, though the number of distances in each
                class may not be equal. Having variable-sized distance classes
                can help maintain statistical power if there are large
                differences in the number of distances in each class
        """
        super(MantelCorrelogram, self).__init__([eco_dm, geo_dm], num_dms=2,
                                                min_dm_size=3)
        self.Alpha = alpha
        self.VariableSizeDistanceClasses = variable_size_distance_classes

    @property
    def Alpha(self):
        """Returns the alpha value."""
        return self._alpha

    @Alpha.setter
    def Alpha(self, alpha):
        """Sets the alpha value.

        Arguments:
            alpha - the value of alpha. Must be between 0 and 1, inclusive
        """
        if alpha >= 0 and alpha <= 1:
            self._alpha = alpha
        else:
            raise ValueError("Alpha must be between 0 and 1.")

    def __call__(self, num_perms=999):
        """Runs a Mantel correlogram test over the current distance matrices.

        Returns a dict containing the results. The following keys are set:
            method_name - name of the statistical method
            class_index - list of distance class indices (the center of each
                distance class)
            num_dist - list of the number of distances in each distance class
            mantel_r - list of the Mantel r statistics for each distance class
            mantel_p - list of the p-values for each distance class
            mantel_p_corr - list of the p-values for each distance class,
                corrected for multiple tests
            correlogram_plot - a matplotlib Figure object containing the
                correlogram

        Arguments:
            num_perms - the number of permutations to use when calculating the
                p-values

        Note: This code is heavily based on the implementation of
        mantel.correlog in R's vegan package.
        """
        results = super(MantelCorrelogram, self).__call__(num_perms)
        eco_dm = self.DistanceMatrices[0]
        geo_dm = self.DistanceMatrices[1]
        dm_size = eco_dm.shape[0]

        # Find the number of lower triangular elements (excluding the
        # diagonal).
        num_dists = dm_size * (dm_size - 1) // 2

        # Use Sturge's rule to determine the number of distance classes.
        num_classes = int(ceil(1 + log2(num_dists)))

        # Create the matrix of distance classes. Each element in the matrix
        # contains what distance class the original element is in. Also find
        # the distance class indices, which are the midpoints in each distance
        # class.
        dist_class_matrix, class_indices = self._find_distance_classes(
            geo_dm, num_classes)

        # Start assembling the results.
        results['method_name'] = 'Mantel Correlogram'
        results['class_index'] = []
        results['num_dist'] = []
        results['mantel_r'] = []
        results['mantel_p'] = []

        # Create a model matrix for each distance class, then compute a Mantel
        # test using it and the original eco distance matrix. A model matrix
        # contains ones for each element that is in the current distance class,
        # and zeros otherwise (zeros on the diagonal as well).
        for class_num in range(num_classes):
            results['class_index'].append(class_indices[class_num])
            model_matrix = zeros([dm_size, dm_size], dtype=int)
            for i in range(dm_size):
                for j in range(dm_size):
                    curr_ele = dist_class_matrix[i][j]
                    if curr_ele == class_num and i != j:
                        model_matrix[i][j] = 1
            model_matrix = SymmetricDistanceMatrix(model_matrix,
                                                   geo_dm.ids)

            # Count the number of distances in the current distance class.
            num_distances = int(model_matrix.data.sum())
            results['num_dist'].append(num_distances)
            if num_distances == 0:
                results['mantel_r'].append(None)
                results['mantel_p'].append(None)
            else:
                row_sums = model_matrix.data.sum(axis=1)
                row_sums = map(int, row_sums)
                has_zero_sum = 0 in row_sums

                # Only stop running Mantel tests if we've gone through half of
                # the distance classes and at least one row has a sum of zero
                # (i.e. the sample doesn't have any distances that fall in the
                # current class).
                if not (class_num > ((num_classes // 2) - 1) and has_zero_sum):
                    mantel_test = Mantel(model_matrix, eco_dm,
                                         tail_type='greater')
                    mantel_test_results = mantel_test(num_perms)
                    p_val, orig_stat, perm_stats = (
                        mantel_test_results['p_value'],
                        mantel_test_results['r_value'],
                        mantel_test_results['perm_stats'])

                    # Negate the Mantel r statistic because we are using
                    # distance matrices, not similarity matrices (this is a
                    # necessary step, see Legendre's Numerical Ecology
                    # algorithm reference for more details).
                    results['mantel_r'].append(-orig_stat)

                    # The mantel function produces a one-tailed p-value
                    # (H1: r>0). Here, compute a one-tailed p-value in the
                    # direction of the sign.
                    if orig_stat < 0:
                        perm_sum = sum([1 for ps in perm_stats
                                        if ps <= orig_stat]) + 1
                        p_val = perm_sum / (num_perms + 1)
                    results['mantel_p'].append(p_val)
                else:
                    results['mantel_r'].append(None)
                    results['mantel_p'].append(None)

        # Correct p-values for multiple testing.
        results['mantel_p_corr'] = self._correct_p_values(results['mantel_p'])

        # Construct a correlogram of distance class versus mantel correlation
        # statistic and fill in each point that is statistically significant.
        results['correlogram_plot'] = self._generate_correlogram(
            results['class_index'], results['mantel_r'],
            results['mantel_p_corr'])
        return results

    def _find_distance_classes(self, dm, num_classes):
        """Computes a distance class matrix and distance class midpoints.

        Returns a matrix of the same dimensions as the input matrix but each
        element indicates which distance class (0..num_classes-1) the original
        element belongs to. The diagonal will always have a value of -1,
        indicating that it is not apart of any distance class. Also returns a
        list of distance class midpoints.

        Distance classes are determined by the minimum and maximum values in
        the input matrix and the number of specified classes. If
        self.VariableSizeDistanceClasses is True, distance classes will each
        contain the same number of distances (but may vary in size). If False,
        distance classes will be of equal size (but possibly with unequal
        numbers of distances).

        Arguments:
            dm - the input SymmetricDistanceMatrix object to compute distance
                classes on
            num_classes - the number of desired distance classes
        """
        if num_classes < 1:
            raise ValueError("Cannot have fewer than one distance class.")

        dm_lower_flat = dm.condensed_form()
        size = dm.shape[0]

        if self.VariableSizeDistanceClasses:
            class_size = int(ceil(len(dm_lower_flat) / num_classes))
            order = argsort(array(dm_lower_flat))

            # Create the matrix of distance classes. Every element in the
            # matrix tells what distance class the original element belongs to.
            # Each element in the original matrix is traversed in sorted
            # (min -> max) order, and the current distance class is incremented
            # once it is "filled" with class_size distances.
            dist_class_matrix = empty([size, size], dtype=int)
            class_indices = []
            curr_class = 0
            class_start = dm_lower_flat[order[0]]
            for i, sorted_idx in enumerate(order):
                row_idx, col_idx = self._find_row_col_indices(sorted_idx)
                class_end = dm_lower_flat[sorted_idx]

                # Matrix is symmetric.
                dist_class_matrix[row_idx][col_idx] = curr_class
                dist_class_matrix[col_idx][row_idx] = curr_class

                # Check if we've filled up our current class or are at the last
                # iteration (the final distance class may not completely fill
                # up).
                if (i + 1) % class_size == 0 or i == len(order) - 1:
                    curr_class += 1
                    class_indices.append(class_start +
                                         (class_end - class_start) / 2)
                    class_start = class_end

            if curr_class < num_classes:
                # Our last class was empty, so record the last distance seen
                # (which will be the max) as the class index.
                class_indices.append(class_end)

            # Fill diagonal with -1, as it does not belong to any distance
            # class.
            fill_diagonal(dist_class_matrix, -1)
        else:
            # Compute the breakpoints of the distance classes based on the
            # number of specified classes and the ranges of values in the lower
            # triangular portion of the distance matrix (excluding the
            # diagonal).
            break_points = self._find_break_points(np_min(dm_lower_flat),
                                                   np_max(dm_lower_flat),
                                                   num_classes)

            # Find the class indices (the midpoints between breakpoints).
            class_indices = []
            for bp_index, break_point in \
                    enumerate(break_points[0:num_classes]):
                next_bp = break_points[bp_index + 1]
                class_indices.append(break_point +
                                     (0.5 * (next_bp - break_point)))

            # Create the matrix of distance classes. Every element in the
            # matrix tells what distance class the original element belongs to.
            dist_class_matrix = empty([size, size], dtype=int)
            for i in range(size):
                for j in range(size):
                    if i != j:
                        curr_ele = dm[i][j]
                        bps = [(k - 1) for k, bp in enumerate(break_points)
                               if bp >= curr_ele]
                        min_bp = min(bps)

                        # If we somehow got a negative breakpoint (possible
                        # sometimes due to rounding error), put it in the first
                        # distance class.
                        dist_class_matrix[i][j] = min_bp if min_bp >= 0 else 0
                    else:
                        dist_class_matrix[i][j] = -1

        return dist_class_matrix, class_indices

    def _find_row_col_indices(self, idx):
        """Returns row, col for idx into flattened lower triangular matrix.

        It is assumed that the index points to a matrix that was flattened,
        containing only the lower triangular elements (excluding the diagonal)
        in left-to-right, top-to-bottom order (such as that given by
        SymmetricDistanceMatrix.condensed_form()).
        """
        if idx < 0:
            raise IndexError("The index %d must be greater than or equal to "
                             "zero." % idx)

        # First find the row we're at. The number of elements at each row
        # increases by one each time.
        curr_idx = 0
        delta = 1

        while curr_idx <= idx:
            curr_idx += delta
            delta += 1

        # We subtract one because delta gives us one row past our target.
        row = delta - 1

        # Now that we know the row index, we subtract the number of elements
        # below the row (given by (n*n-n)/2) to find the column that idx is at.
        col = int(idx - ((row * row - row) / 2))

        return row, col

    def _find_break_points(self, start, end, num_classes):
        """Finds the points to break a range into equal width classes.

        Returns a list of floats indicating breakpoints in the range.

        Arguments:
            start - the minimum value in the range
            end - the maximum value in the range
            num_classes - the number of classes to break the range into
        """
        if start >= end:
            raise ValueError("Cannot find breakpoints because the starting "
                             "point is greater than or equal to the ending "
                             "point.")
        if num_classes < 1:
            raise ValueError("Cannot have fewer than one distance class.")

        width = (end - start) / num_classes
        break_points = [start + width * class_num
                        for class_num in range(num_classes)]
        break_points.append(float(end))

        # Move the first breakpoint a little bit to the left. Machine epsilon
        # is taken from:
        # http://en.wikipedia.org/wiki/Machine_epsilon#
        #     Approximation_using_Python
        epsilon = finfo(float).eps
        break_points[0] = break_points[0] - epsilon

        return break_points

    def _correct_p_values(self, p_vals):
        """Corrects p-values for multiple testing using Bonferroni correction.

        This method of correction is non-progressive. If any of the p-values
        are None, they are not counted towards the number of tests used in the
        correction.

        Returns a list of Bonferroni-corrected p-values for those that are not
        None. Those that are None are simply returned. The ordering of p-values
        is maintained.

        Arguments:
            p_vals - list of p-values (of type float or None)
        """
        num_tests = len([p_val for p_val in p_vals if p_val is not None])
        corrected_p_vals = []
        for p_val in p_vals:
            if p_val is not None:
                corrected_p_vals.append(min(p_val * num_tests, 1))
            else:
                corrected_p_vals.append(p_val)
        return corrected_p_vals

    def _generate_correlogram(self, class_indices, mantel_stats,
                              corrected_p_vals):
        """Generates a matplotlib plot of the Mantel correlogram.

        Returns a matplotlib Figure instance, which can then be manipulated
        further or saved to a file as necessary.

        Arguments:
            class_indices - list of distance class indices (for the x-axis)
            mantel_stats - list of Mantel r stats (for the y-axis)
            corrected_p_vals - list of corrected p-values (for filling in
                points to indicate significance)
        """
        # Plot distance class index versus mantel correlation statistic.
        fig = figure()
        ax = fig.add_subplot(111)
        ax.plot(class_indices, mantel_stats, 'ks-', mfc='white', mew=1)

        # Fill in each point that is significant (based on alpha).
        signif_classes = []
        signif_stats = []
        for idx, p_val in enumerate(corrected_p_vals):
            if p_val <= self.Alpha:
                signif_classes.append(class_indices[idx])
                signif_stats.append(mantel_stats[idx])
        ax.plot(signif_classes, signif_stats, 'ks', mfc='k')

        ax.set_title("Mantel Correlogram")
        ax.set_xlabel("Distance class index")
        ax.set_ylabel("Mantel correlation statistic")
        return fig


class Mantel(CorrelationStats):
    """Class for the Mantel matrix correlation statistical method.

    This class provides the functionality to run a Mantel analysis on two
    distance matrices. A Mantel test essentially computes the Pearson
    correlation between the two distance matrices.
    """

    def __init__(self, dm1, dm2, tail_type='two sided'):
        """Constructs a new Mantel instance.

        Arguments:
            dm1 - first SymmetricDistanceMatrix object to be compared
            dm2 - second SymmetricDistanceMatrix object to be compared
            tail_type - the type of Mantel test to perform (i.e. hypothesis
                test). Can be "two sided", "less", or "greater"
        """
        super(Mantel, self).__init__([dm1, dm2], num_dms=2, min_dm_size=3)
        self.TailType = tail_type

    @property
    def TailType(self):
        """Returns the tail type being used for the Mantel test."""
        return self._tail_type

    @TailType.setter
    def TailType(self, tail_type):
        """Sets the tail type that will be used for the Mantel test.

        Arguments:
            tail_type - the tail type to use when calculating the p-value.
                Valid types are 'two sided', 'less', or 'greater'.
        """
        if tail_type not in ("two sided", "greater", "less"):
            raise ValueError("Unrecognized alternative hypothesis (tail "
                             "type). Must be either 'two sided', 'greater', "
                             "or 'less'.")
        self._tail_type = tail_type

    def __call__(self, num_perms=999):
        """Runs a Mantel test over the current distance matrices.

        Returns a dict containing the results. The following keys are set:
            method_name - name of the statistical method
            dm1 - the first SymmetricDistanceMatrix instance that was used
            dm2 - the second SymmetricDistanceMatrix instance that was used
            num_perms - the number of permutations used to compute the p-value
            p_value - the p-value computed by the test
            r_value - the Mantel r statistic computed by the test
            perm_stats - a list of Mantel r statistics, one for each
                permutation
            tail_type - the type of Mantel test performed

        Arguments:
            num_perms - the number of times to permute the distance matrix
                while calculating the p-value

        Note: R's mantel function will always perform a one-sided test (type
        'greater'), so the p-values may differ from R unless you explicitly
        specify the tail type of 'greater'.
        """
        m1, m2 = self.DistanceMatrices
        alt = self.TailType

        # We suppress the symmetry and hollowness check since we are
        # guaranteed to have SymmetricDistanceMatrix instances (we don't need
        # to check a second time here).
        results = mantel_test(m1.data, m2.data, num_perms, alt=alt,
                              suppress_symmetry_and_hollowness_check=True)

        resultsDict = super(Mantel, self).__call__(num_perms)
        resultsDict['method_name'] = "Mantel"
        resultsDict['dm1'] = self.DistanceMatrices[0]
        resultsDict['dm2'] = self.DistanceMatrices[1]
        resultsDict['num_perms'] = num_perms
        resultsDict['p_value'] = results[0]
        resultsDict['r_value'] = results[1]
        resultsDict['perm_stats'] = results[2]
        resultsDict['tail_type'] = self.TailType

        return resultsDict


class PartialMantel(CorrelationStats):
    """Class for the partial Mantel matrix correlation statistical method.

    This class provides the functionality to run a partial Mantel analysis on
    three distance matrices. A partial Mantel test essentially computes the
    Pearson correlation between two distance matrices after first controlling
    for the effects of a third distance matrix (the control matrix).
    """

    def __init__(self, dm1, dm2, cdm):
        """Constructs a new PartialMantel instance.

        Arguments:
            dm1 - first SymmetricDistanceMatrix object to be compared
            dm2 - second SymmetricDistanceMatrix object to be compared
            cdm - the control SymmetricDistanceMatrix object
        """
        super(PartialMantel, self).__init__([dm1, dm2, cdm], num_dms=3,
                                            min_dm_size=3)

    def __call__(self, num_perms=999):
        """Runs a partial Mantel test on the current distance matrices.

        Returns a dict containing the results. The following keys are set:
            method_name - name of the statistical method
            mantel_p - the p-value computed by the test
            mantel_r - the Mantel r statistic computed by the test

        Arguments:
            num_perms - the number of times to permute the distance matrix
                while calculating the p-value

        Credit: The code herein is based loosely on the implementation found in
        R's vegan package.
        """
        res = super(PartialMantel, self).__call__(num_perms)

        # Calculate the correlation statistic.
        corr = lambda rxy, rxz, ryz: (rxy - rxz * ryz) / (sqrt(1 -
                                                               rxz ** 2) * sqrt(1 - ryz ** 2))
        # Load initial/placeholder values in the results dictionary.
        res['method_name'] = 'Partial Mantel'
        res['mantel_r'] = None
        res['mantel_p'] = None

        dm1, dm2, cdm = self.DistanceMatrices
        dm1_flat = dm1.condensed_form()
        dm2_flat = dm2.condensed_form()
        cdm_flat = cdm.condensed_form()

        # Get the initial r-values before permuting.
        rval1 = pearson(dm1_flat, dm2_flat)
        rval2 = pearson(dm1_flat, cdm_flat)
        rval3 = pearson(dm2_flat, cdm_flat)

        # Calculate the original test statistic (r-value).
        orig_stat = corr(rval1, rval2, rval3)

        # Calculate permuted r-values and p-values, storing them for use in the
        # calculation of the final statistic.
        perm_stats = []
        numerator = 0
        for i in range(0, num_perms):
            # Permute the first distance matrix and calculate new r and
            # p-values.
            p1 = permute_2d(dm1, permutation(dm1.shape[0]))
            dm1_perm = SymmetricDistanceMatrix(p1, dm1.ids)
            dm1_perm_flat = dm1_perm.condensed_form()
            rval1 = pearson(dm1_perm_flat, dm2_flat)
            rval2 = pearson(dm1_perm_flat, cdm_flat)
            perm_stats.append(corr(rval1, rval2, rval3))

            if perm_stats[-1] >= orig_stat:
                numerator += 1
        # Load the final statistics into the result dictionary.
        res['mantel_r'] = orig_stat
        res['mantel_p'] = (numerator + 1) / (num_perms + 1)
        return res


def paired_difference_analyses(personal_ids_to_state_values,
                               analysis_categories,
                               state_values,
                               output_dir,
                               line_color="black",
                               ymin=None,
                               ymax=None):
    """run paired difference analysis one sample t-tests and generate plots

       Apply one-sample t-tests and generate plots to test for changes in
       certain values with a state change. A state change here refers to a
       pre/post-type experimental design, such as pre-treatment to
       post-treatment, and the values that are being tested for change can
       be things like alpha diversity, abundance of specific taxa, a principal
       coordinate value (e.g., PC1 value before and after treatment), and so
       on.

       The one-sample t-test is applied on each pair of differences. So, if
       experiment was based on looking for changes in proteobacteria abundance
       with treatment, you would have pre- and post-treatment proteobacteria
       abundances for a number of individuals. The difference would be computed
       between those, and the null hypothesis is that the mean of those differences
       is equal to zero (i.e., no change with treatment).

       Line plots are also generated to show the change on a per-individual basis.

     personal_ids_to_state_values: a 2d dictionary mapping personal ids to potential
      analysis categories, which each contain a pre/post value. this might look like
      the following:
       {'firmicutes-abundance':
            {'subject1':[0.45,0.55],
             'subject2':[0.11,0.52]},
           'bacteroidetes-abundace':
             {'subject1':[0.28,0.21],
              'subject2':[0.11,0.01]}
        }
       examples of functions that can be useful for generating these data are
        qiime.parse.extract_per_individual_state_metadata_from_sample_metadata and
        qiime.parse.extract_per_individual_state_metadata_from_sample_metadata_and_biom

     analysis_categories: a list of categories to include in analyses (e.g,
       ['firmicutes-abundance', 'bacteroidetes-abundace'])

     state_values: an ordered list describing each of the states being compared (these
       are the x labels in the resulting plots)

     output_dir: directory where output should be written (will be created if
       it doesn't exist)

     ymin: minimum y-value in plots (if it should be consistent across
       plots - by default will be chosen on a per-plot basis)

     ymax: maximum y-value in plots (if it should be consistent across
       plots - by default will be chosen on a per-plot basis)
    """

    if len(state_values) != 2:
        raise ValueError("Only two state values can be provided. "
                         "Support currently exists only for pre/post experimental design.")

    # create the output directory if it doesn't already exist
    create_dir(output_dir)

    num_analysis_categories = len(analysis_categories)
    x_values = range(len(state_values))

    paired_difference_output_fp = \
        join(output_dir, 'paired_difference_comparisons.txt')
    paired_difference_output_f = open(paired_difference_output_fp, 'w')
    # write header line to output file
    paired_difference_output_f.write(
        "#Metadata category\tNum differences (i.e., n)\tMean difference\t"
        "Median difference\tt one sample\tt one sample parametric p-value\t"
        "t one sample parametric p-value (Bonferroni-corrected)\n")

    paired_difference_t_test_results = {}

    biom_table_fp = join(output_dir, 'differences.biom')
    biom_sids_fp = join(output_dir, 'differences_sids.txt')
    biom_observation_ids = []
    biom_data = []
    # need a list of personal_ids to build the biom table -
    # ugly, but get it working first
    personal_ids = []
    for c in personal_ids_to_state_values.values():
        personal_ids.extend(c.keys())
    personal_ids = list(set(personal_ids))

    # initiate list of output file paths to return
    output_fps = [paired_difference_output_fp,
                  biom_table_fp,
                  biom_sids_fp]

    num_successful_tests = 0
    for category_number, analysis_category in enumerate(analysis_categories):
        personal_ids_to_state_metadatum = personal_ids_to_state_values[
            analysis_category]
        analysis_category_fn_label = analysis_category.replace(' ', '-')
        plot_output_fp = join(
            output_dir,
            '%s.pdf' %
            analysis_category_fn_label)
        fig = figure()
        axes = fig.add_axes([0.1, 0.1, 0.8, 0.8])

        # initialize a list to store the distribution of changes
        # with state change
        differences = []
        pre_values = []
        post_values = []
        store_biom_datum = True

        for personal_id in personal_ids:
            data = personal_ids_to_state_metadatum[personal_id]
            if None in data:
                # if any of the data points are missing, don't store
                # a difference for this individual, and don't store
                # the category in the BIOM table
                store_biom_datum = False
                raise ValueError("Some data points are missing, "
                                 "cannot create biom file.")
            else:
                # otherwise compute the difference between the ending
                # and starting state
                pre_values.append(data[0])
                post_values.append(data[1])
                difference = data[1] - data[0]
                differences.append(difference)
                # and plot the start and stop values as a line
                axes.plot(x_values, data, line_color, linewidth=0.5)

        if store_biom_datum:
            biom_observation_ids.append(analysis_category)
            biom_data.append(differences)

        # run stats for current analysis category
        n = len(differences)
        mean_differences = mean(differences)
        median_differences = median(differences)
        t_one_sample_results = t_one_sample(differences)
        t = t_one_sample_results[0]
        p_value = t_one_sample_results[1]
        if p_value is not None:
            num_successful_tests += 1
        # analysis_category gets stored as the key and the first entry
        # in the value to faciliate sorting the values and writing to
        # file
        paired_difference_t_test_results[analysis_category] = \
            [analysis_category,
             n,
             mean_differences,
             median_differences,
             t,
             p_value]

        # Finalize plot for current analysis category
        axes.plot(x_values,
                  [median(pre_values), median(post_values)],
                  line_color,
                  linewidth=3,
                  ls='--')
        axes.set_ylabel(analysis_category)
        axes.set_xticks(range(len(state_values)))
        axes.set_xticklabels(state_values)
        axes.set_ylim(ymin=ymin, ymax=ymax)
        fig.savefig(plot_output_fp, transparent=True)
        output_fps.append(plot_output_fp)

    # write a biom table based on differences and
    # a list of the sample ids that could be converted
    # to a mapping file for working with this biom table

    biom_table = table_factory(biom_data,
                               personal_ids,
                               biom_observation_ids,
                               constructor=DenseOTUTable)
    biom_table_f = open(biom_table_fp, 'w')
    biom_table_f.write(format_biom_table(biom_table))
    biom_table_f.close()
    biom_sids_f = open(biom_sids_fp, 'w')
    biom_sids_f.write('#SampleID\n')
    biom_sids_f.write('\n'.join(personal_ids))
    biom_sids_f.close()

    # sort stats output by uncorrected p-value, compute corrected p-value,
    # and write results to file
    paired_difference_t_test_lines = \
        paired_difference_t_test_results.values()
    paired_difference_t_test_lines.sort(key=lambda x: x[5])
    for r in paired_difference_t_test_lines:
        p_value = r[5]
        if p_value is None:
            bonferroni_p_value = None
        else:
            bonferroni_p_value = min([p_value * num_successful_tests, 1.0])
        paired_difference_output_f.write(
            '\t'.join(map(str, r + [bonferroni_p_value])))
        paired_difference_output_f.write('\n')
    paired_difference_output_f.close()

    return output_fps, paired_difference_t_test_results<|MERGE_RESOLUTION|>--- conflicted
+++ resolved
@@ -24,24 +24,14 @@
 from os.path import join
 from types import ListType
 from copy import deepcopy
-<<<<<<< HEAD
-=======
 from itertools import combinations
->>>>>>> 1935e234
 
 from matplotlib import use
 use('Agg', warn=False)
 from matplotlib.pyplot import figure
-<<<<<<< HEAD
 from numpy import (argsort, array, ceil, empty, fill_diagonal, finfo,
                    log2, mean, ones, sqrt, tri, unique, zeros, ndarray, floor,
                    median, nan, min as np_min, max as np_max)
-=======
-from numpy import (argsort, array, asarray, ceil, empty, fill_diagonal, finfo,
-                   log2, mean, ones, sqrt, tri, unique, zeros, ndarray, floor,
-                   median, nan)
-from numpy import argsort, min as np_min, max as np_max, log10
->>>>>>> 1935e234
 from numpy.random import permutation
 from cogent.maths.stats.test import t_one_sample
 from biom.table import table_factory, DenseOTUTable
