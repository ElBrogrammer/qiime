#!/usr/bin/env python
from __future__ import division

__author__ = "Michael Dwan"
__copyright__ = "Copyright 2012, The QIIME project"
__credits__ = ["Jai Ram Rideout", "Michael Dwan", "Logan Knecht",
               "Damien Coy", "Levi McCracken", "Andrew Cochran",
               "Jose Carlos Clemente Litran", "Greg Caporaso",
               "Will Van Treuren"]
__license__ = "GPL"
__version__ = "1.8.0-dev"
__maintainer__ = "Jai Ram Rideout"
__email__ = "jai.rideout@gmail.com"

"""
This module provides functionality for the application of various statistical
methods to QIIME-formatted datasets.

The module provides an API that allows users to easily apply any number of
statistical analyses and just as easily retrieve the results. The module also
provides a hierarchy of statistical classes that can be inherited from to
create new statistical method implementations.
"""

from scipy.stats import (spearmanr, kruskal, mannwhitneyu, kendalltau,
                         power_divergence, ttest_1samp, ttest_ind)
from scipy.stats.distributions import (chi2, norm, f as fdist, t as tdist)

from scipy.special import ndtri


from os.path import join
from types import ListType
from copy import deepcopy
from itertools import combinations

from matplotlib import use
use('Agg', warn=False)

from matplotlib.pyplot import figure
from numpy import (argsort, array, ceil, empty, fill_diagonal, finfo,
                   log2, mean, ones, sqrt, tri, unique, zeros, ndarray, floor,
<<<<<<< HEAD
                   median, nan, min as np_min, max as np_max)
from numpy.random import permutation
from cogent.maths.stats.test import t_one_sample
from biom.table import Table
=======
                   median, nan, min as np_min, max as np_max, absolute,
                   arctanh, asarray, e, hstack, isinf, isnan,
                   log, mean, nan, nonzero, sqrt, std, take, tanh,
                   transpose, seterr as np_seterr, var, arange, corrcoef,
                   trace, ravel, float as np_float, finfo, asarray, isnan,
                   isinf, abs)

from numpy.random import permutation, shuffle, randint
from biom.table import table_factory, DenseOTUTable
>>>>>>> a74dac16
from skbio.core.distance import DistanceMatrix
from skbio.util.misc import create_dir
from qiime.format import format_p_value_for_num_iters, format_biom_table
from qiime.util import MetadataMap

np_seterr(divide='warn')
MACHEP = finfo(np_float).eps

# Top-level stats functions.

tail_types = ['low', 'high', 'two-sided']
tail_type_desc = {
    'low': ('one-sided (low)', '<'),
    'high': ('one-sided (high)', '>'),
    'two-sided': ('two-sided', '!=')
}


def all_pairs_t_test(labels, dists, tail_type='two-sided',
                     num_permutations=999):
    """Perform two-sample t-test on all pairs of grouped distances.

    Performs Student's two-sample t-test on all pairs of distributions,
    optionally using Monte Carlo permutations to compute the nonparametric
    p-value in addition to the parametric p-value.

    Returns a formatted string (suitable for writing to a file) containing the
    results of the tests.

    This code is based on Jeremy Widmann's
    qiime.make_distance_histograms.monte_carlo_group_distances code from QIIME 1.8.0.

    Arguments:
        labels - list of labels corresponding to each of the distributions
        dists - list of lists, where each inner list is a distribution of
            numbers (observations)
        tail_type - type of hypothesis test to perform. One of 'two-sided',
            'high', or 'low'
        num_permutations - the number of Monte Carlo permutations to use. If
            zero, the nonparametric p-value will not be calculated and will be
            'N/A' in the returned string.
    """
    result = ''

    if len(labels) != len(dists):
        raise ValueError("The number of distribution labels must match the "
                         "number of distributions.")
    if tail_type not in tail_types:
        raise ValueError("Invalid tail type '%s'. Must be one of %r." %
                         (tail_type, tail_types))
    if num_permutations < 0:
        raise ValueError("Invalid number of permutations: %d. Must be greater "
                         "than or equal to zero." % num_permutations)

    result += '# The tests of significance were performed using a ' + \
              tail_type_desc[tail_type][0] + ' Student\'s two-sample t-test.\n'

    result += ('# Alternative hypothesis: Group 1 mean %s Group 2 mean\n' %
               tail_type_desc[tail_type][1])

    if num_permutations > 0:
        result += '# The nonparametric p-values were calculated using ' + \
                  '%d Monte Carlo permutations.\n' % num_permutations
        result += '# The nonparametric p-values contain the correct ' + \
                  'number of significant digits.\n'

    result += '# Entries marked with "N/A" could not be calculated because ' + \
              'at least one of the groups\n# of distances was empty, ' + \
              'both groups each contained only a single distance, or\n' + \
              '# the test could not be performed (e.g. no variance in ' + \
              'groups with the same mean).\nGroup 1\tGroup 2\t' + \
              't statistic\tParametric p-value\tParametric p-value ' + \
              '(Bonferroni-corrected)\tNonparametric p-value\t' + \
              'Nonparametric p-value (Bonferroni-corrected)\n'

    stats = _perform_pairwise_tests(labels, dists, tail_type, num_permutations)
    for stat in stats:
        stat = ['N/A' if e is nan else e for e in stat]
        result += '%s\t%s\t%s\t%s\t%s\t%s\t%s\n' % (stat[0], stat[1], stat[2],
                                                    stat[3], stat[4],
                                                    format_p_value_for_num_iters(stat[5], num_permutations) if
                                                    stat[5] != 'N/A' else 'N/A',
                                                    format_p_value_for_num_iters(stat[6], num_permutations) if
                                                    stat[6] != 'N/A' else 'N/A')
    return result


def _perform_pairwise_tests(labels, dists, tail_type, num_permutations):
    """Perform t-test for all pairs of distributions.

    Computes corrected p-values in addition to uncorrected.
    """
    result = []

    # Compare each pair of distributions, keeping track of the number of actual
    # tests that were successfully performed so that we can correct for
    # multiple comparisons.
    num_tests = 0
    for g1_idx, (g1_label, g1_dist) in enumerate(zip(labels[:-1], dists[:-1])):
        for g2_label, g2_dist in zip(
                labels[(g1_idx + 1):], dists[(g1_idx + 1):]):
            if ((len(g1_dist) == 1 and len(g2_dist) == 1) or
                    (len(g1_dist) < 1 or len(g2_dist) < 1)):
                # Not enough data to run the test.
                obs_t, param_p_val, nonparam_p_val = nan, nan, nan
            else:
                obs_t, param_p_val, _, nonparam_p_val = mc_t_two_sample(
                    g1_dist, g2_dist, tails=tail_type,
                    permutations=num_permutations)
            result.append([g1_label, g2_label, obs_t, param_p_val, None,
                           nonparam_p_val, None])
            if obs_t is not nan:
                num_tests += 1

    evals = [None, nan]  # vals to exclude
    # Correct the p-values for multiple comparisons, now that we know how many
    # tests succeeded.
    for stat in result:
        stat[4] = stat[3] if stat[3] in evals else min(stat[3] * num_tests, 1)
        stat[6] = stat[5] if stat[5] in evals else min(stat[5] * num_tests, 1)
    return result


def quantile(data, quantiles):
    """calculates quantiles of a dataset matching a given list of probabilities

    Input:
    data: 1-D list or numpy array with data to calculate the quantiles
    quantiles: list of probabilities, floating point values between 0 and 1

    Output:
    A list of elements drawn from 'data' that corresponding to the list of
    probabilities. This by default is using R. type 7 method for computation of
    the quantiles.
    """

    assert isinstance(data, list) or isinstance(data, ndarray), "Data must be either" +\
        " a Python list or a NumPy 1-D array"
    assert isinstance(quantiles, list) or isinstance(quantiles, ndarray), "Quantiles" +\
        " must be either a Python list or a NumPy 1-D array"
    assert all(map(lambda x: x >= 0 and x <= 1, quantiles)), "All the elements " +\
        "in the quantiles list must be greater than 0 and lower than one"

    # unless the user wanted, do not modify the data
    data = deepcopy(data)

    if not isinstance(data, ndarray):
        data = array(data)
    data.sort()

    output = []
    # if needed different quantile methods could be used
    for one_quantile in quantiles:
        output.append(_quantile(data, one_quantile))

    return output


def _quantile(data, quantile):
    """gets a single quantile value for a dataset using R. type 7 method

    Input:
    data: sorted 1-d numpy array with float or int elements
    quantile: floating point value between 0 and 1

    Output:
    quantile value of data

    This function is based on cogent.maths.stats.util.NumbersI
    """
    index = quantile * (len(data) - 1)
    bottom_index = int(floor(index))
    top_index = int(ceil(index))

    difference = index - bottom_index
    output = (1 - difference) * \
        data[bottom_index] + difference * data[top_index]

    return output


class DistanceMatrixStats(object):

    """Base class for distance matrix-based statistical methods.

    This class provides an interface to setting and accessing an arbitrary
    number of distance matrices. Users of this class can optionally specify the
    number of allowable distance matrices and their minimum allowable size (the
    default is no restrictions on either of these).

    It is the parent class of CorrelationStats.
    """

    def __init__(self, dms, num_dms=-1, min_dm_size=-1):
        """Default constructor.

        Initializes an instance with the provided list of distance matrices.

        Arguments:
            dms - a list of DistanceMatrix objects
            num_dms - the exact number of allowable distance matrices. If -1
                (the default), there is no restriction on how many distance
                matrices the user can set
            min_dm_size - the minimum size that all distance matrices must have
                that are stored by this instance. If -1, no size restriction
        """
        self._num_dms = num_dms
        self._min_dm_size = min_dm_size
        self.DistanceMatrices = dms

    @property
    def DistanceMatrices(self):
        """Returns the list of distance matrices."""
        return self._dms

    @DistanceMatrices.setter
    def DistanceMatrices(self, dms):
        """Sets the list of distance matrices to the supplied list.

        Arguments:
            dms - the new list of distance matrices being assigned
        """
        if not isinstance(dms, ListType):
            raise TypeError("The item passed in as the new list was not a "
                            "list data type.")
        if self._num_dms >= 0 and len(dms) != self._num_dms:
            raise ValueError("Cannot set %d distance matrices. Must provide "
                             "exactly %d distance matrices." % (len(dms),
                                                                self._num_dms))
        for dm in dms:
            if not isinstance(dm, DistanceMatrix):
                raise TypeError(
                    'Invalid type (%s); expected DistanceMatrix' %
                    dm.__class__.__name__)
            if self._min_dm_size >= 0 and dm.shape[0] < self._min_dm_size:
                raise ValueError("Distance matrix of size %dx%d is smaller "
                                 "than the minimum allowable distance matrix "
                                 "size of %dx%d for this analysis." %
                                 (dm.shape[0], dm.shape[0], self._min_dm_size,
                                  self._min_dm_size))
        self._dms = dms

    def __call__(self, num_perms=999):
        """Runs the statistical method and returns relevant results.

        The return value of this method is a python dictionary with arbitrary
        key/value pairs of results, since each statistical method returns
        different results.

        This method returns an empty result set (it is essentially not
        implemented) and should be implemented by subclasses to perform their
        specific statistical analysis. Subclasses should call the parent
        class' __call__ method first to obtain any results from the parent and
        then add more results to the dict that is obtained from the parent.

        Arguments:
            num_perms - the number of permutations to use in the statistical
                method. If the method is not permutation-based, simply ignore
                this argument
        """
        if num_perms < 0:
            raise ValueError("The number of permutations must be greater than "
                             "or equal to zero.")
        return {}


class CorrelationStats(DistanceMatrixStats):

    """Base class for distance matrix correlation statistical methods.

    It is subclassed by correlation methods such as partial Mantel and Mantel
    that compare two or more distance matrices.

    A valid instance of CorrelationStats must have at least one distance
    matrix, and all distance matrices must have matching dimensions and sample
    IDs (i.e. matching row/column labels). This check is in place to prevent
    the accidental comparison on two distance matrices that have sample IDs in
    different orders. Essentially, all of the distance matrices must be
    "compatible".

    Users of this class can optionally specify the number of allowable distance
    matrices and their minimum allowable size (the default is no restrictions
    on either of these).
    """

    @property
    def DistanceMatrices(self):
        # Must re-declare so we can override property setter below.
        return super(CorrelationStats, self).DistanceMatrices

    @DistanceMatrices.setter
    def DistanceMatrices(self, dms):
        """Sets the list of distance matrices to the supplied list.

        This method overrides the parent method and enforces more checks to
        ensure that at least one distance matrix is provided and that all of
        the distance matrices are compatible.

        Arguments:
            dms - the new list of distance matrices being assigned
        """
        # Must call superclass property setter this way (super doesn't work).
        DistanceMatrixStats.DistanceMatrices.fset(self, dms)

        if len(dms) < 1:
            raise ValueError("Must provide at least one distance matrix.")

        size = dms[0].shape[0]
        sample_ids = dms[0].ids
        for dm in dms:
            if dm.shape[0] != size:
                raise ValueError("All distance matrices must have the same "
                                 "number of rows and columns.")
            if dm.ids != sample_ids:
                raise ValueError("All distance matrices must have matching "
                                 "sample IDs.")


<<<<<<< HEAD
class CategoryStats(DistanceMatrixStats):
    """Base class for categorical statistical analyses.

    It is subclassed by categorical statistical methods such as DB-RDA or BEST.
    Categorical statistical methods usually have some categorical grouping of
    samples, and the significance of this grouping is usually what is tested.
    For example, are treatment samples significantly different from control
    samples? This is not always the case (e.g. DB-RDA is an ordination
    technique), but most of the categorical methods follow this general design.

    A valid instance of CategoryStats must have at least one distance matrix
    and a single metadata map containing the sample IDs of the distance matrix
    or matrices.
    """

    def __init__(self, mdmap, dms, cats, num_dms=-1, min_dm_size=-1,
                 random_fn=permutation,
                 suppress_category_uniqueness_check=False,
                 suppress_numeric_category_check=True,
                 suppress_single_category_value_check=False):
        """Default constructor.

        Creates a new instance with the provided distance matrices,
        metadata map, and list of categories.

        Arguments:
            mdmap - a MetadataMap instance
            dms - a list of DistanceMatrix objects
            cats - a list of strings denoting categories in the metadata map
                that will be used by this analysis (i.e. the grouping
                variable(s))
            num_dms - the exact number of allowable distance matrices. If -1
                (the default), there is no restriction on how many distance
                matrices the user can set
            min_dm_size - the minimum size that all distance matrices must have
                that are stored by this instance. If -1, no size restriction
            random_fn - the function to use when randomizing the grouping
                of samples in a category during calculation of the p-value. It
                must return a value and must be callable
            suppress_category_uniqueness_check - by default, each input
                category will be checked to ensure that not all values are
                unique (i.e. some duplicated values exist). In other words,
                this check makes sure that the category will group samples such
                that there exists at least one group of samples that is
                composed of two or more samples. Many categorical statistical
                methods (such as ANOSIM and PERMANOVA) need this requirement to
                be met to avoid erroneous math (e.g. division by zero) due to a
                lack of 'within' distances. An example of a unique category
                would be SampleID, where each category value is unique
            suppress_numeric_category_check - if False, each category's values
                will be checked to ensure they can be converted to a float.
                Useful for methods that only accept numeric categories
            suppress_single_category_value_check - if False, each category's
                values will be checked to ensure they are not all the same.
                Many of the methods will not work if every value is the same
                (i.e. there is only one single group of samples)
        """
        super(CategoryStats, self).__init__(dms, num_dms, min_dm_size)
        self._suppress_category_uniqueness_check = \
            suppress_category_uniqueness_check
        self._suppress_numeric_category_check = suppress_numeric_category_check
        self._suppress_single_category_value_check = \
            suppress_single_category_value_check
        self.MetadataMap = mdmap
        self.Categories = cats
        self.RandomFunction = random_fn
        self._validate_compatibility()

    @property
    def MetadataMap(self):
        """Returns the instance's metadata map.

        The metadata map is returned as a MetadataMap class instance.
        """
        return self._metadata_map

    @MetadataMap.setter
    def MetadataMap(self, new_mdmap):
        """Sets the instance's metadata map.

        Arguments:
            new_mdmap - A MetadataMap object instance
        """
        if not isinstance(new_mdmap, MetadataMap):
            raise TypeError('Invalid type: %s; not MetadataMap' %
                            type(new_mdmap))
        self._metadata_map = new_mdmap

    @property
    def Categories(self):
        """Gets the instance's categories.

        Returns a list of mapping file category name strings.
        """
        return self._categories

    @Categories.setter
    def Categories(self, new_categories):
        """Sets the instance's list of categories.

        Arguments:
            new_categories - A list of category name strings. These must be
                present in the current metadata map
        """
        if not isinstance(new_categories, ListType):
            raise TypeError("The supplied categories must be a list of "
                            "strings.")
        for new_cat in new_categories:
            if not isinstance(new_cat, str):
                raise TypeError("Invalid category: not of type 'string'")
            elif new_cat not in self._metadata_map.CategoryNames:
                raise ValueError("The category '%s' is not in the mapping "
                                 "file." % new_cat)

            if not self._suppress_numeric_category_check:
                if not self._metadata_map.isNumericCategory(new_cat):
                    raise TypeError("The category '%s' is not numeric. Not "
                                    "all values could be converted to numbers."
                                    % new_cat)

            if not self._suppress_category_uniqueness_check:
                if self._metadata_map.hasUniqueCategoryValues(new_cat):
                    raise ValueError("All values in category '%s' are unique. "
                                     "This statistical method cannot operate "
                                     "on a category with unique values (e.g. "
                                     "there are no 'within' distances because "
                                     "each group of samples contains only a "
                                     "single sample)." % new_cat)

            if not self._suppress_single_category_value_check:
                if self._metadata_map.hasSingleCategoryValue(new_cat):
                    raise ValueError("All values in category '%s' are the "
                                     "same. This statistical method cannot "
                                     "operate on a category that creates only "
                                     "a single group of samples (e.g. there "
                                     "are no 'between' distances because "
                                     "there is only a single group)."
                                     % new_cat)

        self._categories = new_categories

    @property
    def RandomFunction(self):
        """Returns the randomization function used in p-value calculations."""
        return self._random_fn

    @RandomFunction.setter
    def RandomFunction(self, random_fn):
        """Setter for the randomization function used in p-value calcs.

        Arguments:
            random_fn - the function to use when randomizing the grouping
                during calculation of the p-value. It must return a value and
                must be callable
        """
        if hasattr(random_fn, '__call__'):
            self._random_fn = random_fn
        else:
            raise TypeError("The supplied function reference is not callable.")

    def _validate_compatibility(self):
        """Checks that the current dms, map, and categories are compatible.

        This method will raise an error if any of the sample IDs in any of the
        distance matrices are not found in the metadata map. Ordering of
        sample IDs is not taken into account. An error will also be raised if
        any categories cannot be found in the mapping file.

        This method exists because we do not have a method to set distance
        matrices, metadata map, and categories at the same time.
        """
        for dm in self.DistanceMatrices:
            for samp_id in dm.ids:
                if samp_id not in self.MetadataMap.sample_ids:
                    raise ValueError("The sample ID '%s' was not found in the "
                                     "metadata map." % samp_id)
        for cat in self.Categories:
            if cat not in self.MetadataMap.CategoryNames:
                raise ValueError("The category '%s' was not found in the "
                                 "metadata map." % cat)

    def __call__(self, num_perms=999):
        """Runs the statistical method and returns relevant results.

        The return value of this method is a python dictionary with arbitrary
        key/value pairs of results, since each statistical method returns
        different results.

        This method returns an empty result set (it is essentially not
        implemented) and should be implemented by subclasses to perform their
        specific statistical analysis. Subclasses should call the parent
        class' __call__ method first to obtain any results from the parent and
        then add more results to the dict that is obtained from the parent.

        Arguments:
            num_perms - the number of permutations to use in the statistical
                method. If the method is not permutation-based, simply ignore
                this argument
        """
        # Make sure the *current* distance matrices and metadata map are
        # compatible before continuing.
        self._validate_compatibility()
        return super(CategoryStats, self).__call__(num_perms)


class Best(CategoryStats):
    """Class for the BEST/BioEnv statistical analysis.

    Based on vegan::bioenv function, which is an implementation of the BEST
    statistical method.
    """

    def __init__(self, dm, metadata_map, cats):
        """Default constructor.

        Arguments:
            dm - the DistanceMatrix instance to run the analysis on
            metadata_map - the MetadataMap instance to obtain category
                information from
            cats - list of category strings in the metadata map that will be
                used to determine the combination that "best" explains the
                variability in the data. Each category must be numeric
        """
        # BEST doesn't require non-unique categories or non-single value
        # categories, but *does* require only numeric categories.
        super(Best, self).__init__(metadata_map, [dm], cats, num_dms=1,
                                   suppress_category_uniqueness_check=True,
                                   suppress_numeric_category_check=False,
                                   suppress_single_category_value_check=True)

    def __call__(self, num_perms=999):
        """Runs the BEST/BioEnv analysis on a distance matrix using specified
        metadata map categories.

        num_perms is ignored, but maintained for a consistent interface with
        the other statistical method classes.

        Returns a dictionary which contains the resulting data. Keys:
            method_name - name of the statistical method
            num_vars - number of categories (variables)
            vars - mapping of category names to indices
            rho_vals - spearman correlation statistics, one for each
                combination of vars
        """
        res = super(Best, self).__call__()
        cats = self.Categories
        dm = self.DistanceMatrices[0]
        dm_flat = dm.condensed_form()

        row_count = dm.shape[0]
        col_count = len(cats)
        sum = 0
        stats = [(-777777777, '') for c in range(col_count + 1)]
        for i in range(1, col_count + 1):
            combo = combinations([j for j in range(1, col_count + 1)], i)

            for element in combo:
                cat_mat = self._make_cat_mat(cats, element)
                cat_dm = self._derive_euclidean_dm(cat_mat, row_count)
                cat_dm_flat = cat_dm.condensed_form()
                r = spearman(dm_flat, cat_dm_flat)
                if r > stats[i - 1][0]:
                    stats[i - 1] = (r, ','.join(str(s) for s in element))

        res['method_name'] = 'BEST'
        res['num_vars'] = col_count
        res['vars'] = ['%s = %d' % (name, val + 1)
                       for val, name in enumerate(cats)]
        res['rho_vals'] = stats[:-1]

        return res

    def _derive_euclidean_dm(self, cat_mat, dim):
        """Returns an n x n, euclidean distance matrix, where n = len(cats)."""
        res_mat = []

        for i in range(dim):
            res_mat.append([0 for k in range(dim)])
            for j in range(i):
                res_mat[i][j] = self._vector_dist(cat_mat[i], cat_mat[j])
                res_mat[j][i] = res_mat[i][j]

        return DistanceMatrix(res_mat, self.DistanceMatrices[0].ids)

    def _vector_dist(self, vec1, vec2):
        """Calculates the Euclidean distance between two vectors."""
        return sqrt(sum([(float(v1) - float(v2)) ** 2 for v1, v2 in
                         zip(vec1, vec2)]))

    def _make_cat_mat(self, cats, combo):
        """Returns a matrix with columns pulled from category values.

        Returns a matrix with len(ids) rows of columns pulled from
        category values, the number of columns for each category is
        determined by the current combination (combo).
        """
        dm = self.DistanceMatrices[0]
        md_map = self.MetadataMap
        res = []
        for i in combo:
            res.append(md_map.getCategoryValues(dm.ids, cats[i - 1]))
        return zip(*res)


=======
>>>>>>> a74dac16
class MantelCorrelogram(CorrelationStats):

    """Class for the Mantel correlogram statistical method.

    This class provides the functionality to run a Mantel correlogram analysis
    on two distance matrices. In a nutshell, the distances are split into
    distance classes and a Mantel test is run over each distance class. A
    Mantel correlogram is created, which is basically a plot of distance
    classes versus Mantel statistics.

    Uses Sturge's rule to determine the number of distance classes, and
    Pearson's method to compute the correlation at each distance class. The
    corrected p-values are computed using Bonferroni correction.
    """

    def __init__(self, eco_dm, geo_dm, alpha=0.05,
                 variable_size_distance_classes=False):
        """Constructs a new MantelCorrelogram instance.

        Arguments:
            eco_dm - a DistanceMatrix object representing the ecological
                distances between samples (e.g. UniFrac distance matrix)
            geo_dm - a DistanceMatrix object representing some other distance
                measure between samples (most commonly geographical distances,
                but could also be distances in pH, temperature, etc.)
            alpha - the alpha value to use when marking the Mantel correlogram
                plot for significance
            variable_size_distance_classes - if True, distance classes (bins)
                will vary in size such that each distance class (bin) will have
                the same number of distances. If False, all distance classes
                will have the same size, though the number of distances in each
                class may not be equal. Having variable-sized distance classes
                can help maintain statistical power if there are large
                differences in the number of distances in each class
        """
        super(MantelCorrelogram, self).__init__([eco_dm, geo_dm], num_dms=2,
                                                min_dm_size=3)
        self.Alpha = alpha
        self.VariableSizeDistanceClasses = variable_size_distance_classes

    @property
    def Alpha(self):
        """Returns the alpha value."""
        return self._alpha

    @Alpha.setter
    def Alpha(self, alpha):
        """Sets the alpha value.

        Arguments:
            alpha - the value of alpha. Must be between 0 and 1, inclusive
        """
        if alpha >= 0 and alpha <= 1:
            self._alpha = alpha
        else:
            raise ValueError("Alpha must be between 0 and 1.")

    def __call__(self, num_perms=999):
        """Runs a Mantel correlogram test over the current distance matrices.

        Returns a dict containing the results. The following keys are set:
            method_name - name of the statistical method
            class_index - list of distance class indices (the center of each
                distance class)
            num_dist - list of the number of distances in each distance class
            mantel_r - list of the Mantel r statistics for each distance class
            mantel_p - list of the p-values for each distance class
            mantel_p_corr - list of the p-values for each distance class,
                corrected for multiple tests
            correlogram_plot - a matplotlib Figure object containing the
                correlogram

        Arguments:
            num_perms - the number of permutations to use when calculating the
                p-values

        Note: This code is heavily based on the implementation of
        mantel.correlog in R's vegan package.
        """
        results = super(MantelCorrelogram, self).__call__(num_perms)
        eco_dm = self.DistanceMatrices[0]
        geo_dm = self.DistanceMatrices[1]
        dm_size = eco_dm.shape[0]

        # Find the number of lower triangular elements (excluding the
        # diagonal).
        num_dists = dm_size * (dm_size - 1) // 2

        # Use Sturge's rule to determine the number of distance classes.
        num_classes = int(ceil(1 + log2(num_dists)))

        # Create the matrix of distance classes. Each element in the matrix
        # contains what distance class the original element is in. Also find
        # the distance class indices, which are the midpoints in each distance
        # class.
        dist_class_matrix, class_indices = self._find_distance_classes(
            geo_dm, num_classes)

        # Start assembling the results.
        results['method_name'] = 'Mantel Correlogram'
        results['class_index'] = []
        results['num_dist'] = []
        results['mantel_r'] = []
        results['mantel_p'] = []

        # Create a model matrix for each distance class, then compute a Mantel
        # test using it and the original eco distance matrix. A model matrix
        # contains ones for each element that is in the current distance class,
        # and zeros otherwise (zeros on the diagonal as well).
        for class_num in range(num_classes):
            results['class_index'].append(class_indices[class_num])
            model_matrix = zeros([dm_size, dm_size], dtype=int)
            for i in range(dm_size):
                for j in range(dm_size):
                    curr_ele = dist_class_matrix[i][j]
                    if curr_ele == class_num and i != j:
                        model_matrix[i][j] = 1
            model_matrix = DistanceMatrix(model_matrix, geo_dm.ids)

            # Count the number of distances in the current distance class.
            num_distances = int(model_matrix.data.sum())
            results['num_dist'].append(num_distances)
            if num_distances == 0:
                results['mantel_r'].append(None)
                results['mantel_p'].append(None)
            else:
                row_sums = model_matrix.data.sum(axis=1)
                row_sums = map(int, row_sums)
                has_zero_sum = 0 in row_sums

                # Only stop running Mantel tests if we've gone through half of
                # the distance classes and at least one row has a sum of zero
                # (i.e. the sample doesn't have any distances that fall in the
                # current class).
                if not (class_num > ((num_classes // 2) - 1) and has_zero_sum):
                    mantel_test = Mantel(model_matrix, eco_dm,
                                         tail_type='greater')
                    mantel_test_results = mantel_test(num_perms)
                    p_val, orig_stat, perm_stats = (
                        mantel_test_results['p_value'],
                        mantel_test_results['r_value'],
                        mantel_test_results['perm_stats'])

                    # Negate the Mantel r statistic because we are using
                    # distance matrices, not similarity matrices (this is a
                    # necessary step, see Legendre's Numerical Ecology
                    # algorithm reference for more details).
                    results['mantel_r'].append(-orig_stat)

                    # The mantel function produces a one-tailed p-value
                    # (H1: r>0). Here, compute a one-tailed p-value in the
                    # direction of the sign.
                    if orig_stat < 0:
                        perm_sum = sum([1 for ps in perm_stats
                                        if ps <= orig_stat]) + 1
                        p_val = perm_sum / (num_perms + 1)
                    results['mantel_p'].append(p_val)
                else:
                    results['mantel_r'].append(None)
                    results['mantel_p'].append(None)

        # Correct p-values for multiple testing.
        results['mantel_p_corr'] = self._correct_p_values(results['mantel_p'])

        # Construct a correlogram of distance class versus mantel correlation
        # statistic and fill in each point that is statistically significant.
        results['correlogram_plot'] = self._generate_correlogram(
            results['class_index'], results['mantel_r'],
            results['mantel_p_corr'])
        return results

    def _find_distance_classes(self, dm, num_classes):
        """Computes a distance class matrix and distance class midpoints.

        Returns a matrix of the same dimensions as the input matrix but each
        element indicates which distance class (0..num_classes-1) the original
        element belongs to. The diagonal will always have a value of -1,
        indicating that it is not apart of any distance class. Also returns a
        list of distance class midpoints.

        Distance classes are determined by the minimum and maximum values in
        the input matrix and the number of specified classes. If
        self.VariableSizeDistanceClasses is True, distance classes will each
        contain the same number of distances (but may vary in size). If False,
        distance classes will be of equal size (but possibly with unequal
        numbers of distances).

        Arguments:
            dm - the input DistanceMatrix object to compute distance classes on
            num_classes - the number of desired distance classes
        """
        if num_classes < 1:
            raise ValueError("Cannot have fewer than one distance class.")

        dm_lower_flat = dm.condensed_form()
        size = dm.shape[0]

        if self.VariableSizeDistanceClasses:
            class_size = int(ceil(len(dm_lower_flat) / num_classes))
            order = argsort(array(dm_lower_flat))

            # Create the matrix of distance classes. Every element in the
            # matrix tells what distance class the original element belongs to.
            # Each element in the original matrix is traversed in sorted
            # (min -> max) order, and the current distance class is incremented
            # once it is "filled" with class_size distances.
            dist_class_matrix = empty([size, size], dtype=int)
            class_indices = []
            curr_class = 0
            class_start = dm_lower_flat[order[0]]
            for i, sorted_idx in enumerate(order):
                row_idx, col_idx = self._find_row_col_indices(sorted_idx)
                class_end = dm_lower_flat[sorted_idx]

                # Matrix is symmetric.
                dist_class_matrix[row_idx][col_idx] = curr_class
                dist_class_matrix[col_idx][row_idx] = curr_class

                # Check if we've filled up our current class or are at the last
                # iteration (the final distance class may not completely fill
                # up).
                if (i + 1) % class_size == 0 or i == len(order) - 1:
                    curr_class += 1
                    class_indices.append(class_start +
                                         (class_end - class_start) / 2)
                    class_start = class_end

            if curr_class < num_classes:
                # Our last class was empty, so record the last distance seen
                # (which will be the max) as the class index.
                class_indices.append(class_end)

            # Fill diagonal with -1, as it does not belong to any distance
            # class.
            fill_diagonal(dist_class_matrix, -1)
        else:
            # Compute the breakpoints of the distance classes based on the
            # number of specified classes and the ranges of values in the lower
            # triangular portion of the distance matrix (excluding the
            # diagonal).
            break_points = self._find_break_points(np_min(dm_lower_flat),
                                                   np_max(dm_lower_flat),
                                                   num_classes)

            # Find the class indices (the midpoints between breakpoints).
            class_indices = []
            for bp_index, break_point in \
                    enumerate(break_points[0:num_classes]):
                next_bp = break_points[bp_index + 1]
                class_indices.append(break_point +
                                     (0.5 * (next_bp - break_point)))

            # Create the matrix of distance classes. Every element in the
            # matrix tells what distance class the original element belongs to.
            dist_class_matrix = empty([size, size], dtype=int)
            for i in range(size):
                for j in range(size):
                    if i != j:
                        curr_ele = dm[i][j]
                        bps = [(k - 1) for k, bp in enumerate(break_points)
                               if bp >= curr_ele]
                        min_bp = min(bps)

                        # If we somehow got a negative breakpoint (possible
                        # sometimes due to rounding error), put it in the first
                        # distance class.
                        dist_class_matrix[i][j] = min_bp if min_bp >= 0 else 0
                    else:
                        dist_class_matrix[i][j] = -1

        return dist_class_matrix, class_indices

    def _find_row_col_indices(self, idx):
        """Returns row, col for idx into flattened lower triangular matrix.

        It is assumed that the index points to a matrix that was flattened,
        containing only the lower triangular elements (excluding the diagonal)
        in left-to-right, top-to-bottom order (such as that given by
        DistanceMatrix.condensed_form()).
        """
        if idx < 0:
            raise IndexError("The index %d must be greater than or equal to "
                             "zero." % idx)

        # First find the row we're at. The number of elements at each row
        # increases by one each time.
        curr_idx = 0
        delta = 1

        while curr_idx <= idx:
            curr_idx += delta
            delta += 1

        # We subtract one because delta gives us one row past our target.
        row = delta - 1

        # Now that we know the row index, we subtract the number of elements
        # below the row (given by (n*n-n)/2) to find the column that idx is at.
        col = int(idx - ((row * row - row) / 2))

        return row, col

    def _find_break_points(self, start, end, num_classes):
        """Finds the points to break a range into equal width classes.

        Returns a list of floats indicating breakpoints in the range.

        Arguments:
            start - the minimum value in the range
            end - the maximum value in the range
            num_classes - the number of classes to break the range into
        """
        if start >= end:
            raise ValueError("Cannot find breakpoints because the starting "
                             "point is greater than or equal to the ending "
                             "point.")
        if num_classes < 1:
            raise ValueError("Cannot have fewer than one distance class.")

        width = (end - start) / num_classes
        break_points = [start + width * class_num
                        for class_num in range(num_classes)]
        break_points.append(float(end))

        # Move the first breakpoint a little bit to the left. Machine epsilon
        # is taken from:
        # http://en.wikipedia.org/wiki/Machine_epsilon#
        #     Approximation_using_Python
        epsilon = finfo(float).eps
        break_points[0] = break_points[0] - epsilon

        return break_points

    def _correct_p_values(self, p_vals):
        """Corrects p-values for multiple testing using Bonferroni correction.

        This method of correction is non-progressive. If any of the p-values
        are None, they are not counted towards the number of tests used in the
        correction.

        Returns a list of Bonferroni-corrected p-values for those that are not
        None. Those that are None are simply returned. The ordering of p-values
        is maintained.

        Arguments:
            p_vals - list of p-values (of type float or None)
        """
        num_tests = len([p_val for p_val in p_vals if p_val is not None])
        corrected_p_vals = []
        for p_val in p_vals:
            if p_val is not None:
                corrected_p_vals.append(min(p_val * num_tests, 1))
            else:
                corrected_p_vals.append(p_val)
        return corrected_p_vals

    def _generate_correlogram(self, class_indices, mantel_stats,
                              corrected_p_vals):
        """Generates a matplotlib plot of the Mantel correlogram.

        Returns a matplotlib Figure instance, which can then be manipulated
        further or saved to a file as necessary.

        Arguments:
            class_indices - list of distance class indices (for the x-axis)
            mantel_stats - list of Mantel r stats (for the y-axis)
            corrected_p_vals - list of corrected p-values (for filling in
                points to indicate significance)
        """
        # Plot distance class index versus mantel correlation statistic.
        fig = figure()
        ax = fig.add_subplot(111)
        ax.plot(class_indices, mantel_stats, 'ks-', mfc='white', mew=1)

        # Fill in each point that is significant (based on alpha).
        signif_classes = []
        signif_stats = []
        for idx, p_val in enumerate(corrected_p_vals):
            if p_val <= self.Alpha:
                signif_classes.append(class_indices[idx])
                signif_stats.append(mantel_stats[idx])
        ax.plot(signif_classes, signif_stats, 'ks', mfc='k')

        ax.set_title("Mantel Correlogram")
        ax.set_xlabel("Distance class index")
        ax.set_ylabel("Mantel correlation statistic")
        return fig


class Mantel(CorrelationStats):

    """Class for the Mantel matrix correlation statistical method.

    This class provides the functionality to run a Mantel analysis on two
    distance matrices. A Mantel test essentially computes the Pearson
    correlation between the two distance matrices.
    """

    def __init__(self, dm1, dm2, tail_type='two sided'):
        """Constructs a new Mantel instance.

        Arguments:
            dm1 - first DistanceMatrix object to be compared
            dm2 - second DistanceMatrix object to be compared
            tail_type - the type of Mantel test to perform (i.e. hypothesis
                test). Can be "two sided", "less", or "greater"
        """
        super(Mantel, self).__init__([dm1, dm2], num_dms=2, min_dm_size=3)
        self.TailType = tail_type

    @property
    def TailType(self):
        """Returns the tail type being used for the Mantel test."""
        return self._tail_type

    @TailType.setter
    def TailType(self, tail_type):
        """Sets the tail type that will be used for the Mantel test.

        Arguments:
            tail_type - the tail type to use when calculating the p-value.
                Valid types are 'two sided', 'less', or 'greater'.
        """
        if tail_type not in ("two sided", "greater", "less"):
            raise ValueError("Unrecognized alternative hypothesis (tail "
                             "type). Must be either 'two sided', 'greater', "
                             "or 'less'.")
        self._tail_type = tail_type

    def __call__(self, num_perms=999):
        """Runs a Mantel test over the current distance matrices.

        Returns a dict containing the results. The following keys are set:
            method_name - name of the statistical method
            dm1 - the first DistanceMatrix instance that was used
            dm2 - the second DistanceMatrix instance that was used
            num_perms - the number of permutations used to compute the p-value
            p_value - the p-value computed by the test
            r_value - the Mantel r statistic computed by the test
            perm_stats - a list of Mantel r statistics, one for each
                permutation
            tail_type - the type of Mantel test performed

        Arguments:
            num_perms - the number of times to permute the distance matrix
                while calculating the p-value

        Note: R's mantel function will always perform a one-sided test (type
        'greater'), so the p-values may differ from R unless you explicitly
        specify the tail type of 'greater'.
        """
        m1, m2 = self.DistanceMatrices
        alt = self.TailType

        # We suppress the symmetry and hollowness check since we are
        # guaranteed to have DistanceMatrix instances (we don't need to check a
        # second time here).
        results = mantel_t(m1.data, m2.data, num_perms, alt=alt,
                           suppress_symmetry_and_hollowness_check=True)

        resultsDict = super(Mantel, self).__call__(num_perms)
        resultsDict['method_name'] = "Mantel"
        resultsDict['dm1'] = self.DistanceMatrices[0]
        resultsDict['dm2'] = self.DistanceMatrices[1]
        resultsDict['num_perms'] = num_perms
        resultsDict['p_value'] = results[0]
        resultsDict['r_value'] = results[1]
        resultsDict['perm_stats'] = results[2]
        resultsDict['tail_type'] = self.TailType

        return resultsDict


class PartialMantel(CorrelationStats):

    """Class for the partial Mantel matrix correlation statistical method.

    This class provides the functionality to run a partial Mantel analysis on
    three distance matrices. A partial Mantel test essentially computes the
    Pearson correlation between two distance matrices after first controlling
    for the effects of a third distance matrix (the control matrix).
    """

    def __init__(self, dm1, dm2, cdm):
        """Constructs a new PartialMantel instance.

        Arguments:
            dm1 - first DistanceMatrix object to be compared
            dm2 - second DistanceMatrix object to be compared
            cdm - the control DistanceMatrix object
        """
        super(PartialMantel, self).__init__([dm1, dm2, cdm], num_dms=3,
                                            min_dm_size=3)

    def __call__(self, num_perms=999):
        """Runs a partial Mantel test on the current distance matrices.

        Returns a dict containing the results. The following keys are set:
            method_name - name of the statistical method
            mantel_p - the p-value computed by the test
            mantel_r - the Mantel r statistic computed by the test

        Arguments:
            num_perms - the number of times to permute the distance matrix
                while calculating the p-value

        Credit: The code herein is based loosely on the implementation found in
        R's vegan package.
        """
        res = super(PartialMantel, self).__call__(num_perms)

        # Calculate the correlation statistic.
        corr = lambda rxy, rxz, ryz: (rxy - rxz * ryz) / (sqrt(1 -
                                                               rxz ** 2) * sqrt(1 - ryz ** 2))
        # Load initial/placeholder values in the results dictionary.
        res['method_name'] = 'Partial Mantel'
        res['mantel_r'] = None
        res['mantel_p'] = None

        dm1, dm2, cdm = self.DistanceMatrices
        dm1_flat = dm1.condensed_form()
        dm2_flat = dm2.condensed_form()
        cdm_flat = cdm.condensed_form()

        # Get the initial r-values before permuting.
        rval1 = pearson(dm1_flat, dm2_flat)
        rval2 = pearson(dm1_flat, cdm_flat)
        rval3 = pearson(dm2_flat, cdm_flat)

        # Calculate the original test statistic (r-value).
        orig_stat = corr(rval1, rval2, rval3)

        # Calculate permuted r-values and p-values, storing them for use in the
        # calculation of the final statistic.
        perm_stats = []
        numerator = 0
        for i in range(0, num_perms):
            # Permute the first distance matrix and calculate new r and
            # p-values.
            p1 = permute_2d(dm1, permutation(dm1.shape[0]))
            dm1_perm = DistanceMatrix(p1, dm1.ids)
            dm1_perm_flat = dm1_perm.condensed_form()
            rval1 = pearson(dm1_perm_flat, dm2_flat)
            rval2 = pearson(dm1_perm_flat, cdm_flat)
            perm_stats.append(corr(rval1, rval2, rval3))

            if perm_stats[-1] >= orig_stat:
                numerator += 1
        # Load the final statistics into the result dictionary.
        res['mantel_r'] = orig_stat
        res['mantel_p'] = (numerator + 1) / (num_perms + 1)
        return res


def paired_difference_analyses(personal_ids_to_state_values,
                               analysis_categories,
                               state_values,
                               output_dir,
                               line_color="black",
                               ymin=None,
                               ymax=None):
    """run paired difference analysis one sample t-tests and generate plots

       Apply one-sample t-tests and generate plots to test for changes in
       certain values with a state change. A state change here refers to a
       pre/post-type experimental design, such as pre-treatment to
       post-treatment, and the values that are being tested for change can
       be things like alpha diversity, abundance of specific taxa, a principal
       coordinate value (e.g., PC1 value before and after treatment), and so
       on.

       The one-sample t-test is applied on each pair of differences. So, if
       experiment was based on looking for changes in proteobacteria abundance
       with treatment, you would have pre- and post-treatment proteobacteria
       abundances for a number of individuals. The difference would be computed
       between those, and the null hypothesis is that the mean of those differences
       is equal to zero (i.e., no change with treatment).

       Line plots are also generated to show the change on a per-individual basis.

     personal_ids_to_state_values: a 2d dictionary mapping personal ids to potential
      analysis categories, which each contain a pre/post value. this might look like
      the following:
       {'firmicutes-abundance':
            {'subject1':[0.45,0.55],
             'subject2':[0.11,0.52]},
           'bacteroidetes-abundace':
             {'subject1':[0.28,0.21],
              'subject2':[0.11,0.01]}
        }
       examples of functions that can be useful for generating these data are
        qiime.parse.extract_per_individual_state_metadata_from_sample_metadata and
        qiime.parse.extract_per_individual_state_metadata_from_sample_metadata_and_biom

     analysis_categories: a list of categories to include in analyses (e.g,
       ['firmicutes-abundance', 'bacteroidetes-abundace'])

     state_values: an ordered list describing each of the states being compared (these
       are the x labels in the resulting plots)

     output_dir: directory where output should be written (will be created if
       it doesn't exist)

     ymin: minimum y-value in plots (if it should be consistent across
       plots - by default will be chosen on a per-plot basis)

     ymax: maximum y-value in plots (if it should be consistent across
       plots - by default will be chosen on a per-plot basis)
    """

    if len(state_values) != 2:
        raise ValueError("Only two state values can be provided. "
                         "Support currently exists only for pre/post experimental design.")

    # create the output directory if it doesn't already exist
    create_dir(output_dir)

    num_analysis_categories = len(analysis_categories)
    x_values = range(len(state_values))

    paired_difference_output_fp = \
        join(output_dir, 'paired_difference_comparisons.txt')
    paired_difference_output_f = open(paired_difference_output_fp, 'w')
    # write header line to output file
    paired_difference_output_f.write(
        "#Metadata category\tNum differences (i.e., n)\tMean difference\t"
        "Median difference\tt one sample\tt one sample parametric p-value\t"
        "t one sample parametric p-value (Bonferroni-corrected)\n")

    paired_difference_t_test_results = {}

    biom_table_fp = join(output_dir, 'differences.biom')
    biom_sids_fp = join(output_dir, 'differences_sids.txt')
    biom_observation_ids = []
    biom_data = []
    # need a list of personal_ids to build the biom table -
    # ugly, but get it working first
    personal_ids = []
    for c in personal_ids_to_state_values.values():
        personal_ids.extend(c.keys())
    personal_ids = list(set(personal_ids))

    # initiate list of output file paths to return
    output_fps = [paired_difference_output_fp,
                  biom_table_fp,
                  biom_sids_fp]

    num_successful_tests = 0
    for category_number, analysis_category in enumerate(analysis_categories):
        personal_ids_to_state_metadatum = personal_ids_to_state_values[
            analysis_category]
        analysis_category_fn_label = analysis_category.replace(' ', '-')
        plot_output_fp = join(
            output_dir,
            '%s.pdf' %
            analysis_category_fn_label)
        fig = figure()
        axes = fig.add_axes([0.1, 0.1, 0.8, 0.8])

        # initialize a list to store the distribution of changes
        # with state change
        differences = []
        pre_values = []
        post_values = []
        store_biom_datum = True

        for personal_id in personal_ids:
            data = personal_ids_to_state_metadatum[personal_id]
            if None in data:
                # if any of the data points are missing, don't store
                # a difference for this individual, and don't store
                # the category in the BIOM table
                store_biom_datum = False
                raise ValueError("Some data points are missing, "
                                 "cannot create biom file.")
            else:
                # otherwise compute the difference between the ending
                # and starting state
                pre_values.append(data[0])
                post_values.append(data[1])
                difference = data[1] - data[0]
                differences.append(difference)
                # and plot the start and stop values as a line
                axes.plot(x_values, data, line_color, linewidth=0.5)

        if store_biom_datum:
            biom_observation_ids.append(analysis_category)
            biom_data.append(differences)

        # run stats for current analysis category
        n = len(differences)
        mean_differences = mean(differences)
        median_differences = median(differences)
        t_one_sample_results = t_one_sample(differences)
        t = t_one_sample_results[0]
        p_value = t_one_sample_results[1]
        if p_value is not None:
            num_successful_tests += 1
        # analysis_category gets stored as the key and the first entry
        # in the value to faciliate sorting the values and writing to
        # file
        paired_difference_t_test_results[analysis_category] = \
            [analysis_category,
             n,
             mean_differences,
             median_differences,
             t,
             p_value]

        # Finalize plot for current analysis category
        axes.plot(x_values,
                  [median(pre_values), median(post_values)],
                  line_color,
                  linewidth=3,
                  ls='--')
        axes.set_ylabel(analysis_category)
        axes.set_xticks(range(len(state_values)))
        axes.set_xticklabels(state_values)
        axes.set_ylim(ymin=ymin, ymax=ymax)
        fig.savefig(plot_output_fp, transparent=True)
        output_fps.append(plot_output_fp)

    # write a biom table based on differences and
    # a list of the sample ids that could be converted
    # to a mapping file for working with this biom table

    biom_table = Table(biom_data,
                               biom_observation_ids,
                               personal_ids,
                               input_is_dense=True)
    biom_table_f = open(biom_table_fp, 'w')
    biom_table_f.write(format_biom_table(biom_table))
    biom_table_f.close()
    biom_sids_f = open(biom_sids_fp, 'w')
    biom_sids_f.write('#SampleID\n')
    biom_sids_f.write('\n'.join(personal_ids))
    biom_sids_f.close()

    # sort stats output by uncorrected p-value, compute corrected p-value,
    # and write results to file
    paired_difference_t_test_lines = \
        paired_difference_t_test_results.values()
    paired_difference_t_test_lines.sort(key=lambda x: x[5])
    for r in paired_difference_t_test_lines:
        p_value = r[5]
        if p_value is None:
            bonferroni_p_value = None
        else:
            bonferroni_p_value = min([p_value * num_successful_tests, 1.0])
        paired_difference_output_f.write(
            '\t'.join(map(str, r + [bonferroni_p_value])))
        paired_difference_output_f.write('\n')
    paired_difference_output_f.close()

    return output_fps, paired_difference_t_test_results


class ZeroExpectedError(ValueError):

    """Class for handling tests where an expected value was zero."""
    pass


def G_2_by_2(a, b, c, d, williams=1, directional=1):
    """G test for independence in a 2 x 2 table.

    Usage: G, prob = G_2_by_2(a, b, c, d, willliams, directional)

    Cells are in the order:

        a b
        c d

    a, b, c, and d can be int, float, or long.
    williams is a boolean stating whether to do the Williams correction.
    directional is a boolean stating whether the test is 1-tailed.

    Briefly, computes sum(f ln f) for cells - sum(f ln f) for
    rows and columns + f ln f for the table.

    Always has 1 degree of freedom

    To generalize the test to r x c, use the same protocol:
    2*(cells - rows/cols + table), then with (r-1)(c-1) df.

    Note that G is always positive: to get a directional test,
    the appropriate ratio (e.g. a/b > c/d) must be tested
    as a separate procedure. Find the probability for the
    observed G, and then either halve or halve and subtract from
    one depending on whether the directional prediction was
    upheld.

    The default test is now one-tailed (Rob Knight 4/21/03).

    See Sokal & Rohlf (1995), ch. 17. Specifically, see box 17.6 (p731).
    """
    cells = [a, b, c, d]
    n = sum(cells)
    # return 0 if table was empty
    if not n:
        return (0, 1)
    # raise error if any counts were negative
    if min(cells) < 0:
        raise ValueError(
            "G_2_by_2 got negative cell counts(s): must all be >= 0.")

    G = 0
    # Add x ln x for items, adding zero for items whose counts are zero
    for i in filter(None, cells):
        G += i * log(i)
    # Find totals for rows and cols
    ab = a + b
    cd = c + d
    ac = a + c
    bd = b + d
    rows_cols = [ab, cd, ac, bd]
    # exit if we are missing a row or column entirely: result counts as
    # never significant
    if min(rows_cols) == 0:
        return (0, 1)
    # Subtract x ln x for rows and cols
    for i in filter(None, rows_cols):
        G -= i * log(i)
    # Add x ln x for table
    G += n * log(n)
    # Result needs to be multiplied by 2
    G *= 2

    # apply Williams correction
    if williams:
        q = 1 + \
            ((((n / ab) + (n / cd)) - 1) * (((n / ac) + (n / bd)) - 1)) / \
            (6 * n)
        G /= q

    p = chi2prob(G, 1, direction='high') 

    # find which tail we were in if the test was directional
    if directional:
        is_high = ((b == 0) or (d != 0 and (a / b > c / d)))
        p = tail(p, is_high)
        if not is_high:
            G = -1 * G
    return G, p


def safe_sum_p_log_p(a, base=None):
    """Calculates p * log(p) safely for an array that may contain zeros."""
    flat = ravel(a)
    nz = take(flat, nonzero(flat)[0])
    logs = log(nz)
    if base:
        logs /= log(base)
    return sum(nz * logs, 0)


def g_fit(data, williams=True):
    """Calculate the G statistic aka log-likelihood ratio test.

    Parameters
    ----------
    data : iterable of 1-D array_like
        Each element of the iterable is 1D with any length and represents the
        observed frequencies of a given OTU in one of the sample classes.
    williams : boolean
        Whether or not to apply the Williams correction before comparing to the
        chi-squared distribution.

    Returns
    -------
    G : float
        The G statistic that is additive between all groups.
    pval : float
        The pvalue associated with the given G statistic.

    Notes
    -----
    For discussion read [1]_. This function compares the calculated G statistic
    (with Williams correction) to the chi-squared distribution with the
    appropriate number of degrees of freedom. If the data do not pass sanity
    checks for basic assumptions then this function will return nans.

    This function wraps the scipy function scipy.stats.power_divergence. When
    comparing this to the original implementation. Unfortunately, scipy does
    not have the Williams correction, so this script adds this as an option.
    For discussion read [1]_ pg. 695-699.

    The G testis normally applied to data when you have only one observation of
    any given sample class (e.g. you observe 90 wildtype and 30 mutants). In
    microbial ecology it is normal to have multiple samples which contain a
    given feature where those samples share a metadata class (eg. you observe
    OTUX at certain frequencies in 12 samples, 6 of which are treatment
    samples, 6 of which are control samples). To reconcile these approaches
    this function averages the frequency of the given feature (OTU) across all
    samples in the metadata class (e.g. in the 6 treatment samples, the value
    for OTUX is averaged, and this forms the average frequency which represents
    all treatment samples in aggregate). This means that this version of the G
    stat cannot detect sample heterogeneity as a replicated goodness of fit
    test would be able to. In addition, this function assumes the extrinsic
    hypothesis is that the mean frequency in all the samples groups is the
    same.

    References
    ----------
    .. [1] Sokal and Rohlf. "Biometry: The Principles and Practices of
       Statistics in Biological Research". ISBN: 978-0716724117
    """
    r_data = [array(i).mean() for i in data]
    G, p = power_divergence(r_data, lambda_="log-likelihood")
    if williams:
        G_corr = williams_correction(sum(r_data), len(r_data), G)
        return G_corr, chi2prob(G_corr, len(r_data) - 1, direction='high')
    else:
        return G, p


def williams_correction(n, a, G):
    """Return the Williams corrected G statistic for G goodness of fit test.

    For discussion read [1]_ pg 698-699.

    Parameters
    ----------
    n : int
        Sum of observed frequencies.
    a : int
        Number of groups that are being compared.
    G : float
        Uncorrected G statistic

    Notes
    -----
    The equation given in this function is simplified from [1]_
    q = 1. + (a**2 - 1)/(6.*n*a - 6.*n) == 1. + (a+1.)/(6.*n)

    References
    ----------
    .. [1] Sokal and Rohlf. "Biometry: The Principles and Practices of
       Statistics in Biological Research". ISBN: 978-0716724117
    """
    q = 1. + (a + 1.) / (6. * n)
    return G / q


def t_paired(a, b, tails='two-sided', exp_diff=0):
    """Returns t and prob for TWO RELATED samples of scores a and b.

    From Sokal and Rohlf (1995), p. 354.
    Calculates the vector of differences and compares it to exp_diff
    using the 1-sample t test.

    Usage:   t, prob = t_paired(a, b, tails, exp_diff)

    t is a float; prob is a probability.
    a and b should be equal-length lists of paired observations (numbers).
    tails should be None (default), 'high', or 'low'.
    exp_diff should be the expected difference in means (a-b); 0 by default.
    """
    if len(a) != len(b):
        raise ValueError('Unequal length lists in ttest_paired.')
    return t_one_sample(array(a) - array(b), popmean=exp_diff, tails=tails)


def t_one_sample(a, popmean=0, tails='two-sided'):
    '''Peform a one sample t-test against a given population mean. 

    Parameters
    ----------
    a : array-like
        A vector of observations.
    popmean : float
        The population mean to test against.
    tails : str
        The hypothesis to test, one of 'low', 'high', 'two-sided'. 

    Returns
    -------
    t : float
        t statstic. 
    p : float
        p-value assocaited with the t-statistic given the tails. 
    '''
    t, _ = ttest_1samp(a, popmean)  # returns array([t]), p
    if isnan(t) or isinf(t):
        return nan, nan
    p = tprob(t, len(a) - 1, tails)
    return float(t), p  # cast t to a float rather than 0-d array


def t_two_sample(a, b, tails='two-sided', exp_diff=0):
    '''scipy t_two_sample.'''
    if len(a) == 1 or len(b) == 1: #need to use t_one_observation
        if len(a) <= len(b):
            t, p = t_one_observation(a, b, tails, exp_diff)
        else:
            t, p = t_one_observation(b, a, tails, exp_diff)
        return t, p
    t, _ = ttest_ind(asarray(a) - exp_diff, asarray(b), axis=0, equal_var=True)
    if isnan(t) or isinf(t):
        return nan, nan
    p = tprob(t, len(a) + len(b) - 2., tails)
    return float(t), p


def mc_t_two_sample(x_items, y_items, tails='two-sided', permutations=999,
                    exp_diff=0):
    """Performs a two-sample t-test with Monte Carlo permutations.

    x_items and y_items must be INDEPENDENT observations (sequences of
    numbers). They do not need to be of equal length.

    Returns the observed t statistic, the parametric p-value, a list of t
    statistics obtained through Monte Carlo permutations, and the nonparametric
    p-value obtained from the Monte Carlo permutations test.

    This code is partially based on Jeremy Widmann's
    qiime.make_distance_histograms.monte_carlo_group_distances code.

    Arguments:
        x_items - the first list of observations
        y_items - the second list of observations
        tails - if None (the default), a two-sided test is performed. 'high'
            or 'low' for one-tailed tests
        permutations - the number of permutations to use in calculating the
            nonparametric p-value. Must be a number greater than or equal to 0.
            If 0, the nonparametric test will not be performed. In this case,
            the list of t statistics obtained from permutations will be empty,
            and the nonparametric p-value will be None
        exp_diff - the expected difference in means (x_items - y_items)
    """
    if permutations < 0:
        raise ValueError("Invalid number of permutations: %d. Must be greater "
                         "than or equal to zero." % permutations)

    if (len(x_items) == 1 and len(y_items) == 1) or \
       (len(x_items) < 1 or len(y_items) < 1):
        raise ValueError("At least one of the sequences of observations is "
                         "empty, or the sequences each contain only a single "
                         "observation. Cannot perform the t-test.")

    # Perform t-test using original observations.
    obs_t, param_p_val = t_two_sample(x_items, y_items, tails=tails,
                                      exp_diff=exp_diff)

    # Only perform the Monte Carlo test if we got a sane answer back from the
    # initial t-test and we have been specified permutations.
    nonparam_p_val = nan
    perm_t_stats = []
    if permutations > 0 and not isnan(obs_t) and not isnan(param_p_val):
        perm_t_stats = zeros(permutations, dtype=float)
        px, py = _permute_observations(x_items, y_items, permutations)
        for i in range(permutations):
            perm_t_stats[i] = t_two_sample(px[i], py[i], tails=tails,
                                           exp_diff=exp_diff)[0]

        # Compute nonparametric p-value based on the permuted t-test results.
        if tails == 'two-sided':
            better = (abs(perm_t_stats) >= abs(obs_t)).sum()
        elif tails == 'low':
            better = ((perm_t_stats) <= obs_t).sum()
        elif tails == 'high':
            better = ((perm_t_stats) >= obs_t).sum()
        nonparam_p_val = (better + 1) / (permutations + 1)

    return obs_t, param_p_val, perm_t_stats, nonparam_p_val


def _permute_observations(x, y, num_perms):
    """Return num_perms pairs of permuted vectors x,y.

    Parameters
    ----------
    x : 1-D array-like
        Lists or arrays of values to be permuted.
    y : 1-D array-like
        Lists or arrays of values to be permuted.

    Returns
    -------
    xs : list of arrays
        Permuted vectors x
    ys : list of arrays
        Permuted vectors y
    """
    vals = hstack([array(x), array(y)])
    lenx = len(x)
    # sorting step is unnecessary for this code, but it ensure that test code
    # which relies on seeding the prng works (if we dont do this then different
    # observation orders in x and y for eg. the mc_t_two_sample test will fail
    # to produce the same results)
    vals.sort()
    inds = arange(vals.size)
    xs, ys = [], []
    for i in range(num_perms):
        shuffle(inds)
        xs.append(vals[inds[:lenx]])
        ys.append(vals[inds[lenx:]])
    return xs, ys


def t_one_observation(x, sample, tails='two-sided', exp_diff=0):
    """Returns t-test for significance of single observation versus a sample.

    Parameters
    ----------
    x : float
        The single observation to test against the sample. 
    sample : array-like
        Vector of observations for the sample to test against x. 
    tails : str
        The hypothesis to test, one of 'low', 'high', 'two-sided'. 
    exp_diff : float
        The expected difference between the sample mean and the observation.

    Returns
    -------
    t : float
        t statstic. 
    p : float
        p-value assocaited with the t-statistic given the tails.

    Notes
    -----
    Equation for 1-observation t [1]_ p 228:
    t = obs - mean - exp_diff / (var * sqrt((n+1)/n))
    df = n - 1

    References
    ----------
    .. [1] Sokal and Rohlf. "Biometry: The Principles and Practices of
       Statistics in Biological Research". ISBN: 978-0716724117

    """
    try:
        sample_mean = mean(sample)
        sample_std = std(sample, ddof=1)

        if sample_std == 0:  # no variance means can't compute t, p
            return (nan, nan)

        else:  # The list varies.
            n = len(sample)
            t = ((x - sample_mean - exp_diff) / sample_std / sqrt((n + 1) / n))
            prob = tprob(t, n - 1, tails)
            return (float(t), prob)

    except (ZeroDivisionError, ValueError, AttributeError, TypeError,
            FloatingPointError):
        return (nan, nan)


def pearson(v1, v2):
    '''Pearson correlation using numpy.corrcoef.

    Parameters
    ----------
    v1 : array-like
        List or array of ints or floats to be correlated.
    v2 : array-like
        List or array of ints or floats to be correlated.

    Returns
    -------
    corrcoef : float
        Pearson correlation between the vectors.

    Raises
    ------
    ValueError
        If the vectors are not equally sized or if they are only a single
        element a ValueError will be returned.

    Examples
    --------
    >>> from qiime.stats import pearson
    >>> v1 = [.1, .2, .5, .3, .4]
    >>> v2 = [.9, .01, .5, .6, .7]
    >>> pearson(v1, v2)
    -0.052364331421504685
    '''
    v1, v2 = array(v1), array(v2)
    if not (v1.size == v2.size > 1):
        raise ValueError('One or more vectors isn\'t long enough to correlate '
                         ' or they have unequal lengths.')
    return corrcoef(v1, v2)[0][1]  # 2x2 symmetric unit matrix


def spearman(v1, v2):
    """Returns Spearman's rho.

    Parameters
    ----------
    v1 : array-like
        List or array of ints or floats to be correlated.
    v2 : array-like
        List or array of ints or floats to be correlated.

    Returns
    -------
    rho : float
        Spearman correlation between the vectors.

    Raises
    ------
    ValueError
        If the vectors are not equally sized or if they are only a single
        element a ValueError will be returned.

    See Also
    --------
    scipy.stats.spearmanr

    Notes
    -----
    This will always be a value between -1.0 and +1.0. v1 and v2 must
    be the same length, and cannot have fewer than 2 elements each. If one or
    both of the input vectors do not have any variation, the return value will
    be nan.
    """
    v1, v2 = array(v1), array(v2)
    if not (v1.size == v2.size > 1):
        raise ValueError('One or more vectors isn\'t long enough to correlate '
                         ' or they have unequal lengths.')
    return spearmanr(v1, v2)[0]  # return only the rho-value


def kendall(v1, v2):
    """Compute Kendall's Tau between v1 and v2 using scipy.stats.kendalltau

    Parameters
    ----------
    v1 : array-like
        List or array of ints or floats to be correlated.
    v2 : array-like
        List or array of ints or floats to be correlated.

    Returns
    -------
    rho : float
        Spearman correlation between the vectors.

    Raises
    ------
    ValueError
        If the vectors are not equally sized or if they are only a single
        element a ValueError will be returned.
    """
    v1, v2 = array(v1), array(v2)
    if not (v1.size == v2.size > 1):
        raise ValueError('One or more vectors isn\'t long enough to correlate '
                         ' or they have unequal lengths.')
    return kendalltau(v1, v2)[0]  # return only the tau correlation coeff


def kendall_pval(tau, n):
    '''Calculate the p-value for the passed tau and vector length n.'''
    test_stat = tau / ((2 * (2 * n + 5)) / float(9 * n * (n - 1))) ** .5
    return normprob(test_stat, direction='two-sided')


def assign_correlation_pval(corr, n, method, permutations=None,
                            perm_test_fn=None, v1=None, v2=None):
    """Assign pval to a correlation score with given method.

    This function will assign significance to the correlation score passed
    given the method that is passed. Some of the methods are appropriate only
    for certain types of data and there is no way for this test to determine
    the appropriateness, thus you must use this function only when with the
    proper prior knowledge. The 'parametric_t_distribution' method is described
    in [1]_ pg. 576, the 'fisher_z_transform' method
    is described on pg 576 and 577. The 'bootstrap' method calculates the given
    correlation permutations number of times using perm_test_fn.
    Also note, this does *not* take the place of FDR correction.

    Paramters
    ---------
    corr : float
        Correlation score from Kendall's Tau, Spearman's Rho, or Pearson.
    n : int
        Length of the vectors that were correlated.
    method : str
        One of ['parametric_t_distribution', 'fisher_z_transform',
        'bootstrapped', 'kendall'].
    permutations : int
        Number of permutations to use if bootstrapped selected.
    perm_test_fn : function
        Used to use to calculate correlation if permuation test desired.
    v1 : array-like or None
        List or array of ints or floats to be correlated. Passed if
        method='bootstrapped'.
    v2 : array-like or None
        List or array of ints or floats to be correlated. Passed if
        method='bootstrapped'

    References
    ----------
    .. [1] Sokal and Rohlf. "Biometry: The Principles and Practices of
       Statistics in Biological Research". ISBN: 978-0716724117
    """
    if method == 'parametric_t_distribution':
        df = n - 2
        if df <= 1:
            raise ValueError("Must have more than 1 degree of freedom. "
                             "Can't Continue.")
        try:
            ts = corr * ((df / (1. - corr ** 2)) ** .5)
            return tprob(ts, df, tails='two-sided')
            # two tailed test because H0 is corr=0
        except (ValueError, FloatingPointError, ZeroDivisionError):
            # something unpleasant happened, most likely r or rho where +- 1
            # which means the parametric p val should be 1 or 0 or nan
            return nan
    elif method == 'fisher_z_transform':
        # Sokal and Rohlf indicate that for n<50, the Fisher Z transform for
        # assigning correlation probabilities is not accurate. Currently no
        # check is in place
        z = fisher_z_transform(corr)
        # the z transform pval compares against a t distribution with inf
        # degrees of freedom which is equal to a z distribution.
        return z_transform_pval(z, n)
    elif method == 'bootstrapped':
        if any([i is None for i in [v1, v2, permutations, perm_test_fn]]):
            raise ValueError('You must specify vectors, permutation '
                             'function, and number of permutations to calc '
                             'bootstrapped pvalues. Cant continue.')
        r = empty(permutations)
        for i in range(permutations):
            r[i] = perm_test_fn(v1, permutation(v2))
        return (abs(r) >= abs(corr)).sum() / float(permutations)
    elif method == 'kendall':
        return kendall_pval(corr, n)
    else:
        raise ValueError("'%s' method is unknown." % method)


def correlation_t(x_items, y_items, method='pearson', tails='two-sided',
                  permutations=999, confidence_level=0.95):
    """Computes the correlation between two vectors and its significance.

    Computes a parametric p-value by using Student's t-distribution with df=n-2
    to perform the test of significance, as well as a nonparametric p-value
    obtained by permuting one of the input vectors the specified number of
    times given by the permutations parameter. A confidence interval is also
    computed using Fisher's Z transform if the number of observations is
    greater than 3. Please see Sokal and Rohlf pp. 575-580 and pg. 598-601 for
    more details regarding these techniques.

    Warning: the parametric p-value is unreliable when the method is spearman
    and there are less than 11 observations in each vector.

    Returns the correlation coefficient (r or rho), the parametric p-value, a
    list of the r or rho values obtained from permuting the input, the
    nonparametric p-value, and a tuple for the confidence interval, with the
    first element being the lower bound of the confidence interval and the
    second element being the upper bound for the confidence interval. The
    confidence interval will be (None, None) if the number of observations is
    not greater than 3.

    x_items and y_items must be the same length, and cannot have fewer than 2
    elements each. If one or both of the input vectors do not have any
    variation, r or rho will be 0.0.

    Note: the parametric portion of this function is based on the correlation
    function in this module.

    Arguments:
        x_items - the first list of observations
        y_items - the second list of observations
        method - 'pearson' or 'spearman'
        tails - if None (the default), a two-sided test is performed. 'high'
            for a one-tailed test for positive association, or 'low' for a
            one-tailed test for negative association. This parameter affects
            both the parametric and nonparametric tests, but the confidence
            interval will always be two-sided
        permutations - the number of permutations to use in the nonparametric
            test. Must be a number greater than or equal to 0. If 0, the
            nonparametric test will not be performed. In this case, the list of
            correlation coefficients obtained from permutations will be empty,
            and the nonparametric p-value will be None
        confidence_level - the confidence level to use when constructing the
            confidence interval. Must be between 0 and 1 (exclusive)
    """
    # Perform some initial error checking.
    if method == 'pearson':
        corr_fn = pearson
    elif method == 'spearman':
        corr_fn = spearman
    else:
        raise ValueError("Invalid method '%s'. Must be either 'pearson' or "
                         "'spearman'." % method)
    if permutations < 0:
        raise ValueError("Invalid number of permutations: %d. Must be greater "
                         "than or equal to zero." % permutations)
    if confidence_level <= 0 or confidence_level >= 1:
        raise ValueError("Invalid confidence level: %.4f. Must be between "
                         "zero and one." % confidence_level)

    # Calculate the correlation coefficient.
    corr_coeff = corr_fn(x_items, y_items)

    # Perform the parametric test first.
    x_items, y_items = array(x_items), array(y_items)
    n = len(x_items)
    df = n - 2
    if n < 3:
        parametric_p_val = 1
    else:
        try:
            t = corr_coeff / sqrt((1 - (corr_coeff * corr_coeff)) / df)
            parametric_p_val = tprob(t, df, tails)
        except (ZeroDivisionError, FloatingPointError):
            # r/rho was presumably 1.
            parametric_p_val = 0

    # Perform the nonparametric test.
    perm_ccs = zeros(permutations, dtype=float)
    nonparametric_p_val = None
    better = 0
    for i in range(permutations):
        perm_ccs[i] = corr_fn(x_items, y_items[permutation(n)])

    if tails == 'two-sided':
        better = (abs(perm_ccs.round(15)) >= abs(round(corr_coeff, 15))).sum()
    elif tails == 'high':
        better = (perm_ccs.round(15) >= round(corr_coeff, 15)).sum()
    elif tails == 'low':
        better = (perm_ccs.round(15) <= round(corr_coeff, 15)).sum()
    else:
        # Not strictly necessary since this was checked above, but included
        # for safety in case the above check gets removed or messed up. We
        # don't want to return a p-value of 0 if someone passes in a bogus
        # tail type somehow.
        raise ValueError("Invalid tail type '%s'. Must be either None, "
                         "'high', or 'low'." % tails)
    if permutations > 0:
        nonparametric_p_val = (better + 1) / (permutations + 1)

    # Compute the confidence interval for corr_coeff using Fisher's Z
    # transform.
    z_crit = abs(ndtri((1 - confidence_level) / 2))
    ci_low, ci_high = None, None

    if n > 3:
        try:
            ci_low = tanh(arctanh(corr_coeff) - (z_crit /
                                                 sqrt(n - 3)))
            ci_high = tanh(arctanh(corr_coeff) + (z_crit /
                                                  sqrt(n - 3)))
        except (ZeroDivisionError, FloatingPointError):
            # r/rho was presumably 1 or -1. Match what R does in this case.
            ci_low, ci_high = corr_coeff, corr_coeff

    return (corr_coeff, parametric_p_val, perm_ccs,
            nonparametric_p_val, (ci_low, ci_high))


def fisher(probs):
    """Uses Fisher's method to combine multiple tests of a hypothesis.

    -2 * SUM(ln(P)) gives chi-squared distribution with 2n degrees of freedom.
    """
    try:
        return chi2prob(-2 * sum(log(probs)), 2 * len(probs), direction='high')
    except OverflowError:
        return 0.0


def ANOVA_one_way(a):
    """Performs a one way analysis of variance

    a is a list of lists of observed values. Each list is the values
    within a category. The analysis must include 2 or more categories(lists).
    Each category of the list, and overall list, is converted to a numpy array.

    An F value is first calculated as the variance of the group means
    divided by the mean of the within-group variances.
    """
    group_means = []
    group_variances = []
    num_cases = 0  # total observations in all groups
    all_vals = []
    for i in a:
        num_cases += len(i)
        group_means.append(mean(i))
        group_variances.append(i.var(ddof=1) * (len(i) - 1))
        all_vals.extend(i)

    # Get within Group variances (denominator)
    dfd = num_cases - len(group_means)
    # need to add a check -- if the sum of the group variances is zero it will
    # error, but only if the between_Groups value is not zero
    within_Groups = sum(group_variances) / dfd
    if within_Groups == 0.:
        return nan, nan
    # Get between Group variances (numerator)
    all_vals = array(all_vals)
    grand_mean = all_vals.mean()
    between_Groups = 0
    for i in a:
        diff = i.mean() - grand_mean
        diff_sq = diff * diff
        x = diff_sq * len(i)
        between_Groups += x

    dfn = len(group_means) - 1
    between_Groups = between_Groups / dfn
    F = between_Groups / within_Groups
    return F, fprob(F, dfn, dfd, direction='high')


def _average_rank(start_rank, end_rank):
    ave_rank = sum(range(start_rank, end_rank + 1)) / \
        (1 + end_rank - start_rank)
    return ave_rank


def _get_bootstrap_sample(x, y, num_reps):
    """yields num_reps random samples drawn with replacement from x and y"""
    combined = hstack([x, y])
    total_obs = len(combined)
    num_x = len(x)
    for i in range(num_reps):
        # sampling with replacement
        indices = randint(0, total_obs, total_obs)
        sampled = combined.take(indices)
        # split into the two populations
        sampled_x = sampled[:num_x]
        sampled_y = sampled[num_x:]
        yield sampled_x, sampled_y


def mw_t(x, y, continuity=True, two_sided=True):
    '''Compute the Mann Whitney U statistic using scipy.stats.mannwhitneyu

    This wrapper controls whether the continuity correction will be applied
    and whether or not a two sided hypothesis is specified.

    Parameters
    ----------
    x : array-like
        List or array of numeric values to be tested.
    y : array-like
        List or array of numeric values to be tested.
    continuity : boolean
        Whether or not to use the continuity correction.
    two_sided: boolean
        Whether or not to use a two sided test. See Notes.

    Returns
    -------
    U stat : float
        The MWU U statistic.
    p-value : float
        The pvalue associated with the given U statistic assuming a normal
        probability distribution.

    See Also
    --------
    scipy.stats.mannwhitneyu

    Notes
    -----
    Two tails is appropriate because we do not know which of our groups has a
    higher mean, thus our alternate hypothesis is that the distributions from
    which the two samples come are not the same (FA!=FB) and we must account
    for E[FA] > E[FB] and E[FB] < E[FA]. See [1]_ pgs 427-431.

    References
    ----------
    .. [1] Sokal and Rohlf. "Biometry: The Principles and Practices of
       Statistics in Biological Research". ISBN: 978-0716724117
    '''
    u, pval = mannwhitneyu(x, y, continuity)
    if two_sided:
        return u, 2. * pval
    else:
        return u, pval


def mw_boot(x, y, num_reps=999):
    """Bootstrapped version of Mann-Whitney-U test

    Parameters
    ----------
    x : array-like
        List or array of numeric values to be tested.
    y : array-like
        List or array of numeric values to be tested.
    num_reps : int
        Number of permutations tests to do.

    Returns
    -------
    observed_stat : float
        Value of the U statistic for the comparison of x and y.
    pval : float
        Number of times a U statistic as small or smaller than the observed U
        statistic was found.

    Notes
    -----
    The u statistic must be smaller than the observed u statistic to count as
    more extreme according to [1]_. Only a two tailed test is allowed through
    this function.

    Examples
    --------
    >>> from qiime.stats import mw_boot
    >>> x = [1.5, 4.6, 7.8, 10.2, 23.4]
    >>> y = [3.4, 10.1, 100.3, 45.6, 45.6, 78.9]
    >>> mw_boot(x, y, num_reps = 999)
    (6.0, 0.079)

    References
    ----------
    .. [1] http://docs.scipy.org/doc/scipy-0.13.0/reference/generated/scipy.sta
       ts.mannwhitneyu.html
    """
    tol = MACHEP * 100
    observed_stat, obs_p = mw_t(x, y)
    u_stats_as_or_more_extreme = 0
    for sampled_x, sampled_y in _get_bootstrap_sample(x, y, num_reps):
        try:
            sample_stat, sample_p = mw_t(sampled_x, sampled_y)
            if sample_stat <= (observed_stat - tol):
                # the u statistic must be smaller than the observed u statistic
                # to count as more extreme. see [1]
                u_stats_as_or_more_extreme += 1
        except ValueError:  # the mwu test got identical x,y items
            pass  # we don't add to the u stats, this was not more extreme
    return observed_stat, (u_stats_as_or_more_extreme + 1) / (num_reps + 1)


def kruskal_wallis(data):
    '''Calculate Kruskal Wallis U stat and pval using scipy.stats.kruskal

    Parameters
    ----------
    data : list of array-likes
        data is a nested list whose elements are arrays of float data. The
        different lists correpsond to the groups being tested.

    Returns
    -------
    U stat : float
        The Kruskal Wallis U statistic.
    pval : float
        The pvalue associated with the given U statistic assuming a chi-squared
        probability distribution.

    Examples
    --------
    >>> from qiime.stats import kruskal_wallis
    >>> data = [[1, 4.5, 67, 100, 2], [145, 100, 3, 14.5, -19], [2, 1.1, 5.5,
    ...         3.3, 16.7, 18, 100.3]]
    >>> rho, pval = kruskal_wallis(data)
    >>> print rho == 0.16848016848016789
    True
    >>> print pval == 0.91921054163678728
    True
    '''
    return kruskal(*data)


def permute_2d(m, p):
    """Performs 2D permutation of matrix m according to p."""
    return m[p][:, p]


def mantel(m1, m2, n):
    """Compares two distance matrices. Reports P-value for correlation.

    The p-value is based on a two-sided test.

    WARNING: The two distance matrices must be symmetric, hollow distance
    matrices, as only the lower triangle (excluding the diagonal) will be used
    in the calculations (matching R's vegan::mantel function).

    This function is retained for backwards-compatibility. Please use
    mantel_t() for more control over how the test is performed.
    """
    return mantel_t(m1, m2, n)[0]


def mantel_t(m1, m2, n, alt="two sided",
             suppress_symmetry_and_hollowness_check=False):
    """Runs a Mantel test on two distance matrices.

    Returns the p-value, Mantel correlation statistic, and a list of Mantel
    correlation statistics for each permutation test.

    WARNING: The two distance matrices must be symmetric, hollow distance
    matrices, as only the lower triangle (excluding the diagonal) will be used
    in the calculations (matching R's vegan::mantel function).

    Arguments:
        m1  - the first distance matrix to use in the test (should be a numpy
            array or convertible to a numpy array)
        m2  - the second distance matrix to use in the test (should be a numpy
            array or convertible to a numpy array)
        n   - the number of permutations to test when calculating the p-value
        alt - the type of alternative hypothesis to test (can be either
            'two sided' for a two-sided test, 'greater' or 'less' for one-sided
            tests)
        suppress_symmetry_and_hollowness_check - by default, the input distance
            matrices will be checked for symmetry and hollowness. It is
            recommended to leave this check in place for safety, as the check
            is fairly fast. However, if you *know* you have symmetric and
            hollow distance matrices, you can disable this check for small
            performance gains on extremely large distance matrices
    """
    # Perform some sanity checks on our input.
    if alt not in ("two sided", "greater", "less"):
        raise ValueError("Unrecognized alternative hypothesis. Must be either "
                         "'two sided', 'greater', or 'less'.")
    m1, m2 = asarray(m1), asarray(m2)
    if m1.shape != m2.shape:
        raise ValueError("Both distance matrices must be the same size.")
    if n < 1:
        raise ValueError("The number of permutations must be greater than or "
                         "equal to one.")
    if not suppress_symmetry_and_hollowness_check:
        if not (is_symmetric_and_hollow(m1) and is_symmetric_and_hollow(m2)):
            raise ValueError("Both distance matrices must be symmetric and "
                             "hollow.")

    # Get a flattened list of lower-triangular matrix elements (excluding the
    # diagonal) in column-major order. Use these values to calculate the
    # correlation statistic.
    m1_flat, m2_flat = (_flatten_lower_triangle(m1),
                        _flatten_lower_triangle(m2))
    orig_stat = pearson(m1_flat, m2_flat)

    # Run our permutation tests so we can calculate a p-value for the test.
    size = len(m1)
    better = 0
    perm_stats = []
    for i in range(n):
        perm = permute_2d(m1, permutation(size))
        perm_flat = _flatten_lower_triangle(perm)
        r = pearson(perm_flat, m2_flat)

        if alt == 'two sided':
            if abs(r) >= abs(orig_stat):
                better += 1
        else:
            if ((alt == 'greater' and r >= orig_stat) or
                    (alt == 'less' and r <= orig_stat)):
                better += 1
        perm_stats.append(r)
    return (better + 1) / (n + 1), orig_stat, perm_stats


def is_symmetric_and_hollow(matrix):
    """Return True if matrix is symmetric and hollow, otherwise False."""
    return (matrix.T == matrix).all() and (trace(matrix) == 0)


def _flatten_lower_triangle(matrix):
    """Returns a list containing the flattened lower triangle of the matrix.

    The returned list will contain the elements in column-major order. The
    diagonal will be excluded.

    Arguments:
        matrix - numpy array containing the matrix data
    """
    matrix = asarray(matrix)
    flattened = []
    for col_num in range(matrix.shape[1]):
        for row_num in range(matrix.shape[0]):
            if col_num < row_num:
                flattened.append(matrix[row_num][col_num])
    return flattened


def tail(prob, test):
    """If test is true, returns prob/2. Otherwise returns 1-(prob/2).
    """
    prob /= 2
    if test:
        return prob
    else:
        return 1 - prob


def bonferroni_correction(pvals):
    """Adjust pvalues for multiple tests using the Bonferroni method.

    In short: multiply all pvals by the number of comparisons.

    Parameters
    ----------
    pvals : list or array
        List or array of floats.

    Returns
    -------
    list of pvals
        Returns the list of pvals multiplied by their length. Pvals are
        still unsorted (i.e. order has not changed).

    See Also
    --------
    benjamini_hochberg_step_down

    Examples
    --------
    >>> from qiime.stats import bonferroni_correction
    >>> bonferroni_correction([0.1, 0.21, 0.5, 0.2, 0.6])
    array([ 0.5 ,  1.05,  2.5 ,  1.  ,  3.  ])
    """
    return array(pvals, dtype=float) * len(pvals)  # float conv: Nones->nans


def fdr_correction(pvals):
    """Adjust pvalues for multiple tests using the false discovery rate method.

    Parameters
    ----------
    pvals : list or array
        List or array of floats.

    Returns
    -------
    list of pvals
        Returns the list of pvals properly adjusted based on the FDR. Pvals are
        still unsorted (i.e. order has not changed).

    See Also
    --------
    benjamini_hochberg_step_down

    Notes
    -----
    In short: ranks the p-values in ascending order and multiplies each p-value
    by the number of comparisons divided by the rank of the p-value in the
    sorted list. Input is list of floats.  Does *not* assume pvals is sorted.

    Examples
    --------
    >>> from qiime.stats import fdr_correction
    >>> fdr_correction([.01, .2, .5, .1, .3])
    array([ 0.05      ,  0.33333333,  0.5       ,  0.25      ,  0.375     ])
    """
    tmp = array(pvals).astype(float)  # this converts Nones to nans
    return tmp * tmp.size / (1. + argsort(argsort(tmp)).astype(float))


def benjamini_hochberg_step_down(pvals):
    """Perform Benjamini and Hochberg's 1995 FDR step down procedure.

    Parameters
    ----------
    pvals : list or array
        List or array of floats.

    Returns
    -------
    list of pvals
        Returns the list of pvals properly adjusted based on the and then
        adjusted according to the BH rules.

    See Also
    --------
    fdr_correction

    Notes
    -----
    In short, computes the fdr adjusted pvals (ap_i's), and working from
    the largest to smallest, compare ap_i to ap_i-1. If ap_i < ap_i-1 set
    ap_i-1 equal to ap_i. Does *not* assume pvals is sorted. Described in [1]_.

    Examples
    --------
    >>> from qiime.stats import fdr_correction
    >>> benjamini_hochberg_step_down([0.1, 0.21, 0.5, 0.2, 0.6])
    array([ 0.35,  0.35,  0.6 ,  0.35,  0.6 ])

    References
    ----------
    .. [1] Controlling the False Discovery Rate: A Practical and Powerful
       Approach to Multiple Testing' Yoav Benjamini and Yosef Hochberg. Journal
       of the Royal Statistical Society. Series B (Methodological), Vol. 57,
       No. 1 (1995) 289-300.
    """
    tmp = fdr_correction(pvals)
    corrected_vals = empty(len(pvals))
    max_pval = 1.
    for i in argsort(pvals)[::-1]:
        if tmp[i] < max_pval:
            corrected_vals[i] = tmp[i]
            max_pval = tmp[i]
        else:
            corrected_vals[i] = max_pval
    return corrected_vals


def fisher_z_transform(r):
    """Calculate the Fisher Z transform of a correlation coefficient.

    Relies on formulation in [1_] pg 575.

    Parameters
    ----------
    r : float
        Correlation coefficient to transform.

    Returns
    -------
    z value of r

    References
    ----------
    .. [1] Sokal and Rohlf. "Biometry: The Principles and Practices of
       Statistics in Biological Research". ISBN: 978-0716724117
    """
    if abs(r) >= 1:  # fisher z transform is undefined, have to return nan
        return nan
    return .5 * log((1. + r) / (1. - r))


def inverse_fisher_z_transform(z):
    """Calculate the inverse of the Fisher Z transform on a z value.

    Relies on formulation in [1_] pg 576.

    Parameters
    ----------
    z : float
        z value of a correlation coefficient that has undergone transformation.

    Returns
    -------
    r : float
        Rho or correlation coefficient that would produce given z score.

    References
    ----------
    .. [1] Sokal and Rohlf. "Biometry: The Principles and Practices of
       Statistics in Biological Research". ISBN: 978-0716724117
    """
    return ((e ** (2 * z)) - 1.) / ((e ** (2 * z)) + 1.)


def z_transform_pval(z, n):
    '''Calculate two tailed probability of value as or more extreme than z.

    Relies on formulation in [1_] pg. 576.

    Parameters
    ----------
    z : float
        z-score
    n : int or float
        Number of samples that were used to generate the z-score.

    Returns
    -------
    zprob : float
        Probability of getting a zscore as or more extreme than the passed z
        given the total number of samples that generated it (n).

    References
    ----------
    .. [1] Sokal and Rohlf. "Biometry: The Principles and Practices of
       Statistics in Biological Research". ISBN: 978-0716724117
    '''
    if n <= 3:  # sample size must be greater than 3 otherwise this transform
        # isn't supported.
        return nan
    return normprob(z * ((n - 3) ** .5), direction='two-sided')


def normprob(z, direction='two-sided', mean=0, std=1):
    '''Calculate probability from normal distribution 

    Paramaters
    ----------
    z : float
        Value of z statistic
    direction : str
        One of 'low', 'high', or 'two-sided'. Determines the bounds of the
        integration of the PDF. 'high' calculates the probability that a
        random variable Z will take a value as great or greater than z. 'low'
        will calculate the probability that Z will take a value less than or 
        equal to z. 'two-sided' will calculate the probability that Z will take
        a value more extreme than z (i.e. abs(Z) >= z). 
    mean : float 
        Mean of the distirbution. 
    std : float
        Standard deviation of the distribution.

    Returns
    -------
    p-value

    Notes
    -----
    scipy.stats.norm calculates the 'lower tail' of the distribution, i.e. the 
    probability of a random variable Z taking a value smaller than or equal to 
    the given z value. 
    '''
    if direction == 'two-sided':
        if z >= 0:
            return 2 * (1. - norm.cdf(z, mean, std))
        else:
            return 2 * norm.cdf(z, mean, std)
    elif direction == 'high':
        return 1 - norm.cdf(z, mean, std)
    elif direction == 'low':
        return norm.cdf(z, mean, std)
    else:
        raise ValueError('Unknown direction.')


def chi2prob(x, df, direction='high'):
    '''Return the chi-squared statistic.
    
    Paramaters
    ----------
    x : float
        Value of x statistic.
    direction : str
        One of 'low' or 'high'. Determines the bounds of the
        integration of the PDF. 'high' calculates the probability that a
        random variable X will take a value as great or greater than x. 'low'
        will calculate the probability that X will take a value less than or 
        equal to x. 

    Returns
    -------
    p-value

    Notes
    -----
    scipy's chi2.cdf returns the 'lower tail' of the chi-squared distribution, 
    that is p(X <= x). This necessitates adjustment of 1 - p for most qiime 
    applications. However, with negative x a value of 0.0 is returned. Negative 
    x are outside the domain of the CDF of chi-squared (and we should return a 
    pval of nan in this case).
    '''
    if x <= 0:
        return nan
    elif direction == 'high':
        return 1. - chi2.cdf(x, df)
    elif direction == 'low':
        return chi2.cdf(x, df)
    else:
        raise ValueError('Unknown direction.')


def tprob(t, df, tails='high'):
    '''Calculate probability from t distribution 

    Paramaters
    ----------
    t : float
        Value of t statistic
    tails : str
        One of 'low', 'high', or 'two-sided'. Determines the bounds of the
        integration of the PDF. 'high' calculates the probability that a
        random variable T will take a value as great or greater than t. 'low'
        will calculate the probability that T will take a value less than or 
        equal to t. 'two-sided' will calculate the probability that T will take
        a value more extreme than t (i.e. abs(T) >= t).

    Returns
    -------
    p-value

    Notes
    -----
    scipy.stats.t calculates the 'lower tail' of the distribution, i.e. the 
    probability of a random variable T taking a value smaller than or equal to 
    the given t value.
    '''
    if tails == 'two-sided':
        if t >= 0:
            return 2 * (1. - tdist.cdf(t, df))
        else:
            return 2 * tdist.cdf(t, df)
    elif tails == 'high':
        return 1 - tdist.cdf(t, df)
    elif tails == 'low':
        return tdist.cdf(t, df)
    else:
        raise ValueError('Unknown direction.')


def fprob(f, dfn, dfd, direction='high'):
    '''Calculate probability from F distribution 

    Paramaters
    ----------
    f : float
        Value of f statistic
    dfn : float 
        Degrees of freedom for ???
    dfd : float
        Degrees of freedom for ???
    direction : str
        One of 'low' or 'high'. Determines the bounds of the
        integration of the PDF. 'high' calculates the probability that a
        random variable F will take a value as great or greater than f. 'low'
        will calculate the probability that F will take a value less than or 
        equal to f. 

    Returns
    -------
    p-value

    Notes
    -----
    scipy.stats.f calculates the 'lower tail' of the F distribution, ie the 
    probability of a random variable F taking a value smaller than or equal to 
    the given f value.
    '''
    if f < 0.:
        return nan
    elif direction == 'high':
        return 1. - fdist.cdf(f, dfn, dfd)
    elif direction == 'low':
        return fdist.cdf(f, dfn, dfd)
    else:
        raise ValueError('Unknown direction.')


def fisher_population_correlation(corrcoefs, sample_sizes):
    """Calculate population rho, homogeneity from corrcoefs using Z transform.

    Parameters
    ----------
    corrcoefs : array-like
        A list or array of floats.
    sample_sizes : array-like
        A list or array of ints.

    Returns
    -------
    rho : float
        Combined rho for the population.
    h_val : float
        probablity that the rhos of the different samples were homogenous.

    Notes
    -----
    This function calculates the correlation of a population that is relying
    on multiple different studies that have calculated correlation coefficients
    of their own. The procedure is detailed in [1]_ pgs
    576 - 578. Pvals that are nans will be excluded by this function.

    References
    ----------
    .. [1] Sokal and Rohlf. "Biometry: The Principles and Practices of
       Statistics in Biological Research". ISBN: 978-0716724117

    Examples
    --------
    >>> from qiime.stats import fisher_population_correlation
    >>> cc = [.4, .6, .7, .9]
    >>> ss = [10, 25, 14, 50]
    >>> fisher_population_correlation(cc, ss)
    (0.80559851846605035, 0.0029974748507499201)
    """
    tmp_rs = array(corrcoefs)
    tmp_ns = array(sample_sizes)
    # make checks for nans and exclude them as they will cause things to break
    rs = tmp_rs[~isnan(tmp_rs)]
    ns = tmp_ns[~isnan(tmp_rs)]
    if not (ns > 3).all():
        # not all samples have size > 3 which causes 0 varaince estimation.
        # thus we must return nan for pval and h_val
        return nan, nan
    if not len(ns) > 1:
        # only one sample, because of reduced degrees of freedom must have at
        # least two samples to calculate the homogeneity.
        return nan, nan
    if (rs >= 1.0).any():
        # a failure will occur in chi_high calculation where an non-terminating
        # loop will be initiated.
        raise ValueError('A correlation coefficient >= 1 was passed. This is '
                         'a non real valured correlation coefficient and it\'s'
                         ' Fisher Z transform cannot be computed.')
    # calculate zs
    zs = array([fisher_z_transform(float(i)) for i in rs])
    # calculate variance weighted z average = z_bar
    z_bar = (zs * (ns - 3)).sum() / float((ns - 3).sum())
    rho = inverse_fisher_z_transform(z_bar)
    # calculate homogeneity
    x_2 = ((ns - 3) * (zs - z_bar) ** 2).sum()
    h_val = chi2prob(x_2, len(ns) - 1, direction='high')
    return rho, h_val


def cscore(v1, v2):
    '''Calculate C-score between v1 and v2 according to Stone and Roberts 1990.

    Parameters
    ----------
    v1 : array-like
        List or array of numeric values to be tested.
    v2 : array-like
        List or array of numeric values to be tested.

    Returns
    -------
    cscore : float
        C-score between v1 and v2

    Notes
    -----
    This function calculates the C-score between equal length vectors v1 and v2
    according to the formulation given in [1]_.

    References
    ----------
    .. [1] Stone and Roberts. 1990, Oecologia 85:74-79
    '''
    v1_b = v1.astype(bool)
    v2_b = v2.astype(bool)
    sij = (v1_b * v2_b).sum()
    return (v1_b.sum() - sij) * (v2_b.sum() - sij)<|MERGE_RESOLUTION|>--- conflicted
+++ resolved
@@ -40,12 +40,6 @@
 from matplotlib.pyplot import figure
 from numpy import (argsort, array, ceil, empty, fill_diagonal, finfo,
                    log2, mean, ones, sqrt, tri, unique, zeros, ndarray, floor,
-<<<<<<< HEAD
-                   median, nan, min as np_min, max as np_max)
-from numpy.random import permutation
-from cogent.maths.stats.test import t_one_sample
-from biom.table import Table
-=======
                    median, nan, min as np_min, max as np_max, absolute,
                    arctanh, asarray, e, hstack, isinf, isnan,
                    log, mean, nan, nonzero, sqrt, std, take, tanh,
@@ -54,8 +48,7 @@
                    isinf, abs)
 
 from numpy.random import permutation, shuffle, randint
-from biom.table import table_factory, DenseOTUTable
->>>>>>> a74dac16
+from biom.table import Table
 from skbio.core.distance import DistanceMatrix
 from skbio.util.misc import create_dir
 from qiime.format import format_p_value_for_num_iters, format_biom_table
@@ -323,7 +316,6 @@
 
 
 class CorrelationStats(DistanceMatrixStats):
-
     """Base class for distance matrix correlation statistical methods.
 
     It is subclassed by correlation methods such as partial Mantel and Mantel
@@ -374,313 +366,6 @@
                                  "sample IDs.")
 
 
-<<<<<<< HEAD
-class CategoryStats(DistanceMatrixStats):
-    """Base class for categorical statistical analyses.
-
-    It is subclassed by categorical statistical methods such as DB-RDA or BEST.
-    Categorical statistical methods usually have some categorical grouping of
-    samples, and the significance of this grouping is usually what is tested.
-    For example, are treatment samples significantly different from control
-    samples? This is not always the case (e.g. DB-RDA is an ordination
-    technique), but most of the categorical methods follow this general design.
-
-    A valid instance of CategoryStats must have at least one distance matrix
-    and a single metadata map containing the sample IDs of the distance matrix
-    or matrices.
-    """
-
-    def __init__(self, mdmap, dms, cats, num_dms=-1, min_dm_size=-1,
-                 random_fn=permutation,
-                 suppress_category_uniqueness_check=False,
-                 suppress_numeric_category_check=True,
-                 suppress_single_category_value_check=False):
-        """Default constructor.
-
-        Creates a new instance with the provided distance matrices,
-        metadata map, and list of categories.
-
-        Arguments:
-            mdmap - a MetadataMap instance
-            dms - a list of DistanceMatrix objects
-            cats - a list of strings denoting categories in the metadata map
-                that will be used by this analysis (i.e. the grouping
-                variable(s))
-            num_dms - the exact number of allowable distance matrices. If -1
-                (the default), there is no restriction on how many distance
-                matrices the user can set
-            min_dm_size - the minimum size that all distance matrices must have
-                that are stored by this instance. If -1, no size restriction
-            random_fn - the function to use when randomizing the grouping
-                of samples in a category during calculation of the p-value. It
-                must return a value and must be callable
-            suppress_category_uniqueness_check - by default, each input
-                category will be checked to ensure that not all values are
-                unique (i.e. some duplicated values exist). In other words,
-                this check makes sure that the category will group samples such
-                that there exists at least one group of samples that is
-                composed of two or more samples. Many categorical statistical
-                methods (such as ANOSIM and PERMANOVA) need this requirement to
-                be met to avoid erroneous math (e.g. division by zero) due to a
-                lack of 'within' distances. An example of a unique category
-                would be SampleID, where each category value is unique
-            suppress_numeric_category_check - if False, each category's values
-                will be checked to ensure they can be converted to a float.
-                Useful for methods that only accept numeric categories
-            suppress_single_category_value_check - if False, each category's
-                values will be checked to ensure they are not all the same.
-                Many of the methods will not work if every value is the same
-                (i.e. there is only one single group of samples)
-        """
-        super(CategoryStats, self).__init__(dms, num_dms, min_dm_size)
-        self._suppress_category_uniqueness_check = \
-            suppress_category_uniqueness_check
-        self._suppress_numeric_category_check = suppress_numeric_category_check
-        self._suppress_single_category_value_check = \
-            suppress_single_category_value_check
-        self.MetadataMap = mdmap
-        self.Categories = cats
-        self.RandomFunction = random_fn
-        self._validate_compatibility()
-
-    @property
-    def MetadataMap(self):
-        """Returns the instance's metadata map.
-
-        The metadata map is returned as a MetadataMap class instance.
-        """
-        return self._metadata_map
-
-    @MetadataMap.setter
-    def MetadataMap(self, new_mdmap):
-        """Sets the instance's metadata map.
-
-        Arguments:
-            new_mdmap - A MetadataMap object instance
-        """
-        if not isinstance(new_mdmap, MetadataMap):
-            raise TypeError('Invalid type: %s; not MetadataMap' %
-                            type(new_mdmap))
-        self._metadata_map = new_mdmap
-
-    @property
-    def Categories(self):
-        """Gets the instance's categories.
-
-        Returns a list of mapping file category name strings.
-        """
-        return self._categories
-
-    @Categories.setter
-    def Categories(self, new_categories):
-        """Sets the instance's list of categories.
-
-        Arguments:
-            new_categories - A list of category name strings. These must be
-                present in the current metadata map
-        """
-        if not isinstance(new_categories, ListType):
-            raise TypeError("The supplied categories must be a list of "
-                            "strings.")
-        for new_cat in new_categories:
-            if not isinstance(new_cat, str):
-                raise TypeError("Invalid category: not of type 'string'")
-            elif new_cat not in self._metadata_map.CategoryNames:
-                raise ValueError("The category '%s' is not in the mapping "
-                                 "file." % new_cat)
-
-            if not self._suppress_numeric_category_check:
-                if not self._metadata_map.isNumericCategory(new_cat):
-                    raise TypeError("The category '%s' is not numeric. Not "
-                                    "all values could be converted to numbers."
-                                    % new_cat)
-
-            if not self._suppress_category_uniqueness_check:
-                if self._metadata_map.hasUniqueCategoryValues(new_cat):
-                    raise ValueError("All values in category '%s' are unique. "
-                                     "This statistical method cannot operate "
-                                     "on a category with unique values (e.g. "
-                                     "there are no 'within' distances because "
-                                     "each group of samples contains only a "
-                                     "single sample)." % new_cat)
-
-            if not self._suppress_single_category_value_check:
-                if self._metadata_map.hasSingleCategoryValue(new_cat):
-                    raise ValueError("All values in category '%s' are the "
-                                     "same. This statistical method cannot "
-                                     "operate on a category that creates only "
-                                     "a single group of samples (e.g. there "
-                                     "are no 'between' distances because "
-                                     "there is only a single group)."
-                                     % new_cat)
-
-        self._categories = new_categories
-
-    @property
-    def RandomFunction(self):
-        """Returns the randomization function used in p-value calculations."""
-        return self._random_fn
-
-    @RandomFunction.setter
-    def RandomFunction(self, random_fn):
-        """Setter for the randomization function used in p-value calcs.
-
-        Arguments:
-            random_fn - the function to use when randomizing the grouping
-                during calculation of the p-value. It must return a value and
-                must be callable
-        """
-        if hasattr(random_fn, '__call__'):
-            self._random_fn = random_fn
-        else:
-            raise TypeError("The supplied function reference is not callable.")
-
-    def _validate_compatibility(self):
-        """Checks that the current dms, map, and categories are compatible.
-
-        This method will raise an error if any of the sample IDs in any of the
-        distance matrices are not found in the metadata map. Ordering of
-        sample IDs is not taken into account. An error will also be raised if
-        any categories cannot be found in the mapping file.
-
-        This method exists because we do not have a method to set distance
-        matrices, metadata map, and categories at the same time.
-        """
-        for dm in self.DistanceMatrices:
-            for samp_id in dm.ids:
-                if samp_id not in self.MetadataMap.sample_ids:
-                    raise ValueError("The sample ID '%s' was not found in the "
-                                     "metadata map." % samp_id)
-        for cat in self.Categories:
-            if cat not in self.MetadataMap.CategoryNames:
-                raise ValueError("The category '%s' was not found in the "
-                                 "metadata map." % cat)
-
-    def __call__(self, num_perms=999):
-        """Runs the statistical method and returns relevant results.
-
-        The return value of this method is a python dictionary with arbitrary
-        key/value pairs of results, since each statistical method returns
-        different results.
-
-        This method returns an empty result set (it is essentially not
-        implemented) and should be implemented by subclasses to perform their
-        specific statistical analysis. Subclasses should call the parent
-        class' __call__ method first to obtain any results from the parent and
-        then add more results to the dict that is obtained from the parent.
-
-        Arguments:
-            num_perms - the number of permutations to use in the statistical
-                method. If the method is not permutation-based, simply ignore
-                this argument
-        """
-        # Make sure the *current* distance matrices and metadata map are
-        # compatible before continuing.
-        self._validate_compatibility()
-        return super(CategoryStats, self).__call__(num_perms)
-
-
-class Best(CategoryStats):
-    """Class for the BEST/BioEnv statistical analysis.
-
-    Based on vegan::bioenv function, which is an implementation of the BEST
-    statistical method.
-    """
-
-    def __init__(self, dm, metadata_map, cats):
-        """Default constructor.
-
-        Arguments:
-            dm - the DistanceMatrix instance to run the analysis on
-            metadata_map - the MetadataMap instance to obtain category
-                information from
-            cats - list of category strings in the metadata map that will be
-                used to determine the combination that "best" explains the
-                variability in the data. Each category must be numeric
-        """
-        # BEST doesn't require non-unique categories or non-single value
-        # categories, but *does* require only numeric categories.
-        super(Best, self).__init__(metadata_map, [dm], cats, num_dms=1,
-                                   suppress_category_uniqueness_check=True,
-                                   suppress_numeric_category_check=False,
-                                   suppress_single_category_value_check=True)
-
-    def __call__(self, num_perms=999):
-        """Runs the BEST/BioEnv analysis on a distance matrix using specified
-        metadata map categories.
-
-        num_perms is ignored, but maintained for a consistent interface with
-        the other statistical method classes.
-
-        Returns a dictionary which contains the resulting data. Keys:
-            method_name - name of the statistical method
-            num_vars - number of categories (variables)
-            vars - mapping of category names to indices
-            rho_vals - spearman correlation statistics, one for each
-                combination of vars
-        """
-        res = super(Best, self).__call__()
-        cats = self.Categories
-        dm = self.DistanceMatrices[0]
-        dm_flat = dm.condensed_form()
-
-        row_count = dm.shape[0]
-        col_count = len(cats)
-        sum = 0
-        stats = [(-777777777, '') for c in range(col_count + 1)]
-        for i in range(1, col_count + 1):
-            combo = combinations([j for j in range(1, col_count + 1)], i)
-
-            for element in combo:
-                cat_mat = self._make_cat_mat(cats, element)
-                cat_dm = self._derive_euclidean_dm(cat_mat, row_count)
-                cat_dm_flat = cat_dm.condensed_form()
-                r = spearman(dm_flat, cat_dm_flat)
-                if r > stats[i - 1][0]:
-                    stats[i - 1] = (r, ','.join(str(s) for s in element))
-
-        res['method_name'] = 'BEST'
-        res['num_vars'] = col_count
-        res['vars'] = ['%s = %d' % (name, val + 1)
-                       for val, name in enumerate(cats)]
-        res['rho_vals'] = stats[:-1]
-
-        return res
-
-    def _derive_euclidean_dm(self, cat_mat, dim):
-        """Returns an n x n, euclidean distance matrix, where n = len(cats)."""
-        res_mat = []
-
-        for i in range(dim):
-            res_mat.append([0 for k in range(dim)])
-            for j in range(i):
-                res_mat[i][j] = self._vector_dist(cat_mat[i], cat_mat[j])
-                res_mat[j][i] = res_mat[i][j]
-
-        return DistanceMatrix(res_mat, self.DistanceMatrices[0].ids)
-
-    def _vector_dist(self, vec1, vec2):
-        """Calculates the Euclidean distance between two vectors."""
-        return sqrt(sum([(float(v1) - float(v2)) ** 2 for v1, v2 in
-                         zip(vec1, vec2)]))
-
-    def _make_cat_mat(self, cats, combo):
-        """Returns a matrix with columns pulled from category values.
-
-        Returns a matrix with len(ids) rows of columns pulled from
-        category values, the number of columns for each category is
-        determined by the current combination (combo).
-        """
-        dm = self.DistanceMatrices[0]
-        md_map = self.MetadataMap
-        res = []
-        for i in combo:
-            res.append(md_map.getCategoryValues(dm.ids, cats[i - 1]))
-        return zip(*res)
-
-
-=======
->>>>>>> a74dac16
 class MantelCorrelogram(CorrelationStats):
 
     """Class for the Mantel correlogram statistical method.
