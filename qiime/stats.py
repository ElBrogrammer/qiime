#!/usr/bin/env python
from __future__ import division

__author__ = "Michael Dwan"
__copyright__ = "Copyright 2012, The QIIME project"
__credits__ = ["Jai Ram Rideout", "Michael Dwan", "Logan Knecht",
               "Damien Coy", "Levi McCracken", "Andrew Cochran",
               "Jose Carlos Clemente Litran", "Greg Caporaso",
               "Will Van Treuren"]
__license__ = "GPL"
__version__ = "1.8.0-dev"
__maintainer__ = "Jai Ram Rideout"
__email__ = "jai.rideout@gmail.com"

"""
This module provides functionality for the application of various statistical
methods to QIIME-formatted datasets.

The module provides an API that allows users to easily apply any number of
statistical analyses and just as easily retrieve the results. The module also
provides a hierarchy of statistical classes that can be inherited from to
create new statistical method implementations.
"""

from scipy.stats import (spearmanr, kruskal, mannwhitneyu, kendalltau,
                         power_divergence, ttest_1samp, ttest_ind)
from scipy.stats.distributions import (chi2, norm, f as fdist, t as tdist)

from scipy.special import ndtri


from os.path import join
from types import ListType
from copy import deepcopy
from itertools import combinations

from matplotlib import use
use('Agg', warn=False)

from matplotlib.pyplot import figure
from numpy import (argsort, array, ceil, empty, fill_diagonal, finfo,
                   log2, mean, ones, sqrt, tri, unique, zeros, ndarray, floor,
                   median, nan, min as np_min, max as np_max, absolute,
                   arctanh, asarray, e, hstack, isinf, isnan,
                   log, mean, nan, nonzero, sqrt, std, take, tanh,
                   transpose, seterr as np_seterr, var, arange, corrcoef,
                   trace, ravel, float as np_float, finfo, asarray, isnan,
                   isinf, abs)

from numpy.random import permutation, shuffle, randint
<<<<<<< HEAD
from biom.table import table_factory, DenseOTUTable
from skbio.core.distance import DistanceMatrix
from skbio.util.misc import create_dir
from qiime.format import format_p_value_for_num_iters, format_biom_table
from qiime.util import MetadataMap
=======
from biom.table import Table
from skbio.core.distance import DistanceMatrix
from skbio.util.misc import create_dir

from qiime.format import format_p_value_for_num_iters
from qiime.util import MetadataMap, write_biom_table

np_seterr(divide='warn')
MACHEP = finfo(np_float).eps
>>>>>>> 76319497

np_seterr(divide='warn')
MACHEP = finfo(np_float).eps

# Top-level stats functions.

tail_types = ['low', 'high', 'two-sided']
tail_type_desc = {
    'low': ('one-sided (low)', '<'),
    'high': ('one-sided (high)', '>'),
    'two-sided': ('two-sided', '!=')
}


def all_pairs_t_test(labels, dists, tail_type='two-sided',
                     num_permutations=999):
    """Perform two-sample t-test on all pairs of grouped distances.

    Performs Student's two-sample t-test on all pairs of distributions,
    optionally using Monte Carlo permutations to compute the nonparametric
    p-value in addition to the parametric p-value.

    Returns a formatted string (suitable for writing to a file) containing the
    results of the tests.

    This code is based on Jeremy Widmann's
    qiime.make_distance_histograms.monte_carlo_group_distances code from QIIME 1.8.0.

    Arguments:
        labels - list of labels corresponding to each of the distributions
        dists - list of lists, where each inner list is a distribution of
            numbers (observations)
        tail_type - type of hypothesis test to perform. One of 'two-sided',
            'high', or 'low'
        num_permutations - the number of Monte Carlo permutations to use. If
            zero, the nonparametric p-value will not be calculated and will be
            'N/A' in the returned string.
    """
    result = ''

    if len(labels) != len(dists):
        raise ValueError("The number of distribution labels must match the "
                         "number of distributions.")
    if tail_type not in tail_types:
        raise ValueError("Invalid tail type '%s'. Must be one of %r." %
                         (tail_type, tail_types))
    if num_permutations < 0:
        raise ValueError("Invalid number of permutations: %d. Must be greater "
                         "than or equal to zero." % num_permutations)

    result += '# The tests of significance were performed using a ' + \
              tail_type_desc[tail_type][0] + ' Student\'s two-sample t-test.\n'

    result += ('# Alternative hypothesis: Group 1 mean %s Group 2 mean\n' %
               tail_type_desc[tail_type][1])

    if num_permutations > 0:
        result += '# The nonparametric p-values were calculated using ' + \
                  '%d Monte Carlo permutations.\n' % num_permutations
        result += '# The nonparametric p-values contain the correct ' + \
                  'number of significant digits.\n'

    result += '# Entries marked with "N/A" could not be calculated because ' + \
              'at least one of the groups\n# of distances was empty, ' + \
              'both groups each contained only a single distance, or\n' + \
              '# the test could not be performed (e.g. no variance in ' + \
              'groups with the same mean).\nGroup 1\tGroup 2\t' + \
              't statistic\tParametric p-value\tParametric p-value ' + \
              '(Bonferroni-corrected)\tNonparametric p-value\t' + \
              'Nonparametric p-value (Bonferroni-corrected)\n'

    stats = _perform_pairwise_tests(labels, dists, tail_type, num_permutations)
    for stat in stats:
        stat = ['N/A' if e is nan else e for e in stat]
        result += '%s\t%s\t%s\t%s\t%s\t%s\t%s\n' % (stat[0], stat[1], stat[2],
                                                    stat[3], stat[4],
                                                    format_p_value_for_num_iters(stat[5], num_permutations) if
                                                    stat[5] != 'N/A' else 'N/A',
                                                    format_p_value_for_num_iters(stat[6], num_permutations) if
                                                    stat[6] != 'N/A' else 'N/A')
    return result


def _perform_pairwise_tests(labels, dists, tail_type, num_permutations):
    """Perform t-test for all pairs of distributions.

    Computes corrected p-values in addition to uncorrected.
    """
    result = []

    # Compare each pair of distributions, keeping track of the number of actual
    # tests that were successfully performed so that we can correct for
    # multiple comparisons.
    num_tests = 0
    for g1_idx, (g1_label, g1_dist) in enumerate(zip(labels[:-1], dists[:-1])):
        for g2_label, g2_dist in zip(
                labels[(g1_idx + 1):], dists[(g1_idx + 1):]):
            if ((len(g1_dist) == 1 and len(g2_dist) == 1) or
                    (len(g1_dist) < 1 or len(g2_dist) < 1)):
                # Not enough data to run the test.
                obs_t, param_p_val, nonparam_p_val = nan, nan, nan
            else:
                obs_t, param_p_val, _, nonparam_p_val = mc_t_two_sample(
                    g1_dist, g2_dist, tails=tail_type,
                    permutations=num_permutations)
            result.append([g1_label, g2_label, obs_t, param_p_val, None,
                           nonparam_p_val, None])
            if obs_t is not nan:
                num_tests += 1

    evals = [None, nan]  # vals to exclude
    # Correct the p-values for multiple comparisons, now that we know how many
    # tests succeeded.
    for stat in result:
        stat[4] = stat[3] if stat[3] in evals else min(stat[3] * num_tests, 1)
        stat[6] = stat[5] if stat[5] in evals else min(stat[5] * num_tests, 1)
    return result


def quantile(data, quantiles):
    """calculates quantiles of a dataset matching a given list of probabilities

    Input:
    data: 1-D list or numpy array with data to calculate the quantiles
    quantiles: list of probabilities, floating point values between 0 and 1

    Output:
    A list of elements drawn from 'data' that corresponding to the list of
    probabilities. This by default is using R. type 7 method for computation of
    the quantiles.
    """

    assert isinstance(data, list) or isinstance(data, ndarray), "Data must be either" +\
        " a Python list or a NumPy 1-D array"
    assert isinstance(quantiles, list) or isinstance(quantiles, ndarray), "Quantiles" +\
        " must be either a Python list or a NumPy 1-D array"
    assert all(map(lambda x: x >= 0 and x <= 1, quantiles)), "All the elements " +\
        "in the quantiles list must be greater than 0 and lower than one"

    # unless the user wanted, do not modify the data
    data = deepcopy(data)

    if not isinstance(data, ndarray):
        data = array(data)
    data.sort()

    output = []
    # if needed different quantile methods could be used
    for one_quantile in quantiles:
        output.append(_quantile(data, one_quantile))

    return output


def _quantile(data, quantile):
    """gets a single quantile value for a dataset using R. type 7 method

    Input:
    data: sorted 1-d numpy array with float or int elements
    quantile: floating point value between 0 and 1

    Output:
    quantile value of data

    This function is based on cogent.maths.stats.util.NumbersI
    """
    index = quantile * (len(data) - 1)
    bottom_index = int(floor(index))
    top_index = int(ceil(index))

    difference = index - bottom_index
    output = (1 - difference) * \
        data[bottom_index] + difference * data[top_index]

    return output


class DistanceMatrixStats(object):

    """Base class for distance matrix-based statistical methods.

    This class provides an interface to setting and accessing an arbitrary
    number of distance matrices. Users of this class can optionally specify the
    number of allowable distance matrices and their minimum allowable size (the
    default is no restrictions on either of these).

    It is the parent class of CorrelationStats.
    """

    def __init__(self, dms, num_dms=-1, min_dm_size=-1):
        """Default constructor.

        Initializes an instance with the provided list of distance matrices.

        Arguments:
            dms - a list of DistanceMatrix objects
            num_dms - the exact number of allowable distance matrices. If -1
                (the default), there is no restriction on how many distance
                matrices the user can set
            min_dm_size - the minimum size that all distance matrices must have
                that are stored by this instance. If -1, no size restriction
        """
        self._num_dms = num_dms
        self._min_dm_size = min_dm_size
        self.DistanceMatrices = dms

    @property
    def DistanceMatrices(self):
        """Returns the list of distance matrices."""
        return self._dms

    @DistanceMatrices.setter
    def DistanceMatrices(self, dms):
        """Sets the list of distance matrices to the supplied list.

        Arguments:
            dms - the new list of distance matrices being assigned
        """
        if not isinstance(dms, ListType):
            raise TypeError("The item passed in as the new list was not a "
                            "list data type.")
        if self._num_dms >= 0 and len(dms) != self._num_dms:
            raise ValueError("Cannot set %d distance matrices. Must provide "
                             "exactly %d distance matrices." % (len(dms),
                                                                self._num_dms))
        for dm in dms:
            if not isinstance(dm, DistanceMatrix):
                raise TypeError(
                    'Invalid type (%s); expected DistanceMatrix' %
                    dm.__class__.__name__)
            if self._min_dm_size >= 0 and dm.shape[0] < self._min_dm_size:
                raise ValueError("Distance matrix of size %dx%d is smaller "
                                 "than the minimum allowable distance matrix "
                                 "size of %dx%d for this analysis." %
                                 (dm.shape[0], dm.shape[0], self._min_dm_size,
                                  self._min_dm_size))
        self._dms = dms

    def __call__(self, num_perms=999):
        """Runs the statistical method and returns relevant results.

        The return value of this method is a python dictionary with arbitrary
        key/value pairs of results, since each statistical method returns
        different results.

        This method returns an empty result set (it is essentially not
        implemented) and should be implemented by subclasses to perform their
        specific statistical analysis. Subclasses should call the parent
        class' __call__ method first to obtain any results from the parent and
        then add more results to the dict that is obtained from the parent.

        Arguments:
            num_perms - the number of permutations to use in the statistical
                method. If the method is not permutation-based, simply ignore
                this argument
        """
        if num_perms < 0:
            raise ValueError("The number of permutations must be greater than "
                             "or equal to zero.")
        return {}


class CorrelationStats(DistanceMatrixStats):

    """Base class for distance matrix correlation statistical methods.

    It is subclassed by correlation methods such as partial Mantel and Mantel
    that compare two or more distance matrices.

    A valid instance of CorrelationStats must have at least one distance
    matrix, and all distance matrices must have matching dimensions and sample
    IDs (i.e. matching row/column labels). This check is in place to prevent
    the accidental comparison on two distance matrices that have sample IDs in
    different orders. Essentially, all of the distance matrices must be
    "compatible".

    Users of this class can optionally specify the number of allowable distance
    matrices and their minimum allowable size (the default is no restrictions
    on either of these).
    """

    @property
    def DistanceMatrices(self):
        # Must re-declare so we can override property setter below.
        return super(CorrelationStats, self).DistanceMatrices

    @DistanceMatrices.setter
    def DistanceMatrices(self, dms):
        """Sets the list of distance matrices to the supplied list.

        This method overrides the parent method and enforces more checks to
        ensure that at least one distance matrix is provided and that all of
        the distance matrices are compatible.

        Arguments:
            dms - the new list of distance matrices being assigned
        """
        # Must call superclass property setter this way (super doesn't work).
        DistanceMatrixStats.DistanceMatrices.fset(self, dms)

        if len(dms) < 1:
            raise ValueError("Must provide at least one distance matrix.")

        size = dms[0].shape[0]
        sample_ids = dms[0].ids
        for dm in dms:
            if dm.shape[0] != size:
                raise ValueError("All distance matrices must have the same "
                                 "number of rows and columns.")
            if dm.ids != sample_ids:
                raise ValueError("All distance matrices must have matching "
                                 "sample IDs.")


class MantelCorrelogram(CorrelationStats):

    """Class for the Mantel correlogram statistical method.

    This class provides the functionality to run a Mantel correlogram analysis
    on two distance matrices. In a nutshell, the distances are split into
    distance classes and a Mantel test is run over each distance class. A
    Mantel correlogram is created, which is basically a plot of distance
    classes versus Mantel statistics.

    Uses Sturge's rule to determine the number of distance classes, and
    Pearson's method to compute the correlation at each distance class. The
    corrected p-values are computed using Bonferroni correction.
    """

    def __init__(self, eco_dm, geo_dm, alpha=0.05,
                 variable_size_distance_classes=False):
        """Constructs a new MantelCorrelogram instance.

        Arguments:
            eco_dm - a DistanceMatrix object representing the ecological
                distances between samples (e.g. UniFrac distance matrix)
            geo_dm - a DistanceMatrix object representing some other distance
                measure between samples (most commonly geographical distances,
                but could also be distances in pH, temperature, etc.)
            alpha - the alpha value to use when marking the Mantel correlogram
                plot for significance
            variable_size_distance_classes - if True, distance classes (bins)
                will vary in size such that each distance class (bin) will have
                the same number of distances. If False, all distance classes
                will have the same size, though the number of distances in each
                class may not be equal. Having variable-sized distance classes
                can help maintain statistical power if there are large
                differences in the number of distances in each class
        """
        super(MantelCorrelogram, self).__init__([eco_dm, geo_dm], num_dms=2,
                                                min_dm_size=3)
        self.Alpha = alpha
        self.VariableSizeDistanceClasses = variable_size_distance_classes

    @property
    def Alpha(self):
        """Returns the alpha value."""
        return self._alpha

    @Alpha.setter
    def Alpha(self, alpha):
        """Sets the alpha value.

        Arguments:
            alpha - the value of alpha. Must be between 0 and 1, inclusive
        """
        if alpha >= 0 and alpha <= 1:
            self._alpha = alpha
        else:
            raise ValueError("Alpha must be between 0 and 1.")

    def __call__(self, num_perms=999):
        """Runs a Mantel correlogram test over the current distance matrices.

        Returns a dict containing the results. The following keys are set:
            method_name - name of the statistical method
            class_index - list of distance class indices (the center of each
                distance class)
            num_dist - list of the number of distances in each distance class
            mantel_r - list of the Mantel r statistics for each distance class
            mantel_p - list of the p-values for each distance class
            mantel_p_corr - list of the p-values for each distance class,
                corrected for multiple tests
            correlogram_plot - a matplotlib Figure object containing the
                correlogram

        Arguments:
            num_perms - the number of permutations to use when calculating the
                p-values

        Note: This code is heavily based on the implementation of
        mantel.correlog in R's vegan package.
        """
        results = super(MantelCorrelogram, self).__call__(num_perms)
        eco_dm = self.DistanceMatrices[0]
        geo_dm = self.DistanceMatrices[1]
        dm_size = eco_dm.shape[0]

        # Find the number of lower triangular elements (excluding the
        # diagonal).
        num_dists = dm_size * (dm_size - 1) // 2

        # Use Sturge's rule to determine the number of distance classes.
        num_classes = int(ceil(1 + log2(num_dists)))

        # Create the matrix of distance classes. Each element in the matrix
        # contains what distance class the original element is in. Also find
        # the distance class indices, which are the midpoints in each distance
        # class.
        dist_class_matrix, class_indices = self._find_distance_classes(
            geo_dm, num_classes)

        # Start assembling the results.
        results['method_name'] = 'Mantel Correlogram'
        results['class_index'] = []
        results['num_dist'] = []
        results['mantel_r'] = []
        results['mantel_p'] = []

        # Create a model matrix for each distance class, then compute a Mantel
        # test using it and the original eco distance matrix. A model matrix
        # contains ones for each element that is in the current distance class,
        # and zeros otherwise (zeros on the diagonal as well).
        for class_num in range(num_classes):
            results['class_index'].append(class_indices[class_num])
            model_matrix = zeros([dm_size, dm_size], dtype=int)
            for i in range(dm_size):
                for j in range(dm_size):
                    curr_ele = dist_class_matrix[i][j]
                    if curr_ele == class_num and i != j:
                        model_matrix[i][j] = 1
            model_matrix = DistanceMatrix(model_matrix, geo_dm.ids)

            # Count the number of distances in the current distance class.
            num_distances = int(model_matrix.data.sum())
            results['num_dist'].append(num_distances)
            if num_distances == 0:
                results['mantel_r'].append(None)
                results['mantel_p'].append(None)
            else:
                row_sums = model_matrix.data.sum(axis=1)
                row_sums = map(int, row_sums)
                has_zero_sum = 0 in row_sums

                # Only stop running Mantel tests if we've gone through half of
                # the distance classes and at least one row has a sum of zero
                # (i.e. the sample doesn't have any distances that fall in the
                # current class).
                if not (class_num > ((num_classes // 2) - 1) and has_zero_sum):
                    mantel_test = Mantel(model_matrix, eco_dm,
                                         tail_type='greater')
                    mantel_test_results = mantel_test(num_perms)
                    p_val, orig_stat, perm_stats = (
                        mantel_test_results['p_value'],
                        mantel_test_results['r_value'],
                        mantel_test_results['perm_stats'])

                    # Negate the Mantel r statistic because we are using
                    # distance matrices, not similarity matrices (this is a
                    # necessary step, see Legendre's Numerical Ecology
                    # algorithm reference for more details).
                    results['mantel_r'].append(-orig_stat)

                    # The mantel function produces a one-tailed p-value
                    # (H1: r>0). Here, compute a one-tailed p-value in the
                    # direction of the sign.
                    if orig_stat < 0:
                        perm_sum = sum([1 for ps in perm_stats
                                        if ps <= orig_stat]) + 1
                        p_val = perm_sum / (num_perms + 1)
                    results['mantel_p'].append(p_val)
                else:
                    results['mantel_r'].append(None)
                    results['mantel_p'].append(None)

        # Correct p-values for multiple testing.
        results['mantel_p_corr'] = self._correct_p_values(results['mantel_p'])

        # Construct a correlogram of distance class versus mantel correlation
        # statistic and fill in each point that is statistically significant.
        results['correlogram_plot'] = self._generate_correlogram(
            results['class_index'], results['mantel_r'],
            results['mantel_p_corr'])
        return results

    def _find_distance_classes(self, dm, num_classes):
        """Computes a distance class matrix and distance class midpoints.

        Returns a matrix of the same dimensions as the input matrix but each
        element indicates which distance class (0..num_classes-1) the original
        element belongs to. The diagonal will always have a value of -1,
        indicating that it is not apart of any distance class. Also returns a
        list of distance class midpoints.

        Distance classes are determined by the minimum and maximum values in
        the input matrix and the number of specified classes. If
        self.VariableSizeDistanceClasses is True, distance classes will each
        contain the same number of distances (but may vary in size). If False,
        distance classes will be of equal size (but possibly with unequal
        numbers of distances).

        Arguments:
            dm - the input DistanceMatrix object to compute distance classes on
            num_classes - the number of desired distance classes
        """
        if num_classes < 1:
            raise ValueError("Cannot have fewer than one distance class.")

        dm_lower_flat = dm.condensed_form()
        size = dm.shape[0]

        if self.VariableSizeDistanceClasses:
            class_size = int(ceil(len(dm_lower_flat) / num_classes))
            order = argsort(array(dm_lower_flat))

            # Create the matrix of distance classes. Every element in the
            # matrix tells what distance class the original element belongs to.
            # Each element in the original matrix is traversed in sorted
            # (min -> max) order, and the current distance class is incremented
            # once it is "filled" with class_size distances.
            dist_class_matrix = empty([size, size], dtype=int)
            class_indices = []
            curr_class = 0
            class_start = dm_lower_flat[order[0]]
            for i, sorted_idx in enumerate(order):
                row_idx, col_idx = self._find_row_col_indices(sorted_idx)
                class_end = dm_lower_flat[sorted_idx]

                # Matrix is symmetric.
                dist_class_matrix[row_idx][col_idx] = curr_class
                dist_class_matrix[col_idx][row_idx] = curr_class

                # Check if we've filled up our current class or are at the last
                # iteration (the final distance class may not completely fill
                # up).
                if (i + 1) % class_size == 0 or i == len(order) - 1:
                    curr_class += 1
                    class_indices.append(class_start +
                                         (class_end - class_start) / 2)
                    class_start = class_end

            if curr_class < num_classes:
                # Our last class was empty, so record the last distance seen
                # (which will be the max) as the class index.
                class_indices.append(class_end)

            # Fill diagonal with -1, as it does not belong to any distance
            # class.
            fill_diagonal(dist_class_matrix, -1)
        else:
            # Compute the breakpoints of the distance classes based on the
            # number of specified classes and the ranges of values in the lower
            # triangular portion of the distance matrix (excluding the
            # diagonal).
            break_points = self._find_break_points(np_min(dm_lower_flat),
                                                   np_max(dm_lower_flat),
                                                   num_classes)

            # Find the class indices (the midpoints between breakpoints).
            class_indices = []
            for bp_index, break_point in \
                    enumerate(break_points[0:num_classes]):
                next_bp = break_points[bp_index + 1]
                class_indices.append(break_point +
                                     (0.5 * (next_bp - break_point)))

            # Create the matrix of distance classes. Every element in the
            # matrix tells what distance class the original element belongs to.
            dist_class_matrix = empty([size, size], dtype=int)
            for i in range(size):
                for j in range(size):
                    if i != j:
                        curr_ele = dm[i][j]
                        bps = [(k - 1) for k, bp in enumerate(break_points)
                               if bp >= curr_ele]
                        min_bp = min(bps)

                        # If we somehow got a negative breakpoint (possible
                        # sometimes due to rounding error), put it in the first
                        # distance class.
                        dist_class_matrix[i][j] = min_bp if min_bp >= 0 else 0
                    else:
                        dist_class_matrix[i][j] = -1

        return dist_class_matrix, class_indices

    def _find_row_col_indices(self, idx):
        """Returns row, col for idx into flattened lower triangular matrix.

        It is assumed that the index points to a matrix that was flattened,
        containing only the lower triangular elements (excluding the diagonal)
        in left-to-right, top-to-bottom order (such as that given by
        DistanceMatrix.condensed_form()).
        """
        if idx < 0:
            raise IndexError("The index %d must be greater than or equal to "
                             "zero." % idx)

        # First find the row we're at. The number of elements at each row
        # increases by one each time.
        curr_idx = 0
        delta = 1

        while curr_idx <= idx:
            curr_idx += delta
            delta += 1

        # We subtract one because delta gives us one row past our target.
        row = delta - 1

        # Now that we know the row index, we subtract the number of elements
        # below the row (given by (n*n-n)/2) to find the column that idx is at.
        col = int(idx - ((row * row - row) / 2))

        return row, col

    def _find_break_points(self, start, end, num_classes):
        """Finds the points to break a range into equal width classes.

        Returns a list of floats indicating breakpoints in the range.

        Arguments:
            start - the minimum value in the range
            end - the maximum value in the range
            num_classes - the number of classes to break the range into
        """
        if start >= end:
            raise ValueError("Cannot find breakpoints because the starting "
                             "point is greater than or equal to the ending "
                             "point.")
        if num_classes < 1:
            raise ValueError("Cannot have fewer than one distance class.")

        width = (end - start) / num_classes
        break_points = [start + width * class_num
                        for class_num in range(num_classes)]
        break_points.append(float(end))

        # Move the first breakpoint a little bit to the left. Machine epsilon
        # is taken from:
        # http://en.wikipedia.org/wiki/Machine_epsilon#
        #     Approximation_using_Python
        epsilon = finfo(float).eps
        break_points[0] = break_points[0] - epsilon

        return break_points

    def _correct_p_values(self, p_vals):
        """Corrects p-values for multiple testing using Bonferroni correction.

        This method of correction is non-progressive. If any of the p-values
        are None, they are not counted towards the number of tests used in the
        correction.

        Returns a list of Bonferroni-corrected p-values for those that are not
        None. Those that are None are simply returned. The ordering of p-values
        is maintained.

        Arguments:
            p_vals - list of p-values (of type float or None)
        """
        num_tests = len([p_val for p_val in p_vals if p_val is not None])
        corrected_p_vals = []
        for p_val in p_vals:
            if p_val is not None:
                corrected_p_vals.append(min(p_val * num_tests, 1))
            else:
                corrected_p_vals.append(p_val)
        return corrected_p_vals

    def _generate_correlogram(self, class_indices, mantel_stats,
                              corrected_p_vals):
        """Generates a matplotlib plot of the Mantel correlogram.

        Returns a matplotlib Figure instance, which can then be manipulated
        further or saved to a file as necessary.

        Arguments:
            class_indices - list of distance class indices (for the x-axis)
            mantel_stats - list of Mantel r stats (for the y-axis)
            corrected_p_vals - list of corrected p-values (for filling in
                points to indicate significance)
        """
        # Plot distance class index versus mantel correlation statistic.
        fig = figure()
        ax = fig.add_subplot(111)
        ax.plot(class_indices, mantel_stats, 'ks-', mfc='white', mew=1)

        # Fill in each point that is significant (based on alpha).
        signif_classes = []
        signif_stats = []
        for idx, p_val in enumerate(corrected_p_vals):
            if p_val <= self.Alpha:
                signif_classes.append(class_indices[idx])
                signif_stats.append(mantel_stats[idx])
        ax.plot(signif_classes, signif_stats, 'ks', mfc='k')

        ax.set_title("Mantel Correlogram")
        ax.set_xlabel("Distance class index")
        ax.set_ylabel("Mantel correlation statistic")
        return fig


class Mantel(CorrelationStats):

    """Class for the Mantel matrix correlation statistical method.

    This class provides the functionality to run a Mantel analysis on two
    distance matrices. A Mantel test essentially computes the Pearson
    correlation between the two distance matrices.
    """

    def __init__(self, dm1, dm2, tail_type='two sided'):
        """Constructs a new Mantel instance.

        Arguments:
            dm1 - first DistanceMatrix object to be compared
            dm2 - second DistanceMatrix object to be compared
            tail_type - the type of Mantel test to perform (i.e. hypothesis
                test). Can be "two sided", "less", or "greater"
        """
        super(Mantel, self).__init__([dm1, dm2], num_dms=2, min_dm_size=3)
        self.TailType = tail_type

    @property
    def TailType(self):
        """Returns the tail type being used for the Mantel test."""
        return self._tail_type

    @TailType.setter
    def TailType(self, tail_type):
        """Sets the tail type that will be used for the Mantel test.

        Arguments:
            tail_type - the tail type to use when calculating the p-value.
                Valid types are 'two sided', 'less', or 'greater'.
        """
        if tail_type not in ("two sided", "greater", "less"):
            raise ValueError("Unrecognized alternative hypothesis (tail "
                             "type). Must be either 'two sided', 'greater', "
                             "or 'less'.")
        self._tail_type = tail_type

    def __call__(self, num_perms=999):
        """Runs a Mantel test over the current distance matrices.

        Returns a dict containing the results. The following keys are set:
            method_name - name of the statistical method
            dm1 - the first DistanceMatrix instance that was used
            dm2 - the second DistanceMatrix instance that was used
            num_perms - the number of permutations used to compute the p-value
            p_value - the p-value computed by the test
            r_value - the Mantel r statistic computed by the test
            perm_stats - a list of Mantel r statistics, one for each
                permutation
            tail_type - the type of Mantel test performed

        Arguments:
            num_perms - the number of times to permute the distance matrix
                while calculating the p-value

        Note: R's mantel function will always perform a one-sided test (type
        'greater'), so the p-values may differ from R unless you explicitly
        specify the tail type of 'greater'.
        """
        m1, m2 = self.DistanceMatrices
        alt = self.TailType

        # We suppress the symmetry and hollowness check since we are
        # guaranteed to have DistanceMatrix instances (we don't need to check a
        # second time here).
        results = mantel_t(m1.data, m2.data, num_perms, alt=alt,
                           suppress_symmetry_and_hollowness_check=True)

        resultsDict = super(Mantel, self).__call__(num_perms)
        resultsDict['method_name'] = "Mantel"
        resultsDict['dm1'] = self.DistanceMatrices[0]
        resultsDict['dm2'] = self.DistanceMatrices[1]
        resultsDict['num_perms'] = num_perms
        resultsDict['p_value'] = results[0]
        resultsDict['r_value'] = results[1]
        resultsDict['perm_stats'] = results[2]
        resultsDict['tail_type'] = self.TailType

        return resultsDict


class PartialMantel(CorrelationStats):

    """Class for the partial Mantel matrix correlation statistical method.

    This class provides the functionality to run a partial Mantel analysis on
    three distance matrices. A partial Mantel test essentially computes the
    Pearson correlation between two distance matrices after first controlling
    for the effects of a third distance matrix (the control matrix).
    """

    def __init__(self, dm1, dm2, cdm):
        """Constructs a new PartialMantel instance.

        Arguments:
            dm1 - first DistanceMatrix object to be compared
            dm2 - second DistanceMatrix object to be compared
            cdm - the control DistanceMatrix object
        """
        super(PartialMantel, self).__init__([dm1, dm2, cdm], num_dms=3,
                                            min_dm_size=3)

    def __call__(self, num_perms=999):
        """Runs a partial Mantel test on the current distance matrices.

        Returns a dict containing the results. The following keys are set:
            method_name - name of the statistical method
            mantel_p - the p-value computed by the test
            mantel_r - the Mantel r statistic computed by the test

        Arguments:
            num_perms - the number of times to permute the distance matrix
                while calculating the p-value

        Credit: The code herein is based loosely on the implementation found in
        R's vegan package.
        """
        res = super(PartialMantel, self).__call__(num_perms)

        # Calculate the correlation statistic.
        corr = lambda rxy, rxz, ryz: (rxy - rxz * ryz) / (sqrt(1 -
                                                               rxz ** 2) * sqrt(1 - ryz ** 2))
        # Load initial/placeholder values in the results dictionary.
        res['method_name'] = 'Partial Mantel'
        res['mantel_r'] = None
        res['mantel_p'] = None

        dm1, dm2, cdm = self.DistanceMatrices
        dm1_flat = dm1.condensed_form()
        dm2_flat = dm2.condensed_form()
        cdm_flat = cdm.condensed_form()

        # Get the initial r-values before permuting.
        rval1 = pearson(dm1_flat, dm2_flat)
        rval2 = pearson(dm1_flat, cdm_flat)
        rval3 = pearson(dm2_flat, cdm_flat)

        # Calculate the original test statistic (r-value).
        orig_stat = corr(rval1, rval2, rval3)

        # Calculate permuted r-values and p-values, storing them for use in the
        # calculation of the final statistic.
        perm_stats = []
        numerator = 0
        for i in range(0, num_perms):
            # Permute the first distance matrix and calculate new r and
            # p-values.
            p1 = permute_2d(dm1, permutation(dm1.shape[0]))
            dm1_perm = DistanceMatrix(p1, dm1.ids)
            dm1_perm_flat = dm1_perm.condensed_form()
            rval1 = pearson(dm1_perm_flat, dm2_flat)
            rval2 = pearson(dm1_perm_flat, cdm_flat)
            perm_stats.append(corr(rval1, rval2, rval3))

            if perm_stats[-1] >= orig_stat:
                numerator += 1
        # Load the final statistics into the result dictionary.
        res['mantel_r'] = orig_stat
        res['mantel_p'] = (numerator + 1) / (num_perms + 1)
        return res


def paired_difference_analyses(personal_ids_to_state_values,
                               analysis_categories,
                               state_values,
                               output_dir,
                               line_color="black",
                               ymin=None,
                               ymax=None):
    """run paired difference analysis one sample t-tests and generate plots

       Apply one-sample t-tests and generate plots to test for changes in
       certain values with a state change. A state change here refers to a
       pre/post-type experimental design, such as pre-treatment to
       post-treatment, and the values that are being tested for change can
       be things like alpha diversity, abundance of specific taxa, a principal
       coordinate value (e.g., PC1 value before and after treatment), and so
       on.

       The one-sample t-test is applied on each pair of differences. So, if
       experiment was based on looking for changes in proteobacteria abundance
       with treatment, you would have pre- and post-treatment proteobacteria
       abundances for a number of individuals. The difference would be computed
       between those, and the null hypothesis is that the mean of those differences
       is equal to zero (i.e., no change with treatment).

       Line plots are also generated to show the change on a per-individual basis.

     personal_ids_to_state_values: a 2d dictionary mapping personal ids to potential
      analysis categories, which each contain a pre/post value. this might look like
      the following:
       {'firmicutes-abundance':
            {'subject1':[0.45,0.55],
             'subject2':[0.11,0.52]},
           'bacteroidetes-abundace':
             {'subject1':[0.28,0.21],
              'subject2':[0.11,0.01]}
        }
       examples of functions that can be useful for generating these data are
        qiime.parse.extract_per_individual_state_metadata_from_sample_metadata and
        qiime.parse.extract_per_individual_state_metadata_from_sample_metadata_and_biom

     analysis_categories: a list of categories to include in analyses (e.g,
       ['firmicutes-abundance', 'bacteroidetes-abundace'])

     state_values: an ordered list describing each of the states being compared (these
       are the x labels in the resulting plots)

     output_dir: directory where output should be written (will be created if
       it doesn't exist)

     ymin: minimum y-value in plots (if it should be consistent across
       plots - by default will be chosen on a per-plot basis)

     ymax: maximum y-value in plots (if it should be consistent across
       plots - by default will be chosen on a per-plot basis)
    """

    if len(state_values) != 2:
        raise ValueError("Only two state values can be provided. "
                         "Support currently exists only for pre/post experimental design.")

    # create the output directory if it doesn't already exist
    create_dir(output_dir)

    num_analysis_categories = len(analysis_categories)
    x_values = range(len(state_values))

    paired_difference_output_fp = \
        join(output_dir, 'paired_difference_comparisons.txt')
    paired_difference_output_f = open(paired_difference_output_fp, 'w')
    # write header line to output file
    paired_difference_output_f.write(
        "#Metadata category\tNum differences (i.e., n)\tMean difference\t"
        "Median difference\tt one sample\tt one sample parametric p-value\t"
        "t one sample parametric p-value (Bonferroni-corrected)\n")

    paired_difference_t_test_results = {}

    biom_table_fp = join(output_dir, 'differences.biom')
    biom_sids_fp = join(output_dir, 'differences_sids.txt')
    biom_observation_ids = []
    biom_data = []
    # need a list of personal_ids to build the biom table -
    # ugly, but get it working first
    personal_ids = []
    for c in personal_ids_to_state_values.values():
        personal_ids.extend(c.keys())
    personal_ids = list(set(personal_ids))

    # initiate list of output file paths to return
    output_fps = [paired_difference_output_fp,
                  biom_table_fp,
                  biom_sids_fp]

    num_successful_tests = 0
    for category_number, analysis_category in enumerate(analysis_categories):
        personal_ids_to_state_metadatum = personal_ids_to_state_values[
            analysis_category]
        analysis_category_fn_label = analysis_category.replace(' ', '-')
        plot_output_fp = join(
            output_dir,
            '%s.pdf' %
            analysis_category_fn_label)
        fig = figure()
        axes = fig.add_axes([0.1, 0.1, 0.8, 0.8])

        # initialize a list to store the distribution of changes
        # with state change
        differences = []
        pre_values = []
        post_values = []
        store_biom_datum = True

        for personal_id in personal_ids:
            data = personal_ids_to_state_metadatum[personal_id]
            if None in data:
                # if any of the data points are missing, don't store
                # a difference for this individual, and don't store
                # the category in the BIOM table
                store_biom_datum = False
                raise ValueError("Some data points are missing, "
                                 "cannot create biom file.")
            else:
                # otherwise compute the difference between the ending
                # and starting state
                pre_values.append(data[0])
                post_values.append(data[1])
                difference = data[1] - data[0]
                differences.append(difference)
                # and plot the start and stop values as a line
                axes.plot(x_values, data, line_color, linewidth=0.5)

        if store_biom_datum:
            biom_observation_ids.append(analysis_category)
            biom_data.append(differences)

        # run stats for current analysis category
        n = len(differences)
        mean_differences = mean(differences)
        median_differences = median(differences)
        t_one_sample_results = t_one_sample(differences)
        t = t_one_sample_results[0]
        p_value = t_one_sample_results[1]
        if p_value is not None:
            num_successful_tests += 1
        # analysis_category gets stored as the key and the first entry
        # in the value to faciliate sorting the values and writing to
        # file
        paired_difference_t_test_results[analysis_category] = \
            [analysis_category,
             n,
             mean_differences,
             median_differences,
             t,
             p_value]

        # Finalize plot for current analysis category
        axes.plot(x_values,
                  [median(pre_values), median(post_values)],
                  line_color,
                  linewidth=3,
                  ls='--')
        axes.set_ylabel(analysis_category)
        axes.set_xticks(range(len(state_values)))
        axes.set_xticklabels(state_values)
        axes.set_ylim(ymin=ymin, ymax=ymax)
        fig.savefig(plot_output_fp, transparent=True)
        output_fps.append(plot_output_fp)

    # write a biom table based on differences and
    # a list of the sample ids that could be converted
    # to a mapping file for working with this biom table

    biom_table = Table(biom_data,
                               biom_observation_ids,
                               personal_ids,
                               input_is_dense=True)
    write_biom_table(biom_table, biom_table_fp)
    biom_sids_f = open(biom_sids_fp, 'w')
    biom_sids_f.write('#SampleID\n')
    biom_sids_f.write('\n'.join(personal_ids))
    biom_sids_f.close()

    # sort stats output by uncorrected p-value, compute corrected p-value,
    # and write results to file
    paired_difference_t_test_lines = \
        paired_difference_t_test_results.values()
    paired_difference_t_test_lines.sort(key=lambda x: x[5])
    for r in paired_difference_t_test_lines:
        p_value = r[5]
        if p_value is None:
            bonferroni_p_value = None
        else:
            bonferroni_p_value = min([p_value * num_successful_tests, 1.0])
        paired_difference_output_f.write(
            '\t'.join(map(str, r + [bonferroni_p_value])))
        paired_difference_output_f.write('\n')
    paired_difference_output_f.close()

    return output_fps, paired_difference_t_test_results


class ZeroExpectedError(ValueError):

    """Class for handling tests where an expected value was zero."""
    pass


def G_2_by_2(a, b, c, d, williams=1, directional=1):
    """G test for independence in a 2 x 2 table.

    Usage: G, prob = G_2_by_2(a, b, c, d, willliams, directional)

    Cells are in the order:

        a b
        c d

    a, b, c, and d can be int, float, or long.
    williams is a boolean stating whether to do the Williams correction.
    directional is a boolean stating whether the test is 1-tailed.

    Briefly, computes sum(f ln f) for cells - sum(f ln f) for
    rows and columns + f ln f for the table.

    Always has 1 degree of freedom

    To generalize the test to r x c, use the same protocol:
    2*(cells - rows/cols + table), then with (r-1)(c-1) df.

    Note that G is always positive: to get a directional test,
    the appropriate ratio (e.g. a/b > c/d) must be tested
    as a separate procedure. Find the probability for the
    observed G, and then either halve or halve and subtract from
    one depending on whether the directional prediction was
    upheld.

    The default test is now one-tailed (Rob Knight 4/21/03).

    See Sokal & Rohlf (1995), ch. 17. Specifically, see box 17.6 (p731).
    """
    cells = [a, b, c, d]
    n = sum(cells)
    # return 0 if table was empty
    if not n:
        return (0, 1)
    # raise error if any counts were negative
    if min(cells) < 0:
        raise ValueError(
            "G_2_by_2 got negative cell counts(s): must all be >= 0.")

    G = 0
    # Add x ln x for items, adding zero for items whose counts are zero
    for i in filter(None, cells):
        G += i * log(i)
    # Find totals for rows and cols
    ab = a + b
    cd = c + d
    ac = a + c
    bd = b + d
    rows_cols = [ab, cd, ac, bd]
    # exit if we are missing a row or column entirely: result counts as
    # never significant
    if min(rows_cols) == 0:
        return (0, 1)
    # Subtract x ln x for rows and cols
    for i in filter(None, rows_cols):
        G -= i * log(i)
    # Add x ln x for table
    G += n * log(n)
    # Result needs to be multiplied by 2
    G *= 2

    # apply Williams correction
    if williams:
        q = 1 + \
            ((((n / ab) + (n / cd)) - 1) * (((n / ac) + (n / bd)) - 1)) / \
            (6 * n)
        G /= q

<<<<<<< HEAD
    p = chi2prob(G, 1, direction='high') 
=======
    p = chi2prob(G, 1, direction='high')
>>>>>>> 76319497

    # find which tail we were in if the test was directional
    if directional:
        is_high = ((b == 0) or (d != 0 and (a / b > c / d)))
        p = tail(p, is_high)
        if not is_high:
            G = -1 * G
    return G, p


def safe_sum_p_log_p(a, base=None):
    """Calculates p * log(p) safely for an array that may contain zeros."""
    flat = ravel(a)
    nz = take(flat, nonzero(flat)[0])
    logs = log(nz)
    if base:
        logs /= log(base)
    return sum(nz * logs, 0)


def g_fit(data, williams=True):
    """Calculate the G statistic aka log-likelihood ratio test.

    Parameters
    ----------
    data : iterable of 1-D array_like
        Each element of the iterable is 1D with any length and represents the
        observed frequencies of a given OTU in one of the sample classes.
    williams : boolean
        Whether or not to apply the Williams correction before comparing to the
        chi-squared distribution.

    Returns
    -------
    G : float
        The G statistic that is additive between all groups.
    pval : float
        The pvalue associated with the given G statistic.

    Notes
    -----
    For discussion read [1]_. This function compares the calculated G statistic
    (with Williams correction) to the chi-squared distribution with the
    appropriate number of degrees of freedom. If the data do not pass sanity
    checks for basic assumptions then this function will return nans.

    This function wraps the scipy function scipy.stats.power_divergence. When
    comparing this to the original implementation. Unfortunately, scipy does
    not have the Williams correction, so this script adds this as an option.
    For discussion read [1]_ pg. 695-699.

    The G testis normally applied to data when you have only one observation of
    any given sample class (e.g. you observe 90 wildtype and 30 mutants). In
    microbial ecology it is normal to have multiple samples which contain a
    given feature where those samples share a metadata class (eg. you observe
    OTUX at certain frequencies in 12 samples, 6 of which are treatment
    samples, 6 of which are control samples). To reconcile these approaches
    this function averages the frequency of the given feature (OTU) across all
    samples in the metadata class (e.g. in the 6 treatment samples, the value
    for OTUX is averaged, and this forms the average frequency which represents
    all treatment samples in aggregate). This means that this version of the G
    stat cannot detect sample heterogeneity as a replicated goodness of fit
    test would be able to. In addition, this function assumes the extrinsic
    hypothesis is that the mean frequency in all the samples groups is the
    same.

    References
    ----------
    .. [1] Sokal and Rohlf. "Biometry: The Principles and Practices of
       Statistics in Biological Research". ISBN: 978-0716724117
    """
    r_data = [array(i).mean() for i in data]
    G, p = power_divergence(r_data, lambda_="log-likelihood")
    if williams:
        G_corr = williams_correction(sum(r_data), len(r_data), G)
        return G_corr, chi2prob(G_corr, len(r_data) - 1, direction='high')
    else:
        return G, p


def williams_correction(n, a, G):
    """Return the Williams corrected G statistic for G goodness of fit test.

    For discussion read [1]_ pg 698-699.

    Parameters
    ----------
    n : int
        Sum of observed frequencies.
    a : int
        Number of groups that are being compared.
    G : float
        Uncorrected G statistic

    Notes
    -----
    The equation given in this function is simplified from [1]_
    q = 1. + (a**2 - 1)/(6.*n*a - 6.*n) == 1. + (a+1.)/(6.*n)

    References
    ----------
    .. [1] Sokal and Rohlf. "Biometry: The Principles and Practices of
       Statistics in Biological Research". ISBN: 978-0716724117
    """
    q = 1. + (a + 1.) / (6. * n)
    return G / q


def t_paired(a, b, tails='two-sided', exp_diff=0):
    """Returns t and prob for TWO RELATED samples of scores a and b.

    From Sokal and Rohlf (1995), p. 354.
    Calculates the vector of differences and compares it to exp_diff
    using the 1-sample t test.

    Usage:   t, prob = t_paired(a, b, tails, exp_diff)

    t is a float; prob is a probability.
    a and b should be equal-length lists of paired observations (numbers).
    tails should be None (default), 'high', or 'low'.
    exp_diff should be the expected difference in means (a-b); 0 by default.
    """
    if len(a) != len(b):
        raise ValueError('Unequal length lists in ttest_paired.')
    return t_one_sample(array(a) - array(b), popmean=exp_diff, tails=tails)


def t_one_sample(a, popmean=0, tails='two-sided'):
<<<<<<< HEAD
    '''Peform a one sample t-test against a given population mean. 
=======
    '''Peform a one sample t-test against a given population mean.
>>>>>>> 76319497

    Parameters
    ----------
    a : array-like
        A vector of observations.
    popmean : float
        The population mean to test against.
    tails : str
<<<<<<< HEAD
        The hypothesis to test, one of 'low', 'high', 'two-sided'. 
=======
        The hypothesis to test, one of 'low', 'high', 'two-sided'.
>>>>>>> 76319497

    Returns
    -------
    t : float
<<<<<<< HEAD
        t statstic. 
    p : float
        p-value assocaited with the t-statistic given the tails. 
=======
        t statstic.
    p : float
        p-value assocaited with the t-statistic given the tails.
>>>>>>> 76319497
    '''
    t, _ = ttest_1samp(a, popmean)  # returns array([t]), p
    if isnan(t) or isinf(t):
        return nan, nan
    p = tprob(t, len(a) - 1, tails)
    return float(t), p  # cast t to a float rather than 0-d array


def t_two_sample(a, b, tails='two-sided', exp_diff=0):
    '''scipy t_two_sample.'''
    if len(a) == 1 or len(b) == 1: #need to use t_one_observation
        if len(a) <= len(b):
            t, p = t_one_observation(a, b, tails, exp_diff)
        else:
            t, p = t_one_observation(b, a, tails, exp_diff)
        return t, p
    t, _ = ttest_ind(asarray(a) - exp_diff, asarray(b), axis=0, equal_var=True)
    if isnan(t) or isinf(t):
        return nan, nan
    p = tprob(t, len(a) + len(b) - 2., tails)
    return float(t), p


def mc_t_two_sample(x_items, y_items, tails='two-sided', permutations=999,
                    exp_diff=0):
    """Performs a two-sample t-test with Monte Carlo permutations.

    x_items and y_items must be INDEPENDENT observations (sequences of
    numbers). They do not need to be of equal length.

    Returns the observed t statistic, the parametric p-value, a list of t
    statistics obtained through Monte Carlo permutations, and the nonparametric
    p-value obtained from the Monte Carlo permutations test.

    This code is partially based on Jeremy Widmann's
    qiime.make_distance_histograms.monte_carlo_group_distances code.

    Arguments:
        x_items - the first list of observations
        y_items - the second list of observations
        tails - if None (the default), a two-sided test is performed. 'high'
            or 'low' for one-tailed tests
        permutations - the number of permutations to use in calculating the
            nonparametric p-value. Must be a number greater than or equal to 0.
            If 0, the nonparametric test will not be performed. In this case,
            the list of t statistics obtained from permutations will be empty,
            and the nonparametric p-value will be None
        exp_diff - the expected difference in means (x_items - y_items)
    """
    if permutations < 0:
        raise ValueError("Invalid number of permutations: %d. Must be greater "
                         "than or equal to zero." % permutations)

    if (len(x_items) == 1 and len(y_items) == 1) or \
       (len(x_items) < 1 or len(y_items) < 1):
        raise ValueError("At least one of the sequences of observations is "
                         "empty, or the sequences each contain only a single "
                         "observation. Cannot perform the t-test.")

    # Perform t-test using original observations.
    obs_t, param_p_val = t_two_sample(x_items, y_items, tails=tails,
                                      exp_diff=exp_diff)

    # Only perform the Monte Carlo test if we got a sane answer back from the
    # initial t-test and we have been specified permutations.
    nonparam_p_val = nan
    perm_t_stats = []
    if permutations > 0 and not isnan(obs_t) and not isnan(param_p_val):
        perm_t_stats = zeros(permutations, dtype=float)
        px, py = _permute_observations(x_items, y_items, permutations)
        for i in range(permutations):
            perm_t_stats[i] = t_two_sample(px[i], py[i], tails=tails,
                                           exp_diff=exp_diff)[0]

        # Compute nonparametric p-value based on the permuted t-test results.
        if tails == 'two-sided':
            better = (abs(perm_t_stats) >= abs(obs_t)).sum()
        elif tails == 'low':
            better = ((perm_t_stats) <= obs_t).sum()
        elif tails == 'high':
            better = ((perm_t_stats) >= obs_t).sum()
        nonparam_p_val = (better + 1) / (permutations + 1)

    return obs_t, param_p_val, perm_t_stats, nonparam_p_val


def _permute_observations(x, y, num_perms):
    """Return num_perms pairs of permuted vectors x,y.

    Parameters
    ----------
    x : 1-D array-like
        Lists or arrays of values to be permuted.
    y : 1-D array-like
        Lists or arrays of values to be permuted.

    Returns
    -------
    xs : list of arrays
        Permuted vectors x
    ys : list of arrays
        Permuted vectors y
    """
    vals = hstack([array(x), array(y)])
    lenx = len(x)
    # sorting step is unnecessary for this code, but it ensure that test code
    # which relies on seeding the prng works (if we dont do this then different
    # observation orders in x and y for eg. the mc_t_two_sample test will fail
    # to produce the same results)
    vals.sort()
    inds = arange(vals.size)
    xs, ys = [], []
    for i in range(num_perms):
        shuffle(inds)
        xs.append(vals[inds[:lenx]])
        ys.append(vals[inds[lenx:]])
    return xs, ys


def t_one_observation(x, sample, tails='two-sided', exp_diff=0):
    """Returns t-test for significance of single observation versus a sample.

    Parameters
    ----------
    x : float
<<<<<<< HEAD
        The single observation to test against the sample. 
    sample : array-like
        Vector of observations for the sample to test against x. 
    tails : str
        The hypothesis to test, one of 'low', 'high', 'two-sided'. 
=======
        The single observation to test against the sample.
    sample : array-like
        Vector of observations for the sample to test against x.
    tails : str
        The hypothesis to test, one of 'low', 'high', 'two-sided'.
>>>>>>> 76319497
    exp_diff : float
        The expected difference between the sample mean and the observation.

    Returns
    -------
    t : float
<<<<<<< HEAD
        t statstic. 
=======
        t statstic.
>>>>>>> 76319497
    p : float
        p-value assocaited with the t-statistic given the tails.

    Notes
    -----
    Equation for 1-observation t [1]_ p 228:
    t = obs - mean - exp_diff / (var * sqrt((n+1)/n))
    df = n - 1

    References
    ----------
    .. [1] Sokal and Rohlf. "Biometry: The Principles and Practices of
       Statistics in Biological Research". ISBN: 978-0716724117

    """
    try:
        sample_mean = mean(sample)
        sample_std = std(sample, ddof=1)

        if sample_std == 0:  # no variance means can't compute t, p
            return (nan, nan)

        else:  # The list varies.
            n = len(sample)
            t = ((x - sample_mean - exp_diff) / sample_std / sqrt((n + 1) / n))
            prob = tprob(t, n - 1, tails)
            return (float(t), prob)

    except (ZeroDivisionError, ValueError, AttributeError, TypeError,
            FloatingPointError):
        return (nan, nan)


def pearson(v1, v2):
    '''Pearson correlation using numpy.corrcoef.

    Parameters
    ----------
    v1 : array-like
        List or array of ints or floats to be correlated.
    v2 : array-like
        List or array of ints or floats to be correlated.

    Returns
    -------
    corrcoef : float
        Pearson correlation between the vectors.

    Raises
    ------
    ValueError
        If the vectors are not equally sized or if they are only a single
        element a ValueError will be returned.

    Examples
    --------
    >>> from qiime.stats import pearson
    >>> v1 = [.1, .2, .5, .3, .4]
    >>> v2 = [.9, .01, .5, .6, .7]
    >>> pearson(v1, v2)
    -0.052364331421504685
    '''
    v1, v2 = array(v1), array(v2)
    if not (v1.size == v2.size > 1):
        raise ValueError('One or more vectors isn\'t long enough to correlate '
                         ' or they have unequal lengths.')
    return corrcoef(v1, v2)[0][1]  # 2x2 symmetric unit matrix


def spearman(v1, v2):
    """Returns Spearman's rho.

    Parameters
    ----------
    v1 : array-like
        List or array of ints or floats to be correlated.
    v2 : array-like
        List or array of ints or floats to be correlated.

    Returns
    -------
    rho : float
        Spearman correlation between the vectors.

    Raises
    ------
    ValueError
        If the vectors are not equally sized or if they are only a single
        element a ValueError will be returned.

    See Also
    --------
    scipy.stats.spearmanr

    Notes
    -----
    This will always be a value between -1.0 and +1.0. v1 and v2 must
    be the same length, and cannot have fewer than 2 elements each. If one or
    both of the input vectors do not have any variation, the return value will
    be nan.
    """
    v1, v2 = array(v1), array(v2)
    if not (v1.size == v2.size > 1):
        raise ValueError('One or more vectors isn\'t long enough to correlate '
                         ' or they have unequal lengths.')
    return spearmanr(v1, v2)[0]  # return only the rho-value


def kendall(v1, v2):
    """Compute Kendall's Tau between v1 and v2 using scipy.stats.kendalltau

    Parameters
    ----------
    v1 : array-like
        List or array of ints or floats to be correlated.
    v2 : array-like
        List or array of ints or floats to be correlated.

    Returns
    -------
    rho : float
        Spearman correlation between the vectors.

    Raises
    ------
    ValueError
        If the vectors are not equally sized or if they are only a single
        element a ValueError will be returned.
    """
    v1, v2 = array(v1), array(v2)
    if not (v1.size == v2.size > 1):
        raise ValueError('One or more vectors isn\'t long enough to correlate '
                         ' or they have unequal lengths.')
    return kendalltau(v1, v2)[0]  # return only the tau correlation coeff


def kendall_pval(tau, n):
    '''Calculate the p-value for the passed tau and vector length n.'''
    test_stat = tau / ((2 * (2 * n + 5)) / float(9 * n * (n - 1))) ** .5
    return normprob(test_stat, direction='two-sided')


def assign_correlation_pval(corr, n, method, permutations=None,
                            perm_test_fn=None, v1=None, v2=None):
    """Assign pval to a correlation score with given method.

    This function will assign significance to the correlation score passed
    given the method that is passed. Some of the methods are appropriate only
    for certain types of data and there is no way for this test to determine
    the appropriateness, thus you must use this function only when with the
    proper prior knowledge. The 'parametric_t_distribution' method is described
    in [1]_ pg. 576, the 'fisher_z_transform' method
    is described on pg 576 and 577. The 'bootstrap' method calculates the given
    correlation permutations number of times using perm_test_fn.
    Also note, this does *not* take the place of FDR correction.

    Paramters
    ---------
    corr : float
        Correlation score from Kendall's Tau, Spearman's Rho, or Pearson.
    n : int
        Length of the vectors that were correlated.
    method : str
        One of ['parametric_t_distribution', 'fisher_z_transform',
        'bootstrapped', 'kendall'].
    permutations : int
        Number of permutations to use if bootstrapped selected.
    perm_test_fn : function
        Used to use to calculate correlation if permuation test desired.
    v1 : array-like or None
        List or array of ints or floats to be correlated. Passed if
        method='bootstrapped'.
    v2 : array-like or None
        List or array of ints or floats to be correlated. Passed if
        method='bootstrapped'

    References
    ----------
    .. [1] Sokal and Rohlf. "Biometry: The Principles and Practices of
       Statistics in Biological Research". ISBN: 978-0716724117
    """
    if method == 'parametric_t_distribution':
        df = n - 2
        if df <= 1:
            raise ValueError("Must have more than 1 degree of freedom. "
                             "Can't Continue.")
        try:
            ts = corr * ((df / (1. - corr ** 2)) ** .5)
            return tprob(ts, df, tails='two-sided')
            # two tailed test because H0 is corr=0
        except (ValueError, FloatingPointError, ZeroDivisionError):
            # something unpleasant happened, most likely r or rho where +- 1
            # which means the parametric p val should be 1 or 0 or nan
            return nan
    elif method == 'fisher_z_transform':
        # Sokal and Rohlf indicate that for n<50, the Fisher Z transform for
        # assigning correlation probabilities is not accurate. Currently no
        # check is in place
        z = fisher_z_transform(corr)
        # the z transform pval compares against a t distribution with inf
        # degrees of freedom which is equal to a z distribution.
        return z_transform_pval(z, n)
    elif method == 'bootstrapped':
        if any([i is None for i in [v1, v2, permutations, perm_test_fn]]):
            raise ValueError('You must specify vectors, permutation '
                             'function, and number of permutations to calc '
                             'bootstrapped pvalues. Cant continue.')
        r = empty(permutations)
        for i in range(permutations):
            r[i] = perm_test_fn(v1, permutation(v2))
        return (abs(r) >= abs(corr)).sum() / float(permutations)
    elif method == 'kendall':
        return kendall_pval(corr, n)
    else:
        raise ValueError("'%s' method is unknown." % method)


def correlation_t(x_items, y_items, method='pearson', tails='two-sided',
                  permutations=999, confidence_level=0.95):
    """Computes the correlation between two vectors and its significance.

    Computes a parametric p-value by using Student's t-distribution with df=n-2
    to perform the test of significance, as well as a nonparametric p-value
    obtained by permuting one of the input vectors the specified number of
    times given by the permutations parameter. A confidence interval is also
    computed using Fisher's Z transform if the number of observations is
    greater than 3. Please see Sokal and Rohlf pp. 575-580 and pg. 598-601 for
    more details regarding these techniques.

    Warning: the parametric p-value is unreliable when the method is spearman
    and there are less than 11 observations in each vector.

    Returns the correlation coefficient (r or rho), the parametric p-value, a
    list of the r or rho values obtained from permuting the input, the
    nonparametric p-value, and a tuple for the confidence interval, with the
    first element being the lower bound of the confidence interval and the
    second element being the upper bound for the confidence interval. The
    confidence interval will be (None, None) if the number of observations is
    not greater than 3.

    x_items and y_items must be the same length, and cannot have fewer than 2
    elements each. If one or both of the input vectors do not have any
    variation, r or rho will be 0.0.

    Note: the parametric portion of this function is based on the correlation
    function in this module.

    Arguments:
        x_items - the first list of observations
        y_items - the second list of observations
        method - 'pearson' or 'spearman'
        tails - if None (the default), a two-sided test is performed. 'high'
            for a one-tailed test for positive association, or 'low' for a
            one-tailed test for negative association. This parameter affects
            both the parametric and nonparametric tests, but the confidence
            interval will always be two-sided
        permutations - the number of permutations to use in the nonparametric
            test. Must be a number greater than or equal to 0. If 0, the
            nonparametric test will not be performed. In this case, the list of
            correlation coefficients obtained from permutations will be empty,
            and the nonparametric p-value will be None
        confidence_level - the confidence level to use when constructing the
            confidence interval. Must be between 0 and 1 (exclusive)
    """
    # Perform some initial error checking.
    if method == 'pearson':
        corr_fn = pearson
    elif method == 'spearman':
        corr_fn = spearman
    else:
        raise ValueError("Invalid method '%s'. Must be either 'pearson' or "
                         "'spearman'." % method)
    if permutations < 0:
        raise ValueError("Invalid number of permutations: %d. Must be greater "
                         "than or equal to zero." % permutations)
    if confidence_level <= 0 or confidence_level >= 1:
        raise ValueError("Invalid confidence level: %.4f. Must be between "
                         "zero and one." % confidence_level)

    # Calculate the correlation coefficient.
    corr_coeff = corr_fn(x_items, y_items)

    # Perform the parametric test first.
    x_items, y_items = array(x_items), array(y_items)
    n = len(x_items)
    df = n - 2
    if n < 3:
        parametric_p_val = 1
    else:
        try:
            t = corr_coeff / sqrt((1 - (corr_coeff * corr_coeff)) / df)
            parametric_p_val = tprob(t, df, tails)
        except (ZeroDivisionError, FloatingPointError):
            # r/rho was presumably 1.
            parametric_p_val = 0

    # Perform the nonparametric test.
    perm_ccs = zeros(permutations, dtype=float)
    nonparametric_p_val = None
    better = 0
    for i in range(permutations):
        perm_ccs[i] = corr_fn(x_items, y_items[permutation(n)])

    if tails == 'two-sided':
        better = (abs(perm_ccs.round(15)) >= abs(round(corr_coeff, 15))).sum()
    elif tails == 'high':
        better = (perm_ccs.round(15) >= round(corr_coeff, 15)).sum()
    elif tails == 'low':
        better = (perm_ccs.round(15) <= round(corr_coeff, 15)).sum()
    else:
        # Not strictly necessary since this was checked above, but included
        # for safety in case the above check gets removed or messed up. We
        # don't want to return a p-value of 0 if someone passes in a bogus
        # tail type somehow.
        raise ValueError("Invalid tail type '%s'. Must be either None, "
                         "'high', or 'low'." % tails)
    if permutations > 0:
        nonparametric_p_val = (better + 1) / (permutations + 1)

    # Compute the confidence interval for corr_coeff using Fisher's Z
    # transform.
    z_crit = abs(ndtri((1 - confidence_level) / 2))
    ci_low, ci_high = None, None

    if n > 3:
        try:
            ci_low = tanh(arctanh(corr_coeff) - (z_crit /
                                                 sqrt(n - 3)))
            ci_high = tanh(arctanh(corr_coeff) + (z_crit /
                                                  sqrt(n - 3)))
        except (ZeroDivisionError, FloatingPointError):
            # r/rho was presumably 1 or -1. Match what R does in this case.
            ci_low, ci_high = corr_coeff, corr_coeff

    return (corr_coeff, parametric_p_val, perm_ccs,
            nonparametric_p_val, (ci_low, ci_high))


def fisher(probs):
    """Uses Fisher's method to combine multiple tests of a hypothesis.

    -2 * SUM(ln(P)) gives chi-squared distribution with 2n degrees of freedom.
    """
    try:
        return chi2prob(-2 * sum(log(probs)), 2 * len(probs), direction='high')
    except OverflowError:
        return 0.0


def ANOVA_one_way(a):
    """Performs a one way analysis of variance

    a is a list of lists of observed values. Each list is the values
    within a category. The analysis must include 2 or more categories(lists).
    Each category of the list, and overall list, is converted to a numpy array.

    An F value is first calculated as the variance of the group means
    divided by the mean of the within-group variances.
    """
    group_means = []
    group_variances = []
    num_cases = 0  # total observations in all groups
    all_vals = []
    for i in a:
        num_cases += len(i)
        group_means.append(mean(i))
        group_variances.append(i.var(ddof=1) * (len(i) - 1))
        all_vals.extend(i)

    # Get within Group variances (denominator)
    dfd = num_cases - len(group_means)
    # need to add a check -- if the sum of the group variances is zero it will
    # error, but only if the between_Groups value is not zero
    within_Groups = sum(group_variances) / dfd
    if within_Groups == 0.:
        return nan, nan
    # Get between Group variances (numerator)
    all_vals = array(all_vals)
    grand_mean = all_vals.mean()
    between_Groups = 0
    for i in a:
        diff = i.mean() - grand_mean
        diff_sq = diff * diff
        x = diff_sq * len(i)
        between_Groups += x

    dfn = len(group_means) - 1
    between_Groups = between_Groups / dfn
    F = between_Groups / within_Groups
    return F, fprob(F, dfn, dfd, direction='high')


def _average_rank(start_rank, end_rank):
    ave_rank = sum(range(start_rank, end_rank + 1)) / \
        (1 + end_rank - start_rank)
    return ave_rank


def _get_bootstrap_sample(x, y, num_reps):
    """yields num_reps random samples drawn with replacement from x and y"""
    combined = hstack([x, y])
    total_obs = len(combined)
    num_x = len(x)
    for i in range(num_reps):
        # sampling with replacement
        indices = randint(0, total_obs, total_obs)
        sampled = combined.take(indices)
        # split into the two populations
        sampled_x = sampled[:num_x]
        sampled_y = sampled[num_x:]
        yield sampled_x, sampled_y


def mw_t(x, y, continuity=True, two_sided=True):
    '''Compute the Mann Whitney U statistic using scipy.stats.mannwhitneyu

    This wrapper controls whether the continuity correction will be applied
    and whether or not a two sided hypothesis is specified.

    Parameters
    ----------
    x : array-like
        List or array of numeric values to be tested.
    y : array-like
        List or array of numeric values to be tested.
    continuity : boolean
        Whether or not to use the continuity correction.
    two_sided: boolean
        Whether or not to use a two sided test. See Notes.

    Returns
    -------
    U stat : float
        The MWU U statistic.
    p-value : float
        The pvalue associated with the given U statistic assuming a normal
        probability distribution.

    See Also
    --------
    scipy.stats.mannwhitneyu

    Notes
    -----
    Two tails is appropriate because we do not know which of our groups has a
    higher mean, thus our alternate hypothesis is that the distributions from
    which the two samples come are not the same (FA!=FB) and we must account
    for E[FA] > E[FB] and E[FB] < E[FA]. See [1]_ pgs 427-431.

    References
    ----------
    .. [1] Sokal and Rohlf. "Biometry: The Principles and Practices of
       Statistics in Biological Research". ISBN: 978-0716724117
    '''
    u, pval = mannwhitneyu(x, y, continuity)
    if two_sided:
        return u, 2. * pval
    else:
        return u, pval


def mw_boot(x, y, num_reps=999):
    """Bootstrapped version of Mann-Whitney-U test

    Parameters
    ----------
    x : array-like
        List or array of numeric values to be tested.
    y : array-like
        List or array of numeric values to be tested.
    num_reps : int
        Number of permutations tests to do.

    Returns
    -------
    observed_stat : float
        Value of the U statistic for the comparison of x and y.
    pval : float
        Number of times a U statistic as small or smaller than the observed U
        statistic was found.

    Notes
    -----
    The u statistic must be smaller than the observed u statistic to count as
    more extreme according to [1]_. Only a two tailed test is allowed through
    this function.

    Examples
    --------
    >>> from qiime.stats import mw_boot
    >>> x = [1.5, 4.6, 7.8, 10.2, 23.4]
    >>> y = [3.4, 10.1, 100.3, 45.6, 45.6, 78.9]
    >>> mw_boot(x, y, num_reps = 999)
    (6.0, 0.079)

    References
    ----------
    .. [1] http://docs.scipy.org/doc/scipy-0.13.0/reference/generated/scipy.sta
       ts.mannwhitneyu.html
    """
    tol = MACHEP * 100
    observed_stat, obs_p = mw_t(x, y)
    u_stats_as_or_more_extreme = 0
    for sampled_x, sampled_y in _get_bootstrap_sample(x, y, num_reps):
        try:
            sample_stat, sample_p = mw_t(sampled_x, sampled_y)
            if sample_stat <= (observed_stat - tol):
                # the u statistic must be smaller than the observed u statistic
                # to count as more extreme. see [1]
                u_stats_as_or_more_extreme += 1
        except ValueError:  # the mwu test got identical x,y items
            pass  # we don't add to the u stats, this was not more extreme
    return observed_stat, (u_stats_as_or_more_extreme + 1) / (num_reps + 1)


def kruskal_wallis(data):
    '''Calculate Kruskal Wallis U stat and pval using scipy.stats.kruskal

    Parameters
    ----------
    data : list of array-likes
        data is a nested list whose elements are arrays of float data. The
        different lists correpsond to the groups being tested.

    Returns
    -------
    U stat : float
        The Kruskal Wallis U statistic.
    pval : float
        The pvalue associated with the given U statistic assuming a chi-squared
        probability distribution.

    Examples
    --------
    >>> from qiime.stats import kruskal_wallis
    >>> data = [[1, 4.5, 67, 100, 2], [145, 100, 3, 14.5, -19], [2, 1.1, 5.5,
    ...         3.3, 16.7, 18, 100.3]]
    >>> rho, pval = kruskal_wallis(data)
    >>> print rho == 0.16848016848016789
    True
    >>> print pval == 0.91921054163678728
    True
    '''
    return kruskal(*data)


def permute_2d(m, p):
    """Performs 2D permutation of matrix m according to p."""
    return m[p][:, p]


def mantel(m1, m2, n):
    """Compares two distance matrices. Reports P-value for correlation.

    The p-value is based on a two-sided test.

    WARNING: The two distance matrices must be symmetric, hollow distance
    matrices, as only the lower triangle (excluding the diagonal) will be used
    in the calculations (matching R's vegan::mantel function).

    This function is retained for backwards-compatibility. Please use
    mantel_t() for more control over how the test is performed.
    """
    return mantel_t(m1, m2, n)[0]


def mantel_t(m1, m2, n, alt="two sided",
             suppress_symmetry_and_hollowness_check=False):
    """Runs a Mantel test on two distance matrices.

    Returns the p-value, Mantel correlation statistic, and a list of Mantel
    correlation statistics for each permutation test.

    WARNING: The two distance matrices must be symmetric, hollow distance
    matrices, as only the lower triangle (excluding the diagonal) will be used
    in the calculations (matching R's vegan::mantel function).

    Arguments:
        m1  - the first distance matrix to use in the test (should be a numpy
            array or convertible to a numpy array)
        m2  - the second distance matrix to use in the test (should be a numpy
            array or convertible to a numpy array)
        n   - the number of permutations to test when calculating the p-value
        alt - the type of alternative hypothesis to test (can be either
            'two sided' for a two-sided test, 'greater' or 'less' for one-sided
            tests)
        suppress_symmetry_and_hollowness_check - by default, the input distance
            matrices will be checked for symmetry and hollowness. It is
            recommended to leave this check in place for safety, as the check
            is fairly fast. However, if you *know* you have symmetric and
            hollow distance matrices, you can disable this check for small
            performance gains on extremely large distance matrices
    """
    # Perform some sanity checks on our input.
    if alt not in ("two sided", "greater", "less"):
        raise ValueError("Unrecognized alternative hypothesis. Must be either "
                         "'two sided', 'greater', or 'less'.")
    m1, m2 = asarray(m1), asarray(m2)
    if m1.shape != m2.shape:
        raise ValueError("Both distance matrices must be the same size.")
    if n < 1:
        raise ValueError("The number of permutations must be greater than or "
                         "equal to one.")
    if not suppress_symmetry_and_hollowness_check:
        if not (is_symmetric_and_hollow(m1) and is_symmetric_and_hollow(m2)):
            raise ValueError("Both distance matrices must be symmetric and "
                             "hollow.")

    # Get a flattened list of lower-triangular matrix elements (excluding the
    # diagonal) in column-major order. Use these values to calculate the
    # correlation statistic.
    m1_flat, m2_flat = (_flatten_lower_triangle(m1),
                        _flatten_lower_triangle(m2))
    orig_stat = pearson(m1_flat, m2_flat)

    # Run our permutation tests so we can calculate a p-value for the test.
    size = len(m1)
    better = 0
    perm_stats = []
    for i in range(n):
        perm = permute_2d(m1, permutation(size))
        perm_flat = _flatten_lower_triangle(perm)
        r = pearson(perm_flat, m2_flat)

        if alt == 'two sided':
            if abs(r) >= abs(orig_stat):
                better += 1
        else:
            if ((alt == 'greater' and r >= orig_stat) or
                    (alt == 'less' and r <= orig_stat)):
                better += 1
        perm_stats.append(r)
    return (better + 1) / (n + 1), orig_stat, perm_stats


def is_symmetric_and_hollow(matrix):
    """Return True if matrix is symmetric and hollow, otherwise False."""
    return (matrix.T == matrix).all() and (trace(matrix) == 0)


def _flatten_lower_triangle(matrix):
    """Returns a list containing the flattened lower triangle of the matrix.

    The returned list will contain the elements in column-major order. The
    diagonal will be excluded.

    Arguments:
        matrix - numpy array containing the matrix data
    """
    matrix = asarray(matrix)
    flattened = []
    for col_num in range(matrix.shape[1]):
        for row_num in range(matrix.shape[0]):
            if col_num < row_num:
                flattened.append(matrix[row_num][col_num])
    return flattened


def tail(prob, test):
    """If test is true, returns prob/2. Otherwise returns 1-(prob/2).
    """
    prob /= 2
    if test:
        return prob
    else:
        return 1 - prob


def bonferroni_correction(pvals):
    """Adjust pvalues for multiple tests using the Bonferroni method.

    In short: multiply all pvals by the number of comparisons.

    Parameters
    ----------
    pvals : list or array
        List or array of floats.

    Returns
    -------
    list of pvals
        Returns the list of pvals multiplied by their length. Pvals are
        still unsorted (i.e. order has not changed).

    See Also
    --------
    benjamini_hochberg_step_down

    Examples
    --------
    >>> from qiime.stats import bonferroni_correction
    >>> bonferroni_correction([0.1, 0.21, 0.5, 0.2, 0.6])
    array([ 0.5 ,  1.05,  2.5 ,  1.  ,  3.  ])
    """
    return array(pvals, dtype=float) * len(pvals)  # float conv: Nones->nans


def fdr_correction(pvals):
    """Adjust pvalues for multiple tests using the false discovery rate method.

    Parameters
    ----------
    pvals : list or array
        List or array of floats.

    Returns
    -------
    list of pvals
        Returns the list of pvals properly adjusted based on the FDR. Pvals are
        still unsorted (i.e. order has not changed).

    See Also
    --------
    benjamini_hochberg_step_down

    Notes
    -----
    In short: ranks the p-values in ascending order and multiplies each p-value
    by the number of comparisons divided by the rank of the p-value in the
    sorted list. Input is list of floats.  Does *not* assume pvals is sorted.

    Examples
    --------
    >>> from qiime.stats import fdr_correction
    >>> fdr_correction([.01, .2, .5, .1, .3])
    array([ 0.05      ,  0.33333333,  0.5       ,  0.25      ,  0.375     ])
    """
    tmp = array(pvals).astype(float)  # this converts Nones to nans
    return tmp * tmp.size / (1. + argsort(argsort(tmp)).astype(float))


def benjamini_hochberg_step_down(pvals):
    """Perform Benjamini and Hochberg's 1995 FDR step down procedure.

    Parameters
    ----------
    pvals : list or array
        List or array of floats.

    Returns
    -------
    list of pvals
        Returns the list of pvals properly adjusted based on the and then
        adjusted according to the BH rules.

    See Also
    --------
    fdr_correction

    Notes
    -----
    In short, computes the fdr adjusted pvals (ap_i's), and working from
    the largest to smallest, compare ap_i to ap_i-1. If ap_i < ap_i-1 set
    ap_i-1 equal to ap_i. Does *not* assume pvals is sorted. Described in [1]_.

    Examples
    --------
    >>> from qiime.stats import fdr_correction
    >>> benjamini_hochberg_step_down([0.1, 0.21, 0.5, 0.2, 0.6])
    array([ 0.35,  0.35,  0.6 ,  0.35,  0.6 ])

    References
    ----------
    .. [1] Controlling the False Discovery Rate: A Practical and Powerful
       Approach to Multiple Testing' Yoav Benjamini and Yosef Hochberg. Journal
       of the Royal Statistical Society. Series B (Methodological), Vol. 57,
       No. 1 (1995) 289-300.
    """
    tmp = fdr_correction(pvals)
    corrected_vals = empty(len(pvals))
    max_pval = 1.
    for i in argsort(pvals)[::-1]:
        if tmp[i] < max_pval:
            corrected_vals[i] = tmp[i]
            max_pval = tmp[i]
        else:
            corrected_vals[i] = max_pval
    return corrected_vals


def fisher_z_transform(r):
    """Calculate the Fisher Z transform of a correlation coefficient.

    Relies on formulation in [1_] pg 575.

    Parameters
    ----------
    r : float
        Correlation coefficient to transform.

    Returns
    -------
    z value of r

    References
    ----------
    .. [1] Sokal and Rohlf. "Biometry: The Principles and Practices of
       Statistics in Biological Research". ISBN: 978-0716724117
    """
    if abs(r) >= 1:  # fisher z transform is undefined, have to return nan
        return nan
    return .5 * log((1. + r) / (1. - r))


def inverse_fisher_z_transform(z):
    """Calculate the inverse of the Fisher Z transform on a z value.

    Relies on formulation in [1_] pg 576.

    Parameters
    ----------
    z : float
        z value of a correlation coefficient that has undergone transformation.

    Returns
    -------
    r : float
        Rho or correlation coefficient that would produce given z score.

    References
    ----------
    .. [1] Sokal and Rohlf. "Biometry: The Principles and Practices of
       Statistics in Biological Research". ISBN: 978-0716724117
    """
    return ((e ** (2 * z)) - 1.) / ((e ** (2 * z)) + 1.)


def z_transform_pval(z, n):
    '''Calculate two tailed probability of value as or more extreme than z.

    Relies on formulation in [1_] pg. 576.

    Parameters
    ----------
    z : float
        z-score
    n : int or float
        Number of samples that were used to generate the z-score.

    Returns
    -------
    zprob : float
        Probability of getting a zscore as or more extreme than the passed z
        given the total number of samples that generated it (n).

    References
    ----------
    .. [1] Sokal and Rohlf. "Biometry: The Principles and Practices of
       Statistics in Biological Research". ISBN: 978-0716724117
    '''
    if n <= 3:  # sample size must be greater than 3 otherwise this transform
        # isn't supported.
        return nan
    return normprob(z * ((n - 3) ** .5), direction='two-sided')


def normprob(z, direction='two-sided', mean=0, std=1):
<<<<<<< HEAD
    '''Calculate probability from normal distribution 
=======
    '''Calculate probability from normal distribution
>>>>>>> 76319497

    Paramaters
    ----------
    z : float
        Value of z statistic
    direction : str
        One of 'low', 'high', or 'two-sided'. Determines the bounds of the
        integration of the PDF. 'high' calculates the probability that a
        random variable Z will take a value as great or greater than z. 'low'
<<<<<<< HEAD
        will calculate the probability that Z will take a value less than or 
        equal to z. 'two-sided' will calculate the probability that Z will take
        a value more extreme than z (i.e. abs(Z) >= z). 
    mean : float 
        Mean of the distirbution. 
=======
        will calculate the probability that Z will take a value less than or
        equal to z. 'two-sided' will calculate the probability that Z will take
        a value more extreme than z (i.e. abs(Z) >= z).
    mean : float
        Mean of the distirbution.
>>>>>>> 76319497
    std : float
        Standard deviation of the distribution.

    Returns
    -------
    p-value

    Notes
    -----
<<<<<<< HEAD
    scipy.stats.norm calculates the 'lower tail' of the distribution, i.e. the 
    probability of a random variable Z taking a value smaller than or equal to 
    the given z value. 
=======
    scipy.stats.norm calculates the 'lower tail' of the distribution, i.e. the
    probability of a random variable Z taking a value smaller than or equal to
    the given z value.
>>>>>>> 76319497
    '''
    if direction == 'two-sided':
        if z >= 0:
            return 2 * (1. - norm.cdf(z, mean, std))
        else:
            return 2 * norm.cdf(z, mean, std)
    elif direction == 'high':
        return 1 - norm.cdf(z, mean, std)
    elif direction == 'low':
        return norm.cdf(z, mean, std)
    else:
        raise ValueError('Unknown direction.')


def chi2prob(x, df, direction='high'):
    '''Return the chi-squared statistic.
<<<<<<< HEAD
    
=======

>>>>>>> 76319497
    Paramaters
    ----------
    x : float
        Value of x statistic.
    direction : str
        One of 'low' or 'high'. Determines the bounds of the
        integration of the PDF. 'high' calculates the probability that a
        random variable X will take a value as great or greater than x. 'low'
<<<<<<< HEAD
        will calculate the probability that X will take a value less than or 
        equal to x. 
=======
        will calculate the probability that X will take a value less than or
        equal to x.
>>>>>>> 76319497

    Returns
    -------
    p-value

    Notes
    -----
<<<<<<< HEAD
    scipy's chi2.cdf returns the 'lower tail' of the chi-squared distribution, 
    that is p(X <= x). This necessitates adjustment of 1 - p for most qiime 
    applications. However, with negative x a value of 0.0 is returned. Negative 
    x are outside the domain of the CDF of chi-squared (and we should return a 
=======
    scipy's chi2.cdf returns the 'lower tail' of the chi-squared distribution,
    that is p(X <= x). This necessitates adjustment of 1 - p for most qiime
    applications. However, with negative x a value of 0.0 is returned. Negative
    x are outside the domain of the CDF of chi-squared (and we should return a
>>>>>>> 76319497
    pval of nan in this case).
    '''
    if x <= 0:
        return nan
    elif direction == 'high':
        return 1. - chi2.cdf(x, df)
    elif direction == 'low':
        return chi2.cdf(x, df)
    else:
        raise ValueError('Unknown direction.')


def tprob(t, df, tails='high'):
<<<<<<< HEAD
    '''Calculate probability from t distribution 
=======
    '''Calculate probability from t distribution
>>>>>>> 76319497

    Paramaters
    ----------
    t : float
        Value of t statistic
    tails : str
        One of 'low', 'high', or 'two-sided'. Determines the bounds of the
        integration of the PDF. 'high' calculates the probability that a
        random variable T will take a value as great or greater than t. 'low'
<<<<<<< HEAD
        will calculate the probability that T will take a value less than or 
=======
        will calculate the probability that T will take a value less than or
>>>>>>> 76319497
        equal to t. 'two-sided' will calculate the probability that T will take
        a value more extreme than t (i.e. abs(T) >= t).

    Returns
    -------
    p-value

    Notes
    -----
<<<<<<< HEAD
    scipy.stats.t calculates the 'lower tail' of the distribution, i.e. the 
    probability of a random variable T taking a value smaller than or equal to 
=======
    scipy.stats.t calculates the 'lower tail' of the distribution, i.e. the
    probability of a random variable T taking a value smaller than or equal to
>>>>>>> 76319497
    the given t value.
    '''
    if tails == 'two-sided':
        if t >= 0:
            return 2 * (1. - tdist.cdf(t, df))
        else:
            return 2 * tdist.cdf(t, df)
    elif tails == 'high':
        return 1 - tdist.cdf(t, df)
    elif tails == 'low':
        return tdist.cdf(t, df)
    else:
        raise ValueError('Unknown direction.')


def fprob(f, dfn, dfd, direction='high'):
<<<<<<< HEAD
    '''Calculate probability from F distribution 
=======
    '''Calculate probability from F distribution
>>>>>>> 76319497

    Paramaters
    ----------
    f : float
        Value of f statistic
<<<<<<< HEAD
    dfn : float 
=======
    dfn : float
>>>>>>> 76319497
        Degrees of freedom for ???
    dfd : float
        Degrees of freedom for ???
    direction : str
        One of 'low' or 'high'. Determines the bounds of the
        integration of the PDF. 'high' calculates the probability that a
        random variable F will take a value as great or greater than f. 'low'
<<<<<<< HEAD
        will calculate the probability that F will take a value less than or 
        equal to f. 
=======
        will calculate the probability that F will take a value less than or
        equal to f.
>>>>>>> 76319497

    Returns
    -------
    p-value

    Notes
    -----
<<<<<<< HEAD
    scipy.stats.f calculates the 'lower tail' of the F distribution, ie the 
    probability of a random variable F taking a value smaller than or equal to 
=======
    scipy.stats.f calculates the 'lower tail' of the F distribution, ie the
    probability of a random variable F taking a value smaller than or equal to
>>>>>>> 76319497
    the given f value.
    '''
    if f < 0.:
        return nan
    elif direction == 'high':
        return 1. - fdist.cdf(f, dfn, dfd)
    elif direction == 'low':
        return fdist.cdf(f, dfn, dfd)
    else:
        raise ValueError('Unknown direction.')


def fisher_population_correlation(corrcoefs, sample_sizes):
    """Calculate population rho, homogeneity from corrcoefs using Z transform.

    Parameters
    ----------
    corrcoefs : array-like
        A list or array of floats.
    sample_sizes : array-like
        A list or array of ints.

    Returns
    -------
    rho : float
        Combined rho for the population.
    h_val : float
        probablity that the rhos of the different samples were homogenous.

    Notes
    -----
    This function calculates the correlation of a population that is relying
    on multiple different studies that have calculated correlation coefficients
    of their own. The procedure is detailed in [1]_ pgs
    576 - 578. Pvals that are nans will be excluded by this function.

    References
    ----------
    .. [1] Sokal and Rohlf. "Biometry: The Principles and Practices of
       Statistics in Biological Research". ISBN: 978-0716724117

    Examples
    --------
    >>> from qiime.stats import fisher_population_correlation
    >>> cc = [.4, .6, .7, .9]
    >>> ss = [10, 25, 14, 50]
    >>> fisher_population_correlation(cc, ss)
    (0.80559851846605035, 0.0029974748507499201)
    """
    tmp_rs = array(corrcoefs)
    tmp_ns = array(sample_sizes)
    # make checks for nans and exclude them as they will cause things to break
    rs = tmp_rs[~isnan(tmp_rs)]
    ns = tmp_ns[~isnan(tmp_rs)]
    if not (ns > 3).all():
        # not all samples have size > 3 which causes 0 varaince estimation.
        # thus we must return nan for pval and h_val
        return nan, nan
    if not len(ns) > 1:
        # only one sample, because of reduced degrees of freedom must have at
        # least two samples to calculate the homogeneity.
        return nan, nan
    if (rs >= 1.0).any():
        # a failure will occur in chi_high calculation where an non-terminating
        # loop will be initiated.
        raise ValueError('A correlation coefficient >= 1 was passed. This is '
                         'a non real valured correlation coefficient and it\'s'
                         ' Fisher Z transform cannot be computed.')
    # calculate zs
    zs = array([fisher_z_transform(float(i)) for i in rs])
    # calculate variance weighted z average = z_bar
    z_bar = (zs * (ns - 3)).sum() / float((ns - 3).sum())
    rho = inverse_fisher_z_transform(z_bar)
    # calculate homogeneity
    x_2 = ((ns - 3) * (zs - z_bar) ** 2).sum()
    h_val = chi2prob(x_2, len(ns) - 1, direction='high')
    return rho, h_val


def cscore(v1, v2):
    '''Calculate C-score between v1 and v2 according to Stone and Roberts 1990.

    Parameters
    ----------
    v1 : array-like
        List or array of numeric values to be tested.
    v2 : array-like
        List or array of numeric values to be tested.

    Returns
    -------
    cscore : float
        C-score between v1 and v2

    Notes
    -----
    This function calculates the C-score between equal length vectors v1 and v2
    according to the formulation given in [1]_.

    References
    ----------
    .. [1] Stone and Roberts. 1990, Oecologia 85:74-79
    '''
    v1_b = v1.astype(bool)
    v2_b = v2.astype(bool)
    sij = (v1_b * v2_b).sum()
    return (v1_b.sum() - sij) * (v2_b.sum() - sij)<|MERGE_RESOLUTION|>--- conflicted
+++ resolved
@@ -48,23 +48,12 @@
                    isinf, abs)
 
 from numpy.random import permutation, shuffle, randint
-<<<<<<< HEAD
-from biom.table import table_factory, DenseOTUTable
-from skbio.core.distance import DistanceMatrix
-from skbio.util.misc import create_dir
-from qiime.format import format_p_value_for_num_iters, format_biom_table
-from qiime.util import MetadataMap
-=======
 from biom.table import Table
 from skbio.core.distance import DistanceMatrix
 from skbio.util.misc import create_dir
 
 from qiime.format import format_p_value_for_num_iters
 from qiime.util import MetadataMap, write_biom_table
-
-np_seterr(divide='warn')
-MACHEP = finfo(np_float).eps
->>>>>>> 76319497
 
 np_seterr(divide='warn')
 MACHEP = finfo(np_float).eps
@@ -328,7 +317,6 @@
 
 
 class CorrelationStats(DistanceMatrixStats):
-
     """Base class for distance matrix correlation statistical methods.
 
     It is subclassed by correlation methods such as partial Mantel and Mantel
@@ -1212,11 +1200,7 @@
             (6 * n)
         G /= q
 
-<<<<<<< HEAD
-    p = chi2prob(G, 1, direction='high') 
-=======
     p = chi2prob(G, 1, direction='high')
->>>>>>> 76319497
 
     # find which tail we were in if the test was directional
     if directional:
@@ -1345,11 +1329,7 @@
 
 
 def t_one_sample(a, popmean=0, tails='two-sided'):
-<<<<<<< HEAD
-    '''Peform a one sample t-test against a given population mean. 
-=======
     '''Peform a one sample t-test against a given population mean.
->>>>>>> 76319497
 
     Parameters
     ----------
@@ -1358,24 +1338,14 @@
     popmean : float
         The population mean to test against.
     tails : str
-<<<<<<< HEAD
-        The hypothesis to test, one of 'low', 'high', 'two-sided'. 
-=======
         The hypothesis to test, one of 'low', 'high', 'two-sided'.
->>>>>>> 76319497
 
     Returns
     -------
     t : float
-<<<<<<< HEAD
-        t statstic. 
-    p : float
-        p-value assocaited with the t-statistic given the tails. 
-=======
         t statstic.
     p : float
         p-value assocaited with the t-statistic given the tails.
->>>>>>> 76319497
     '''
     t, _ = ttest_1samp(a, popmean)  # returns array([t]), p
     if isnan(t) or isinf(t):
@@ -1501,30 +1471,18 @@
     Parameters
     ----------
     x : float
-<<<<<<< HEAD
-        The single observation to test against the sample. 
-    sample : array-like
-        Vector of observations for the sample to test against x. 
-    tails : str
-        The hypothesis to test, one of 'low', 'high', 'two-sided'. 
-=======
         The single observation to test against the sample.
     sample : array-like
         Vector of observations for the sample to test against x.
     tails : str
         The hypothesis to test, one of 'low', 'high', 'two-sided'.
->>>>>>> 76319497
     exp_diff : float
         The expected difference between the sample mean and the observation.
 
     Returns
     -------
     t : float
-<<<<<<< HEAD
-        t statstic. 
-=======
         t statstic.
->>>>>>> 76319497
     p : float
         p-value assocaited with the t-statistic given the tails.
 
@@ -2382,11 +2340,7 @@
 
 
 def normprob(z, direction='two-sided', mean=0, std=1):
-<<<<<<< HEAD
-    '''Calculate probability from normal distribution 
-=======
     '''Calculate probability from normal distribution
->>>>>>> 76319497
 
     Paramaters
     ----------
@@ -2396,19 +2350,11 @@
         One of 'low', 'high', or 'two-sided'. Determines the bounds of the
         integration of the PDF. 'high' calculates the probability that a
         random variable Z will take a value as great or greater than z. 'low'
-<<<<<<< HEAD
-        will calculate the probability that Z will take a value less than or 
-        equal to z. 'two-sided' will calculate the probability that Z will take
-        a value more extreme than z (i.e. abs(Z) >= z). 
-    mean : float 
-        Mean of the distirbution. 
-=======
         will calculate the probability that Z will take a value less than or
         equal to z. 'two-sided' will calculate the probability that Z will take
         a value more extreme than z (i.e. abs(Z) >= z).
     mean : float
         Mean of the distirbution.
->>>>>>> 76319497
     std : float
         Standard deviation of the distribution.
 
@@ -2418,15 +2364,9 @@
 
     Notes
     -----
-<<<<<<< HEAD
-    scipy.stats.norm calculates the 'lower tail' of the distribution, i.e. the 
-    probability of a random variable Z taking a value smaller than or equal to 
-    the given z value. 
-=======
     scipy.stats.norm calculates the 'lower tail' of the distribution, i.e. the
     probability of a random variable Z taking a value smaller than or equal to
     the given z value.
->>>>>>> 76319497
     '''
     if direction == 'two-sided':
         if z >= 0:
@@ -2443,11 +2383,7 @@
 
 def chi2prob(x, df, direction='high'):
     '''Return the chi-squared statistic.
-<<<<<<< HEAD
-    
-=======
-
->>>>>>> 76319497
+
     Paramaters
     ----------
     x : float
@@ -2456,13 +2392,8 @@
         One of 'low' or 'high'. Determines the bounds of the
         integration of the PDF. 'high' calculates the probability that a
         random variable X will take a value as great or greater than x. 'low'
-<<<<<<< HEAD
-        will calculate the probability that X will take a value less than or 
-        equal to x. 
-=======
         will calculate the probability that X will take a value less than or
         equal to x.
->>>>>>> 76319497
 
     Returns
     -------
@@ -2470,17 +2401,10 @@
 
     Notes
     -----
-<<<<<<< HEAD
-    scipy's chi2.cdf returns the 'lower tail' of the chi-squared distribution, 
-    that is p(X <= x). This necessitates adjustment of 1 - p for most qiime 
-    applications. However, with negative x a value of 0.0 is returned. Negative 
-    x are outside the domain of the CDF of chi-squared (and we should return a 
-=======
     scipy's chi2.cdf returns the 'lower tail' of the chi-squared distribution,
     that is p(X <= x). This necessitates adjustment of 1 - p for most qiime
     applications. However, with negative x a value of 0.0 is returned. Negative
     x are outside the domain of the CDF of chi-squared (and we should return a
->>>>>>> 76319497
     pval of nan in this case).
     '''
     if x <= 0:
@@ -2494,11 +2418,7 @@
 
 
 def tprob(t, df, tails='high'):
-<<<<<<< HEAD
-    '''Calculate probability from t distribution 
-=======
     '''Calculate probability from t distribution
->>>>>>> 76319497
 
     Paramaters
     ----------
@@ -2508,11 +2428,7 @@
         One of 'low', 'high', or 'two-sided'. Determines the bounds of the
         integration of the PDF. 'high' calculates the probability that a
         random variable T will take a value as great or greater than t. 'low'
-<<<<<<< HEAD
-        will calculate the probability that T will take a value less than or 
-=======
         will calculate the probability that T will take a value less than or
->>>>>>> 76319497
         equal to t. 'two-sided' will calculate the probability that T will take
         a value more extreme than t (i.e. abs(T) >= t).
 
@@ -2522,13 +2438,8 @@
 
     Notes
     -----
-<<<<<<< HEAD
-    scipy.stats.t calculates the 'lower tail' of the distribution, i.e. the 
-    probability of a random variable T taking a value smaller than or equal to 
-=======
     scipy.stats.t calculates the 'lower tail' of the distribution, i.e. the
     probability of a random variable T taking a value smaller than or equal to
->>>>>>> 76319497
     the given t value.
     '''
     if tails == 'two-sided':
@@ -2545,21 +2456,13 @@
 
 
 def fprob(f, dfn, dfd, direction='high'):
-<<<<<<< HEAD
-    '''Calculate probability from F distribution 
-=======
     '''Calculate probability from F distribution
->>>>>>> 76319497
 
     Paramaters
     ----------
     f : float
         Value of f statistic
-<<<<<<< HEAD
-    dfn : float 
-=======
     dfn : float
->>>>>>> 76319497
         Degrees of freedom for ???
     dfd : float
         Degrees of freedom for ???
@@ -2567,13 +2470,8 @@
         One of 'low' or 'high'. Determines the bounds of the
         integration of the PDF. 'high' calculates the probability that a
         random variable F will take a value as great or greater than f. 'low'
-<<<<<<< HEAD
-        will calculate the probability that F will take a value less than or 
-        equal to f. 
-=======
         will calculate the probability that F will take a value less than or
         equal to f.
->>>>>>> 76319497
 
     Returns
     -------
@@ -2581,13 +2479,8 @@
 
     Notes
     -----
-<<<<<<< HEAD
-    scipy.stats.f calculates the 'lower tail' of the F distribution, ie the 
-    probability of a random variable F taking a value smaller than or equal to 
-=======
     scipy.stats.f calculates the 'lower tail' of the F distribution, ie the
     probability of a random variable F taking a value smaller than or equal to
->>>>>>> 76319497
     the given f value.
     '''
     if f < 0.:
