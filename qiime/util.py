--- conflicted
+++ resolved
@@ -2060,13 +2060,8 @@
     metadata. If no metadata could be found using the given key the function
     will print a warning and return None.
     """
-<<<<<<< HEAD
-    if bt.observation_metadata is None:
-        print 'No metadata in biom table.'
-=======
     if bt.ObservationMetadata is None:
         print 'Warning: No metadata in biom table. Won\'t alter calculations.'
->>>>>>> f39a1319
         return None
     else:
         dtype = bt.observation_metadata[0][md_key]
