#!/usr/bin/env python
# File created on 09 Feb 2010
from __future__ import division

__author__ = "Greg Caporaso"
__copyright__ = "Copyright 2011, The QIIME Project"
__credits__ = ["Rob Knight", "Greg Caporaso", "Kyle Bittinger",
               "Jens Reeder", "William Walters", "Jose Carlos Clemente Litran",
               "Jai Ram Rideout", "Jose Antonio Navas Molina"]
__license__ = "GPL"
__version__ = "1.8.0-dev"
__maintainer__ = "Greg Caporaso"
__email__ = "gregcaporaso@gmail.com"

from os.path import splitext, split, exists, abspath, isfile
from os import makedirs
from multiprocessing import cpu_count

from qiime.util import make_option
from skbio.util.misc import remove_files
from qiime.util import (parse_command_line_parameters, create_dir)
from qiime.sort import sort_fasta_by_abundance
from qiime.pick_otus  import otu_picking_method_constructors,\
    otu_picking_method_choices, MothurOtuPicker

script_info = {}
script_info['brief_description'] = """OTU picking"""
script_info['script_description'] = """The OTU picking step assigns similar sequences to operational taxonomic units, or OTUs, by clustering sequences based on a user-defined similarity threshold. Sequences which are similar at or above the threshold level are taken to represent the presence of a taxonomic unit (e.g., a genus, when the similarity threshold is set at 0.94) in the sequence collection.

Currently, the following clustering methods have been implemented in QIIME:

1.  cd-hit (Li & Godzik, 2006; Li, Jaroszewski, & Godzik, 2001), which applies a \"longest-sequence-first list removal algorithm\" to cluster sequences.

2.  blast (Altschul, Gish, Miller, Myers, & Lipman, 1990), which compares and clusters each sequence against a reference database of sequences.

3.  Mothur (Schloss et al., 2009), which requires an input file of aligned sequences.  The input file of aligned sequences may be generated from an input file like the one described below by running align_seqs.py.  For the Mothur method, the clustering algorithm may be specified as nearest-neighbor, furthest-neighbor, or average-neighbor.  The default algorithm is furthest-neighbor.

4.  prefix/suffix [Qiime team, unpublished], which will collapse sequences which are identical in their first and/or last bases (i.e., their prefix and/or suffix). The prefix and suffix lengths are provided by the user and default to 50 each.

5.  Trie [Qiime team, unpublished], which collapsing identical sequences and sequences which are subsequences of other sequences.

6.  uclust (Edgar, RC 2010), creates \"seeds\" of sequences which generate clusters based on percent identity.

7.  uclust_ref (Edgar, RC 2010), as uclust, but takes a reference database to use as seeds.  New clusters can be toggled on or off.

8.  usearch (Edgar, RC 2010, version v5.2.236), creates \"seeds\" of sequences which generate clusters based on percent identity, filters low abundance clusters, performs de novo and reference based chimera detection.

9.  usearch_ref (Edgar, RC 2010, version v5.2.236), as usearch, but takes a reference database to use as seeds.  New clusters can be toggled on or off.

Quality filtering pipeline with usearch 5.X is described as usearch_qf "usearch quality filter", described here: http://qiime.org/tutorials/usearch_quality_filter.html

8.  usearch61 (Edgar, RC 2010, version v6.1.544), creates \"seeds\" of sequences which generate clusters based on percent identity.

9.  usearch61_ref (Edgar, RC 2010, version v6.1.544), as usearch61, but takes a reference database to use as seeds.  New clusters can be toggled on or off.

11. sumaclust (Mercier, C. et al, 2014, version 1.0), creates \"seeds\" of sequences which generate clusters based on similarity threshold.

10. sortmerna_v2 (Kopylova, E. et al., 2012), takes a reference database to use as seeds. 


Chimera checking with usearch 6.X is implemented in identify_chimeric_seqs.py.  Chimera checking should be done first with usearch 6.X, and the filtered resulting fasta file can then be clustered.


The primary inputs for pick_otus.py are:

1. A FASTA file containing sequences to be clustered

2. An OTU threshold (default is 0.97, roughly corresponding to species-level OTUs);

3. The method to be applied for clustering sequences into OTUs.

pick_otus.py takes a standard fasta file as input.

"""

script_info['script_usage'] = []

script_info['script_usage'].append(
    ("""Example (uclust method, default):""",
     """Using the seqs.fna file generated from split_libraries.py and outputting the results to the directory \"picked_otus_default/\", while using default parameters (0.97 sequence similarity, no reverse strand matching):""",
     """%prog -i seqs.fna -o picked_otus_default"""))

script_info['script_usage'].append(
    ("""""",
     """To change the percent identity to a lower value, such as 90%, and also enable reverse strand matching, the command would be the following:""",
     """%prog -i seqs.fna -o picked_otus_90_percent_rev/ -s 0.90 -z"""))

script_info['script_usage'].append(
    ("""Uclust Reference-based OTU picking example""",
     """uclust_ref can be passed via -m to pick OTUs against a reference set where sequences within the similarity threshold to a reference sequence will cluster to an OTU defined by that reference sequence, and sequences outside of the similarity threshold to a reference sequence will form new clusters. OTU identifiers will be set to reference sequence identifiers when sequences cluster to reference sequences, and 'qiime_otu_<integer>' for new OTUs. Creation of new clusters can be suppressed by passing -C, in which case sequences outside of the similarity threshold to any reference sequence will be listed as failures in the log file, and not included in any OTU.""",
     """%prog -i seqs.fna -r refseqs.fasta -m uclust_ref --uclust_otu_id_prefix qiime_otu_"""))

script_info['script_usage'].append(
    ("""Example (cdhit method):""",
     """Using the seqs.fna file generated from split_libraries.py and outputting the results to the directory \"cdhit_picked_otus/\", while using default parameters (0.97 sequence similarity, no prefix filtering):""",
     """%prog -i seqs.fna -m cdhit -o cdhit_picked_otus/"""))

script_info['script_usage'].append(
    ("""""",
     """Currently the cd-hit OTU picker allows for users to perform a pre-filtering step, so that highly similar sequences are clustered prior to OTU picking. This works by collapsing sequences which begin with an identical n-base prefix, where n is specified by the -n parameter. A commonly used value here is 100 (e.g., -n 100). So, if using this filter with -n 100, all sequences which are identical in their first 100 bases will be clustered together, and only one representative sequence from each cluster will be passed to cd-hit. This is used to greatly decrease the run-time of cd-hit-based OTU picking when working with very large sequence collections, as shown by the following command:""",
     """%prog -i seqs.fna -m cdhit -o cdhit_picked_otus_filter/ -n 100"""))

script_info['script_usage'].append(("""""", """Alternatively, if the user would like to collapse identical sequences, or those which are subsequences of other sequences prior to OTU picking, they can use the trie prefiltering (\"-t\") option as shown by the following command.

Note: It is highly recommended to use one of the prefiltering methods when analyzing large datasets (>100,000 seqs) to reduce run-time.""", """%prog -i seqs.fna -m cdhit -o cdhit_picked_otus_trie_prefilter/ -t"""))

script_info['script_usage'].append(("""BLAST OTU-Picking Example:""", """OTUs can be picked against a reference database using the BLAST OTU picker. This is useful, for example, when different regions of the SSU RNA have sequenced and a sequence similarity based approach like cd-hit therefore wouldn't work. When using the BLAST OTU picking method, the user must supply either a reference set of sequences or a reference database to compare against. The OTU identifiers resulting from this step will be the sequence identifiers in the reference database. This allows for use of a pre-existing tree in downstream analyses, which again is useful in cases where different regions of the 16s gene have been sequenced.

The following command can be used to blast against a reference sequence set, using the default E-value and sequence similarity (0.97) parameters:""", """%prog -i seqs.fna -o blast_picked_otus/ -m blast -r refseqs.fasta"""))

script_info['script_usage'].append(
    ("""""",
     """If you already have a pre-built BLAST database, you can pass the database prefix as shown by the following command:""",
     """%prog -i seqs.fna -o blast_picked_otus_prebuilt_db/ -m blast -b refseqs.fasta"""))

script_info['script_usage'].append(
    ("""""",
     """If the user would like to change the sequence similarity (\"-s\") and/or the E-value (\"-e\") for the blast method, they can use the following command:""",
     """%prog -i seqs.fna -o blast_picked_otus_90_percent/ -m blast -r refseqs.fasta -s 0.90 -e 1e-30"""))

script_info['script_usage'].append(
    ("""Prefix-suffix OTU Picking Example:""",
     """OTUs can be picked by collapsing sequences which begin and/or end with identical bases (i.e., identical prefixes or suffixes).  This OTU picker is currently likely to be of limited use on its own, but will be very useful in collapsing very similar sequences in a chained OTU picking strategy that is currently in development. For example, the user will be able to pick OTUs with this method, followed by representative set picking, and then re-pick OTUs on their representative set. This will allow for highly similar sequences to be collapsed, followed by running a slower OTU picker. This ability to chain OTU pickers is not yet supported in QIIME. The following command illustrates how to pick OTUs by collapsing sequences which are identical in their first 50 and last 25 bases:""",
     """%prog -i seqs.fna -o prefix_suffix_picked_otus/ -m prefix_suffix -p 50 -u 25"""))

script_info['script_usage'].append(("""Mothur OTU Picking Example:""", """The Mothur program (http://www.mothur.org/) provides three clustering algorithms for OTU formation: furthest-neighbor (complete linkage), average-neighbor (group average), and nearest-neighbor (single linkage). Details on the algorithms may be found on the Mothur website and publications (Schloss et al., 2009). However, the running times of Mothur's clustering algorithms scale with the number of sequences squared, so the program may not be feasible for large data sets.

The following command may be used to create OTUs based on a furthest-neighbor algorithm (the default setting) using aligned sequences as input:""", """%prog -i seqs.aligned.fna -o mothur_picked_otus/ -m mothur"""))

script_info['script_usage'].append(
    ("""""",
     """If you prefer to use a nearest-neighbor algorithm instead, you may specify this with the '-c' flag:""",
     """%prog -i seqs.aligned.fna -o mothur_picked_otus_nn/ -m mothur -c nearest"""))

script_info['script_usage'].append(
    ("""""",
     """The sequence similarity parameter may also be specified. For example, the following command may be used to create OTUs at the level of 90% similarity:""",
     """%prog -i seqs.aligned.fna -o mothur_picked_otus_90_percent/ -m mothur -s 0.90"""))

script_info['script_usage'].append(
    ("""usearch """,
     """Usearch (http://www.drive5.com/usearch/) provides clustering, chimera checking, and quality filtering. The following command specifies a minimum cluster size of 2 to be used during cluster size filtering:""",
     """%prog -i seqs.fna -m usearch --word_length 64 --db_filepath refseqs.fasta -o usearch_qf_results/ --minsize 2"""))

script_info['script_usage'].append(
    ("""usearch example where reference-based chimera detection is disabled, and minimum cluster size filter is reduced from default (4) to 2:""",
     """""",
     """%prog -i seqs.fna -m usearch --word_length 64 --suppress_reference_chimera_detection --minsize 2 -o usearch_qf_results_no_ref_chim_detection/"""))

script_info['output_description'] = """The output consists of two files (i.e. seqs_otus.txt and seqs_otus.log). The .txt file is composed of tab-delimited lines, where the first field on each line corresponds to an (arbitrary) cluster identifier, and the remaining fields correspond to sequence identifiers assigned to that cluster. Sequence identifiers correspond to those provided in the input FASTA file.  Usearch (i.e. usearch quality filter) can additionally have log files for each intermediate call to usearch.

Example lines from the resulting .txt file:

=   ====    ====    ====
0   seq1    seq5
1   seq2
2   seq3
3   seq4    seq6    seq7
=   ====    ====    ====

This result implies that four clusters were created based on 7 input sequences. The first cluster (cluster id 0) contains two sequences, sequence ids seq1 and seq5; the second cluster (cluster id 1) contains one sequence, sequence id seq2; the third cluster (cluster id 2) contains one sequence, sequence id seq3, and the final cluster (cluster id 3) contains three sequences, sequence ids seq4, seq6, and seq7.

The resulting .log file contains a list of parameters passed to the pick_otus.py script along with the output location of the resulting .txt file."""

script_info['required_options'] = [
    make_option('-i', '--input_seqs_filepath', type='existing_filepath',
                help='Path to input sequences file'),
]

script_info['optional_options'] = [
    make_option('-m', '--otu_picking_method', type='choice',
                choices=otu_picking_method_choices, default="uclust",
                help='Method for picking OTUs.  Valid choices are: ' +
                      ', '.join(otu_picking_method_choices) +
                      '. The mothur method requires an input file '
                      'of aligned sequences.  usearch will enable the usearch quality '
                      'filtering pipeline. [default: %default]'),

    make_option('-c', '--clustering_algorithm', type='choice',
                choices=MothurOtuPicker.ClusteringAlgorithms, default='furthest',
                help='Clustering algorithm for mothur otu picking method.  Valid '
                      'choices are: ' +
                      ', '.join(MothurOtuPicker.ClusteringAlgorithms) +
                      '. [default: %default]'),

    make_option('-M', '--max_cdhit_memory', type='int', default=400,
                help='Maximum available memory to cd-hit-est (via the program\'s -M '
                      'option) for cdhit OTU picking method (units of Mbyte) '
                      '[default: %default]'),

    make_option('-o', '--output_dir', type='new_dirpath',
                help='Path to store result file '
                      '[default: ./<OTU_METHOD>_picked_otus/]'),

    make_option('-r', '--refseqs_fp', type='existing_filepath',
                help='Path to reference sequences to search against when using -m '
                      'blast, -m sortmerna, -m uclust_ref, -m usearch_ref, or -m '
                      'usearch61_ref [default: %default]'),

    make_option('-b', '--blast_db', type='blast_db',
                help='Pre-existing database to blast against when using -m blast '
                      '[default: %default]'),

    make_option('-e', '--max_e_value_blast', type='float', default=1e-10,
                help='Max E-value when clustering with BLAST '
                     '[default: %default]'),

    # SortMeRNA specific parameters
    make_option('--sortmerna_db', type='string',
                help='Pre-existing database to search against when using '
                     '-m sortmerna [default: %default]'),

    make_option('--sortmerna_e_value', type='float', default=1,
                help='Maximum E-value when clustering [default = %default]'),

    make_option('--sortmerna_coverage', type='float', default=0.97,
                help='Mininum percent query coverage (of an alignment) '
                     'to consider a hit [default: %default]'),

    make_option('--sortmerna_tabular', default=False, action='store_true',
                help='Output alignments in the Blast tabular format '
                     'with two additional columns including the CIGAR '
                     'string and the percent query coverage '
                     '[default: %default]'),

    make_option('--sortmerna_best_N_alignments', type='int', default=1,
                help='If --sortmerna_tabular is set, this option '
                     'will output the best N alignments per read '
                     '[default: %default]'),

    make_option('--sortmerna_max_pos', type='int', default=10000,
                help='The maximum number of positions per seed to store '
                     ' in the indexed database [default: %default]'),

    make_option('--sortmerna_otu_id_prefix', type='string', default="QiimeOTU",
                help='Prefix to closed-reference SortMeRNA clusters'
                     '[default: %default]'),

    # end SortMeRNA specific parameters

<<<<<<< HEAD
    make_option('--min_aligned_percent', default=0.50, type='float',
                help=('Minimum percent of query sequence that can be aligned to '
                      'consider a hit (BLAST OTU picker only) [default: %default]')),

    make_option('-s', '--similarity', type='float', default=0.97,
                help=('Sequence similarity threshold (for blast, cdhit, uclust, '
                      'uclust_ref, usearch, usearch_ref, usearch61, or usearch61_ref '
                      '[default: %default]')),

    make_option('-e', '--max_e_value', type='float', default=1e-10,
                help=('Max E-value when clustering with BLAST [default: %default]')),

    make_option('--sumaclust_exact', action='store_true', default=False,
                help='A sequence is assigned to the best matching seed '
                     'rather than the first matching seed passing the '
                     'similarity threshold [default: %default]'),

    make_option('--sumaclust_l', action='store_true', default=True,
                help='Reference sequence length if the shortest '
                     '[default: %default]'),

    make_option('--sumaclust_otu_id_prefix', default="denovo", type='string',
                help='OTU identifier prefix (string) for the de novo '
                     'SumaClust OTU picker [default: %default, OTU ids '
                     'are ascending integers]'),
=======
    make_option('--min_aligned_percent',
                help='Minimum percent of query sequence that can be aligned '
                     'to consider a hit (BLAST OTU picker only) '
                     '[default: %default]',
                default=0.50, type='float'),

    make_option('-s', '--similarity', type='float', default=0.97,
                help='Sequence similarity threshold (for blast, cdhit, uclust, '
                      'uclust_ref, usearch, usearch_ref, usearch61, usearch61_ref '
                      'or sortmerna [default: %default]'),
>>>>>>> e4f0314b

    make_option('-q', '--trie_reverse_seqs', action='store_true',
                default=False,
                help='Reverse seqs before picking OTUs with the Trie OTU picker for '
                      'suffix (rather than prefix) collapsing [default: %default]'),

    make_option('-n', '--prefix_prefilter_length', type='int', default=None,
                help='Prefilter data so seqs with identical first '
                      'prefix_prefilter_length are automatically grouped into a single '
                      'OTU.  This is useful for large sequence collections where OTU '
                      'picking doesn\'t scale well [default: %default; 100 is a good '
                      'value]'),

    make_option('-t', '--trie_prefilter', action='store_true',
                default=False,
                help='prefilter data so seqs which are identical prefixes of a longer '
                      'seq are automatically grouped into a single OTU; useful for '
                      'large sequence collections where OTU picking doesn\'t scale '
                      'well [default: %default]'),

    make_option('-p', '--prefix_length', type='int', default=50,
                help='Prefix length when using the prefix_suffix otu picker; '
                      'WARNING: CURRENTLY DIFFERENT FROM prefix_prefilter_length '
                      '(-n)! [default: %default]'),

    make_option('-u', '--suffix_length', type='int', default=50,
                help='Suffix length when using the prefix_suffix otu picker '
                      '[default: %default]'),

    make_option('-z', '--enable_rev_strand_match', action='store_true',
                default=False,
                help='Enable reverse strand matching for uclust, uclust_ref, '
                      'usearch, usearch_ref, usearch61, or usearch61_ref otu picking, '
                      'will double the amount of memory used. [default: %default]'),

    make_option('-D', '--suppress_presort_by_abundance_uclust',
                action='store_true',
                default=False,
                help='Suppress presorting of sequences by abundance when picking'
                      ' OTUs with uclust or uclust_ref [default: %default]'),

    make_option('-A', '--optimal_uclust', action='store_true',
                default=False,
                help='Pass the --optimal flag to uclust for uclust otu'
                      ' picking. [default: %default]'),

    make_option('-E', '--exact_uclust', action='store_true',
                default=False,
                help='Pass the --exact flag to uclust for uclust otu'
                      ' picking. [default: %default]'),

    make_option('-B', '--user_sort', action='store_true',
                default=False,
                help='Pass the --user_sort flag to uclust for uclust otu'
                      ' picking. [default: %default]'),

    make_option('-C', '--suppress_new_clusters', action='store_true',
                default=False,
                help="Suppress creation of new clusters using seqs that don't"
                " match reference when using -m uclust_ref, -m usearch61_ref, or "
                "-m usearch_ref [default: %default]"),

    make_option('--max_accepts', default='default',
                help="max_accepts value to uclust, uclust_ref, usearch61, and "
                "usearch61_ref.  By default, will use value suggested by "
                "method (uclust: 1, usearch61: 1) [default: %default]"),

    make_option('--max_rejects', default='default',
                help="max_rejects value for uclust, uclust_ref, usearch61, and "
                "usearch61_ref.  With default settings, will use value "
                "recommended by clustering method used "
                "(uclust: 8, usearch61: 8 for usearch_fast_cluster option,"
                " 32 for reference and smallmem options) "
                "[default: %default]"),

    make_option('--stepwords', type='int', default=8,
                help="stepwords value to uclust and "
                "uclust_ref [default: %default]"),

    make_option('--word_length', default='default',
                help="word length value for uclust, uclust_ref, and "
                "usearch, usearch_ref, usearch61, and usearch61_ref. "
                "With default setting, will use the setting recommended by "
                "the method (uclust: 8, usearch: 64, usearch61: 8).  int "
                "value can be supplied to override this setting. "
                "[default: %default]"),

    make_option('--uclust_otu_id_prefix', default="denovo", type='string',
<<<<<<< HEAD
                help=("OTU identifier prefix (string) for the de novo uclust "
                      "OTU picker and for new clusters when uclust_ref is used "
                      "without -C [default: %default, OTU ids are ascending "
                      "integers]")),
=======
                help="OTU identifier prefix (string) for the de novo uclust"
                      " OTU picker and for new clusters when uclust_ref is used "
                      "without -C [default: %default, OTU ids are ascending"
                      " integers]"),
>>>>>>> e4f0314b

    make_option('--suppress_uclust_stable_sort', default=False,
                action='store_true', help="Don't pass --stable-sort to "
                                           "uclust [default: %default]"),

    make_option('--suppress_prefilter_exact_match',
<<<<<<< HEAD
                default=False, action='store_true', help=("Don't collapse "
                                                          "exact matches before calling uclust or sumaclust [default: %default]")),
=======
                default=False, action='store_true', 
                help="Don't collapse exact matches before calling "
                  "sortmerna or uclust [default: %default]"),
>>>>>>> e4f0314b

    make_option('-d', '--save_uc_files', default=True, action='store_false',
                help="Enable preservation of intermediate uclust (.uc) files "
                      "that are used to generate clusters via uclust.  Also enables "
                      "preservation of all intermediate files created by usearch "
                      " and usearch61. [default: %default]"),

    make_option('-j', '--percent_id_err', default=0.97,
                help="Percent identity threshold for cluster error detection "
                      "with usearch. [default: %default]", type='float'),

    make_option('-g', '--minsize', default=4, help="Minimum cluster size "
                                                    "for size filtering with usearch. [default: %default]",
                type='int'),

    make_option('-a', '--abundance_skew', default=2.0, help="Abundance skew "
                                                             "setting for de novo chimera detection with usearch. "
                                                             "[default: %default]", type='float'),

    make_option('-f', '--db_filepath', type='existing_filepath', default=None,
                help="Reference database of fasta sequences for reference "
                      "based chimera detection with usearch. [default: %default]"),

    make_option('--perc_id_blast', default=0.97, help="Percent ID for "
                                                       "mapping OTUs created by usearch back to original sequence"
                                                       " IDs [default: %default]", type='float'),

    make_option('--de_novo_chimera_detection', help="Deprecated:  de novo chimera detection performed by default, "
        "pass --suppress_de_novo_chimera_detection to disable."
        " [default: %default]"),

    make_option('-k', '--suppress_de_novo_chimera_detection', default=False,
                help="Suppress de novo chimera detection in usearch. "
                      "[default: %default]", action='store_true'),

    make_option('--reference_chimera_detection',
                help="Deprecated:  Reference based chimera detection performed "
                      "by default, pass --supress_reference_chimera_detection to "
                      "disable [default: %default]"),

    make_option('-x', '--suppress_reference_chimera_detection', default=False,
                help="Suppress reference based chimera detection in usearch. "
                      "[default: %default]", action='store_true'),

    make_option('--cluster_size_filtering', help="Deprecated, "
                                                  "cluster size filtering enabled by default, pass "
                                                  "--suppress_cluster_size_filtering to disable."
                                                  "  [default: %default]"),

    make_option('-l', '--suppress_cluster_size_filtering', default=False,
                help="Suppress cluster size filtering in usearch.  "
                      "[default: %default]", action='store_true'),

    make_option('--remove_usearch_logs', default=False, help="Disable "
                                                              "creation of logs when usearch is called.  Up to nine logs are "
                                                              "created, depending on filtering steps enabled.  "
                                                              "[default: %default]", action='store_true'),

    make_option('--derep_fullseq', default=False, help="Dereplication "
                "of full sequences, instead of subsequences. Faster than "
                                                        "the default --derep_subseqs in usearch. "
                                                        "[default: %default]", action='store_true'),

    make_option('-F', '--non_chimeras_retention', default='union',
                help="Selects "
                      "subsets of sequences detected as non-chimeras to retain after "
                      "de novo and reference based chimera detection.  Options are "
                      "intersection or union.  union will retain sequences that are "
                      "flagged as non-chimeric from either filter, while intersection "
                      "will retain only those sequences that are flagged as non-"
                      "chimeras from both detection methods. [default: %default]",
                type='string'),

    make_option('--minlen', default=64, help="Minimum length of sequence "
                "allowed for usearch, usearch_ref, usearch61, and "
                "usearch61_ref. [default: %default]", type='int'),

    make_option('--usearch_fast_cluster', default=False, help="Use fast "
                "clustering option for usearch or usearch61_ref with new "
                "clusters.  --enable_rev_strand_match can not be enabled "
                "with this option, and the only valid option for "
                "usearch61_sort_method is 'length'.  This option uses more "
                "memory than the default option for de novo clustering."
                " [default: %default]", action='store_true'),

    make_option('--usearch61_sort_method', default='abundance', help=
                "Sorting method for usearch61 and usearch61_ref.  Valid "
                "options are abundance, length, or None.  If the "
                "--usearch_fast_cluster option is enabled, the only sorting "
                "method allowed in length. [default: %default]", type='str'),

    make_option('--sizeorder', default=False, help=
                "Enable size based preference in clustering with usearch61. "
                "Requires that --usearch61_sort_method be abundance. "
                "[default: %default]", action='store_true'),

    make_option('--threads', default=1, help=
                "Specify number of threads (1 thread per core) to be used for usearch61, "
                "sortmerna and sumaclust commands that utilize multithreading. "
                "[default: %default]")

]

script_info['version'] = __version__


def main():
    # Parse the command line parameters
    option_parser, opts, args = parse_command_line_parameters(**script_info)

    # Create local copies of the options to avoid repetitive lookups
    prefix_prefilter_length = opts.prefix_prefilter_length
    otu_picking_method = opts.otu_picking_method
    prefix_length = opts.prefix_length
    suffix_length = opts.suffix_length
    trie_prefilter = opts.trie_prefilter
    trie_reverse_seqs = opts.trie_reverse_seqs
    refseqs_fp = opts.refseqs_fp
    blast_db = opts.blast_db
    similarity = opts.similarity
    enable_rev_strand_match = opts.enable_rev_strand_match
    suppress_presort_by_abundance_uclust = \
        opts.suppress_presort_by_abundance_uclust
    optimal_uclust = opts.optimal_uclust
    user_sort = opts.user_sort
    max_accepts = opts.max_accepts
    max_rejects = opts.max_rejects
    stepwords = opts.stepwords
    word_length = opts.word_length
    min_aligned_percent = opts.min_aligned_percent
    uclust_stable_sort = not opts.suppress_uclust_stable_sort
    save_uc_files = opts.save_uc_files
    prefilter_identical_sequences =\
        not opts.suppress_prefilter_exact_match
    derep_fullseq = opts.derep_fullseq
    chimeras_retention = opts.non_chimeras_retention
    verbose = opts.verbose
    threads = opts.threads

    # sortmerna specific parameters
    sortmerna_db = opts.sortmerna_db
    sortmerna_e_value = opts.sortmerna_e_value
    sortmerna_coverage = opts.sortmerna_coverage
    sortmerna_tabular = opts.sortmerna_tabular
    sortmerna_best_N_alignments = opts.sortmerna_best_N_alignments
    sortmerna_max_pos = opts.sortmerna_max_pos
    sortmerna_otu_id_prefix = opts.sortmerna_otu_id_prefix

    # usearch specific parameters
    percent_id_err = opts.percent_id_err
    minsize = opts.minsize
    abundance_skew = opts.abundance_skew
    db_filepath = opts.db_filepath
    perc_id_blast = opts.perc_id_blast
    de_novo_chimera_detection = not opts.suppress_de_novo_chimera_detection
    reference_chimera_detection = not opts.suppress_reference_chimera_detection
    cluster_size_filtering = not opts.suppress_cluster_size_filtering
    remove_usearch_logs = opts.remove_usearch_logs
    minlen = opts.minlen

    # usearch61 specific parameters
    # also uses: enable_rev_strand_match, refseqs_fp, suppress_new_clusters,
    # save_uc_files, remove_usearch_logs, minlen, maxaccepts, maxrejects,
    # word_len
    usearch_fast_cluster = opts.usearch_fast_cluster
    usearch61_sort_method = opts.usearch61_sort_method
    sizeorder = opts.sizeorder

    # sumaclust specific parameters
    sumaclust_exact = opts.sumaclust_exact
    sumaclust_l = opts.sumaclust_l
    sumaclust_otu_id_prefix = opts.sumaclust_otu_id_prefix

    # Set default values according to clustering method
    if word_length != "default":
        try:
            word_length = int(word_length)
        except ValueError:
            raise ValueError("--word_length must either be 'default' "
                             "or an int value")
    if word_length == "default":
        if otu_picking_method in ["usearch", "usearch_ref"]:
            word_length = 64
        else:
            # default setting for usearch61, uclust, uclust_ref
            word_length = 8

    if max_accepts != "default":
        try:
            max_accepts = int(max_accepts)
        except ValueError:
            option_parser.error("--max_accepts must either be 'default' "
                                "or an int value")
    if max_accepts == "default":
        # default setting for usearch61, uclust, uclust_ref
        max_accepts = 1

    if max_rejects != "default":
        try:
            max_rejects = int(max_rejects)
        except ValueError:
            option_parser.error("--max_rejects must be either 'default' "
                                "or an int value")
    if max_rejects == "default":
        if otu_picking_method in ["uclust", "uclust_ref"]:
            max_rejects = 8
        # usearch61 settings, depends upon fast clustering option
        else:
            if usearch_fast_cluster:
                max_rejects = 8
            else:
                max_rejects = 32

    # Check for logical/compatible inputs
    if user_sort and not suppress_presort_by_abundance_uclust:
        option_parser.error(
            "Cannot pass -B/--user_sort without -D/--suppress_presort_by_abundance_uclust, as your input would be resorted by abundance. To presort your own sequences before passing to uclust, pass -DB.")

    if abundance_skew <= 1:
        option_parser.error('abundance skew must be > 1')

    # Check for logical inputs
    if otu_picking_method in ['usearch', 'usearch_ref'] and \
            reference_chimera_detection and not db_filepath:
        option_parser.error('No reference filepath specified with '
                            '--db_filepath option. Disable reference based chimera detection '
                            'with --suppress_reference_chimera_detection or specify a reference '
                            'fasta file with --db_filepath.')

    if chimeras_retention not in ['intersection', 'union']:
        option_parser.error('--chimeras_retention must be either union or '
                            'intersection.')

    if usearch61_sort_method not in ['length', 'abundance', 'None']:
        option_parser.error("--usearch61_sort_method must be one of the "
                            "following: length, abundance, None")

    if otu_picking_method in ['usearch61', 'usearch61_ref']:
        if usearch_fast_cluster:
            if enable_rev_strand_match:
                option_parser.error("--enable_rev_strand_match can not be "
                                    "enabled when using --usearch_fast_cluster.")
            if usearch61_sort_method != "length":
                option_parser.error("--usearch61_sort_method must be 'length' "
                                    "when --usearch_fast_cluster used.")

    if otu_picking_method in ['usearch61']:
        if opts.suppress_new_clusters:
            option_parser.error("--suppress_new_clusters cannot be enabled when "
                                "using usearch61 as the OTU picking method as this is strictly "
                                "de novo.  Use --otu_picking_method usearch61_ref and a reference "
                                "database for closed reference OTU picking.")

    if sizeorder:
        if usearch61_sort_method != 'abundance':
            option_parser.error("To use --sizeorder, usearch61_sort_method must "
                                "be abundance.")

    # Test that db_filepath can be opened to avoid wasted time
    if db_filepath:
        try:
            tmp_db_filepath = open(db_filepath, "U")
            tmp_db_filepath.close()
            db_filepath = abspath(db_filepath)
        except IOError:
            raise IOError('Unable to open %s, please check path/permissions' %
                          db_filepath)

    # Input validation to throw a useful error message on common mistakes
    if (otu_picking_method == 'cdhit' and
            similarity < 0.80):
        option_parser.error('cdhit requires similarity >= 0.80.')

    if (otu_picking_method == 'blast' and
            refseqs_fp is None and
            blast_db is None):
        option_parser.error('blast requires refseqs_fp or blast_db')

    if otu_picking_method in ['uclust_ref', 'usearch_ref', 'usearch61_ref']:
        if (refseqs_fp is None):
            option_parser.error('uclust_ref, usearch_ref, usearch61_ref ' +
                                ' requires refseqs_fp')
        elif not exists(refseqs_fp):
            option_parser.error('refseqs_fp %s does not exist' % refseqs_fp)
        else:
            refseqs_fp = abspath(refseqs_fp)

    # number of threads to use
    if threads == 1:
        # Make sure input is an integer
        try:
            threads = int(threads)
        except ValueError:
            option_parser.error("--threads must be a integer value.")


    if otu_picking_method == 'sortmerna':

        # check sortmerna_e_value is a float and positive
        try:
            sortmerna_e_value = float(sortmerna_e_value)
        except ValueError:
            option_parser.error("--sortmerna_e_value must be a float.")
        if sortmerna_e_value < 0:
            option_parser.error("--sortmerna_e_value must be positive.")

        # check sortmerna_coverage is a float and in [0,1]
        try:
            sortmerna_coverage = float(sortmerna_coverage)
        except ValueError:
            option_parser.error('--sortmerna_coverage must be a float.')
        if sortmerna_e_value < 0:
            option_parser.error('--sortmerna_coverage must be positive.')

        # check that if sortmerna_best_N_alignments is set then so is sortmerna_tabular
        if sortmerna_best_N_alignments != None:
            if sortmerna_tabular is False:
                option_parser.error('must enable --sortmerna_tabular with '
                                    '--sortmerna_best_N_alignments.')

        # check FASTA reference file or the indexed database (with the FASTA reference file) were provided
        if refseqs_fp is None:
            option_parser.error('sortmerna always requires refseqs_fp (with or without sortmerna_db)')
        elif sortmerna_db:
            if isfile(sortmerna_db + '.stats') is False:
                option_parser.error('%s does not exist, make sure you have indexed '
                                    'the database using indexdb_rna' % (sortmerna_db + '.stats'))

        # set default cluster identifier for SortMeRNA
        if sortmerna_otu_id_prefix is None:
            sortmerna_otu_id_prefix = "QiimeOTU"
        

    # End input validation

    # use the otu_picking_method value to get the otu picker constructor
    otu_picker_constructor =\
        otu_picking_method_constructors[otu_picking_method]

    # split the input filepath into components used for generating
    # the output file name
    input_seqs_filepath = abspath(opts.input_seqs_filepath)
    input_seqs_dir, input_seqs_filename = split(input_seqs_filepath)
    input_seqs_basename, ext = splitext(input_seqs_filename)

    # create the output directory name (if not provided) and
    # create it if it doesn't already exist
    output_dir = opts.output_dir or otu_picking_method + '_picked_otus'
    create_dir(output_dir, fail_on_exist=False)

    # Create the output and log file names
    result_path = '%s/%s_otus.txt' % (output_dir, input_seqs_basename)
    log_path = '%s/%s_otus.log' % (output_dir, input_seqs_basename)
    failure_path = '%s/%s_failures.txt' % (output_dir, input_seqs_basename)

    # Perform OTU picking -- parameters and calls are made
    # on a per-method basis

    # cd-hit
    if otu_picking_method == 'cdhit':
        params = {'Similarity': similarity,
                  '-M': opts.max_cdhit_memory}
        otu_picker = otu_picker_constructor(params)
        otu_picker(input_seqs_filepath,
                   result_path=result_path, log_path=log_path,
                   prefix_prefilter_length=prefix_prefilter_length,
                   trie_prefilter=trie_prefilter)

    # uclust (de novo)
    elif otu_picking_method == 'uclust':
        params = {'Similarity': similarity,
                  'enable_rev_strand_matching': opts.enable_rev_strand_match,
                  'optimal': opts.optimal_uclust,
                  'exact': opts.exact_uclust,
                  # suppress_sort=True when seqs are or will be pre-sorted
                  'suppress_sort': user_sort,
                  'presort_by_abundance':
                  not suppress_presort_by_abundance_uclust,
                  'max_accepts': max_accepts,
                  'max_rejects': max_rejects,
                  'stepwords': stepwords,
                  'word_length': word_length,
                  'new_cluster_identifier': opts.uclust_otu_id_prefix,
                  'stable_sort': uclust_stable_sort,
                  'save_uc_files': save_uc_files,
                  'output_dir': output_dir,
                  'prefilter_identical_sequences': prefilter_identical_sequences}
        otu_picker = otu_picker_constructor(params)
        otu_picker(input_seqs_filepath,
                   result_path=result_path, log_path=log_path, HALT_EXEC=False)

    # usearch (usearch_qf)
    elif otu_picking_method == 'usearch':
        params = {'percent_id': similarity,
                  'maxrejects': max_rejects,
                  'w': word_length,
                  'save_intermediate_files': save_uc_files,
                  'output_dir': output_dir,
                  'percent_id_err': percent_id_err,
                  'minsize': minsize,
                  'abundance_skew': abundance_skew,
                  'db_filepath': db_filepath,
                  'perc_id_blast': perc_id_blast,
                  'de_novo_chimera_detection': de_novo_chimera_detection,
                  'reference_chimera_detection': reference_chimera_detection,
                  'cluster_size_filtering': cluster_size_filtering,
                  'remove_usearch_logs': remove_usearch_logs,
                  'derep_fullseq': derep_fullseq,
                  'chimeras_retention': chimeras_retention,
                  'verbose': verbose,
                  'minlen': minlen,
                  'rev': enable_rev_strand_match}

        otu_picker = otu_picker_constructor(params)
        otu_picker(input_seqs_filepath, result_path=result_path,
                   log_path=log_path, HALT_EXEC=False)

    # usearch (usearch_qf) with reference OTU picking
    elif otu_picking_method == 'usearch_ref':
        params = {'percent_id': similarity,
                  'maxrejects': max_rejects,
                  'w': word_length,
                  'save_intermediate_files': save_uc_files,
                  'output_dir': output_dir,
                  'percent_id_err': percent_id_err,
                  'minsize': minsize,
                  'abundance_skew': abundance_skew,
                  'db_filepath': db_filepath,
                  'perc_id_blast': perc_id_blast,
                  'de_novo_chimera_detection': de_novo_chimera_detection,
                  'reference_chimera_detection': reference_chimera_detection,
                  'cluster_size_filtering': cluster_size_filtering,
                  'remove_usearch_logs': remove_usearch_logs,
                  'suppress_new_clusters': opts.suppress_new_clusters,
                  'derep_fullseq': derep_fullseq,
                  'chimeras_retention': chimeras_retention,
                  'verbose': verbose,
                  'minlen': minlen,
                  'rev': enable_rev_strand_match}

        otu_picker = otu_picker_constructor(params)
        otu_picker(input_seqs_filepath, result_path=result_path,
                   refseqs_fp=refseqs_fp, failure_path=failure_path,
                   log_path=log_path, HALT_EXEC=False)

    # usearch 6.1 (de novo OTU picking only)
    elif otu_picking_method == 'usearch61':
        otu_prefix = opts.uclust_otu_id_prefix or 'denovo'
        params = {
            'percent_id': similarity,
            'wordlength': word_length,
            'save_intermediate_files': save_uc_files,
            'output_dir': output_dir,
            'remove_usearch_logs': remove_usearch_logs,
            'verbose': verbose,
            'minlen': minlen,
            'rev': enable_rev_strand_match,
            'usearch_fast_cluster': usearch_fast_cluster,
            'usearch61_sort_method': usearch61_sort_method,
            'usearch61_maxrejects': max_rejects,
            'usearch61_maxaccepts': max_accepts,
            'sizeorder': sizeorder,
            'threads': threads
        }

        otu_picker = otu_picker_constructor(params)
        otu_picker(input_seqs_filepath, result_path=result_path,
                   log_path=log_path, otu_prefix=otu_prefix,
                   HALT_EXEC=False)

    # usearch 6.1 reference OTU picking
    elif otu_picking_method == 'usearch61_ref':
        otu_prefix = opts.uclust_otu_id_prefix or 'denovo'
        params = {
            'percent_id': similarity,
            'wordlength': word_length,
            'save_intermediate_files': save_uc_files,
            'output_dir': output_dir,
            'remove_usearch_logs': remove_usearch_logs,
            'verbose': verbose,
            'minlen': minlen,
            'rev': enable_rev_strand_match,
            'usearch_fast_cluster': usearch_fast_cluster,
            'usearch61_sort_method': usearch61_sort_method,
            'usearch61_maxrejects': max_rejects,
            'usearch61_maxaccepts': max_accepts,
            'sizeorder': sizeorder,
            'suppress_new_clusters': opts.suppress_new_clusters,
            'threads': threads
        }

        otu_picker = otu_picker_constructor(params)
        otu_picker(input_seqs_filepath, refseqs_fp, result_path=result_path,
                   log_path=log_path, failure_path=failure_path,
                   otu_prefix=otu_prefix, HALT_EXEC=False)

    # uclust (reference-based)
    elif otu_picking_method == 'uclust_ref':
        params = {'Similarity': similarity,
                  'enable_rev_strand_matching': opts.enable_rev_strand_match,
                  'optimal': opts.optimal_uclust,
                  'exact': opts.exact_uclust,
                  # suppress_sort=True when seqs are or will be pre-sorted
                  'suppress_sort': user_sort,
                  'presort_by_abundance':
                  not suppress_presort_by_abundance_uclust,
                  'suppress_new_clusters': opts.suppress_new_clusters,
                  'max_accepts': max_accepts,
                  'max_rejects': max_rejects,
                  'stepwords': stepwords,
                  'word_length': word_length,
                  'new_cluster_identifier': opts.uclust_otu_id_prefix,
                  'stable_sort': uclust_stable_sort,
                  'save_uc_files': save_uc_files,
                  'output_dir': output_dir,
                  'prefilter_identical_sequences':
                  prefilter_identical_sequences,
                  'chimeras_retention': chimeras_retention}
        otu_picker = otu_picker_constructor(params)
        otu_picker(input_seqs_filepath, refseqs_fp,
                   result_path=result_path, log_path=log_path,
                   failure_path=failure_path)

    # prefix/suffix
    elif otu_picking_method == 'prefix_suffix':
        otu_picker = otu_picker_constructor({})
        otu_picker(input_seqs_filepath,
                   result_path=result_path, log_path=log_path,
                   prefix_length=prefix_length, suffix_length=suffix_length)

    # mothur
    elif otu_picking_method == 'mothur':
        params = {'Similarity': similarity,
                  'Algorithm': opts.clustering_algorithm}
        otu_picker = otu_picker_constructor(params)
        otu_picker(input_seqs_filepath,
                   result_path=result_path, log_path=log_path)

    # trie
    elif otu_picking_method == 'trie':
        params = {'Reverse': trie_reverse_seqs}
        otu_picker = otu_picker_constructor(params)
        otu_picker(input_seqs_filepath,
                   result_path=result_path, log_path=log_path)

    # blast
    elif otu_picking_method == 'blast':
        params = {'max_e_value': opts.max_e_value_blast,
                  'Similarity': similarity,
                  'min_aligned_percent': min_aligned_percent}
        otu_picker = otu_picker_constructor(params)
        otu_picker(input_seqs_filepath,
                   result_path=result_path, log_path=log_path,
                   blast_db=blast_db, refseqs_fp=refseqs_fp)

    # sortmerna
    elif otu_picking_method == 'sortmerna':
        params = {'max_e_value': sortmerna_e_value,
                  'similarity': similarity,
                  'coverage': sortmerna_coverage,
                  'threads': threads,
                  'blast': sortmerna_tabular,
                  'best': sortmerna_best_N_alignments,
                  'max_pos': sortmerna_max_pos,
                  'prefilter_identical_sequences':
                  prefilter_identical_sequences,
                  'otu_id_prefix': sortmerna_otu_id_prefix}
        otu_picker = otu_picker_constructor(params)
        otu_picker(input_seqs_filepath,
                   result_path=result_path, log_path=log_path,
                   sortmerna_db=sortmerna_db, refseqs_fp=refseqs_fp,
                   failure_path=failure_path)

    # sumaclust
    elif otu_picking_method == 'sumaclust':
        params = {'similarity': similarity,
                  'exact': sumaclust_exact,
                  'threads': threads,
                  'l': sumaclust_l,
                  'prefilter_identical_sequences':
                  prefilter_identical_sequences,
                  'sumaclust_otu_id_prefix': sumaclust_otu_id_prefix}
        otu_picker = otu_picker_constructor(params)
        otu_picker(input_seqs_filepath,
                   result_path=result_path, log_path=log_path)

    # other -- shouldn't be able to get here as a KeyError would have
    # been raised earlier
    else:
        raise ValueError("Unknown OTU picking method: %s" % otu_picking_method)


if __name__ == "__main__":
    main()<|MERGE_RESOLUTION|>--- conflicted
+++ resolved
@@ -237,34 +237,6 @@
                      '[default: %default]'),
 
     # end SortMeRNA specific parameters
-
-<<<<<<< HEAD
-    make_option('--min_aligned_percent', default=0.50, type='float',
-                help=('Minimum percent of query sequence that can be aligned to '
-                      'consider a hit (BLAST OTU picker only) [default: %default]')),
-
-    make_option('-s', '--similarity', type='float', default=0.97,
-                help=('Sequence similarity threshold (for blast, cdhit, uclust, '
-                      'uclust_ref, usearch, usearch_ref, usearch61, or usearch61_ref '
-                      '[default: %default]')),
-
-    make_option('-e', '--max_e_value', type='float', default=1e-10,
-                help=('Max E-value when clustering with BLAST [default: %default]')),
-
-    make_option('--sumaclust_exact', action='store_true', default=False,
-                help='A sequence is assigned to the best matching seed '
-                     'rather than the first matching seed passing the '
-                     'similarity threshold [default: %default]'),
-
-    make_option('--sumaclust_l', action='store_true', default=True,
-                help='Reference sequence length if the shortest '
-                     '[default: %default]'),
-
-    make_option('--sumaclust_otu_id_prefix', default="denovo", type='string',
-                help='OTU identifier prefix (string) for the de novo '
-                     'SumaClust OTU picker [default: %default, OTU ids '
-                     'are ascending integers]'),
-=======
     make_option('--min_aligned_percent',
                 help='Minimum percent of query sequence that can be aligned '
                      'to consider a hit (BLAST OTU picker only) '
@@ -272,10 +244,26 @@
                 default=0.50, type='float'),
 
     make_option('-s', '--similarity', type='float', default=0.97,
-                help='Sequence similarity threshold (for blast, cdhit, uclust, '
-                      'uclust_ref, usearch, usearch_ref, usearch61, usearch61_ref '
-                      'or sortmerna [default: %default]'),
->>>>>>> e4f0314b
+                help=('Sequence similarity threshold (for blast, cdhit, uclust, '
+                      'uclust_ref, usearch, usearch_ref, usearch61, usearch61_ref, '
+                      'sumaclust or sortmerna [default: %default]')),
+
+    make_option('-e', '--max_e_value', type='float', default=1e-10,
+                help=('Max E-value when clustering with BLAST [default: %default]')),
+
+    make_option('--sumaclust_exact', action='store_true', default=False,
+                help='A sequence is assigned to the best matching seed '
+                     'rather than the first matching seed passing the '
+                     'similarity threshold [default: %default]'),
+
+    make_option('--sumaclust_l', action='store_true', default=True,
+                help='Reference sequence length if the shortest '
+                     '[default: %default]'),
+
+    make_option('--sumaclust_otu_id_prefix', default="denovo", type='string',
+                help='OTU identifier prefix (string) for the de novo '
+                     'SumaClust OTU picker [default: %default, OTU ids '
+                     'are ascending integers]'),
 
     make_option('-q', '--trie_reverse_seqs', action='store_true',
                 default=False,
@@ -364,31 +352,19 @@
                 "[default: %default]"),
 
     make_option('--uclust_otu_id_prefix', default="denovo", type='string',
-<<<<<<< HEAD
-                help=("OTU identifier prefix (string) for the de novo uclust "
-                      "OTU picker and for new clusters when uclust_ref is used "
-                      "without -C [default: %default, OTU ids are ascending "
-                      "integers]")),
-=======
                 help="OTU identifier prefix (string) for the de novo uclust"
                       " OTU picker and for new clusters when uclust_ref is used "
                       "without -C [default: %default, OTU ids are ascending"
                       " integers]"),
->>>>>>> e4f0314b
 
     make_option('--suppress_uclust_stable_sort', default=False,
                 action='store_true', help="Don't pass --stable-sort to "
                                            "uclust [default: %default]"),
 
     make_option('--suppress_prefilter_exact_match',
-<<<<<<< HEAD
-                default=False, action='store_true', help=("Don't collapse "
-                                                          "exact matches before calling uclust or sumaclust [default: %default]")),
-=======
                 default=False, action='store_true', 
                 help="Don't collapse exact matches before calling "
-                  "sortmerna or uclust [default: %default]"),
->>>>>>> e4f0314b
+                  "sortmerna, sumaclust or uclust [default: %default]"),
 
     make_option('-d', '--save_uc_files', default=True, action='store_false',
                 help="Enable preservation of intermediate uclust (.uc) files "
@@ -489,7 +465,6 @@
                 "Specify number of threads (1 thread per core) to be used for usearch61, "
                 "sortmerna and sumaclust commands that utilize multithreading. "
                 "[default: %default]")
-
 ]
 
 script_info['version'] = __version__
