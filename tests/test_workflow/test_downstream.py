#!/usr/bin/env python
# File created on 20 Feb 2013
from __future__ import division

__author__ = "Greg Caporaso"
__copyright__ = "Copyright 2011, The QIIME project"
__credits__ = ["Greg Caporaso", "Kyle Bittinger", "Jai Ram Rideout"]
__license__ = "GPL"
__version__ = "1.6.0-dev"
__maintainer__ = "Greg Caporaso"
__email__ = "gregcaporaso@gmail.com"
__status__ = "Development"

import sys
from StringIO import StringIO
from shutil import rmtree
from glob import glob
from os.path import join, exists, getsize, split, splitext
from cogent.util.unit_test import TestCase, main
from cogent.util.misc import remove_files
from qiime.compare_alpha_diversity import compare_alpha_diversities
from qiime.util import (get_tmp_filename,
                        load_qiime_config,
                        get_qiime_temp_dir,
                        create_dir)
from qiime.parse import (parse_qiime_parameters,
                         parse_distmat_to_dict)
from qiime.test import (initiate_timeout,
                        disable_timeout,
                        get_test_data_fps)
from qiime.workflow.util import (call_commands_serially,
                                 no_status_updates)
from qiime.workflow.downstream import (run_beta_diversity_through_plots,
                                       run_alpha_rarefaction,
                                       run_jackknifed_beta_diversity,
                                       run_summarize_taxa_through_plots)

class DownstreamWorkflowTests(TestCase):
    
    def setUp(self):
        """ """
        self.test_data = get_test_data_fps()
        self.files_to_remove = []
        self.dirs_to_remove = []
        
        # Create example output directory
        tmp_dir = get_qiime_temp_dir()
        self.test_out = get_tmp_filename(tmp_dir=tmp_dir,
                                         prefix='core_qiime_analyses_test_',
                                         suffix='',
                                         result_constructor=str)
        self.dirs_to_remove.append(self.test_out)
        create_dir(self.test_out)
        
        self.qiime_config = load_qiime_config()
        self.params = parse_qiime_parameters(params_f1)

        # suppress stderr during tests (one of the systems calls in the 
        # workflow prints a warning, and we can't suppress that warning with 
        # warnings.filterwarnings) here because it comes from within the code 
        # executed through the system call. Found this trick here:
        # http://stackoverflow.com/questions/9949633/suppressing-print-as-stdout-python
        self.saved_stderr = sys.stderr
        sys.stderr = StringIO()
        
        initiate_timeout(180)
    
    def tearDown(self):
        """ """
        disable_timeout()
        
        # reset sys.stderr
        sys.stderr = self.saved_stderr
        
        remove_files(self.files_to_remove)
        # remove directories last, so we don't get errors
        # trying to remove files which may be in the directories
        for d in self.dirs_to_remove:
            if exists(d):
                rmtree(d)
         
    def test_run_beta_diversity_through_plots(self):
        """ run_beta_diversity_through_plots generates expected results
        """
        run_beta_diversity_through_plots(
         self.test_data['biom'][0], 
         self.test_data['map'][0],
         self.test_out, 
         call_commands_serially,
         self.params,
         self.qiime_config,
         tree_fp=self.test_data['tree'][0],
         parallel=False, 
         status_update_callback=no_status_updates)
        
        unweighted_unifrac_dm_fp = join(self.test_out,'unweighted_unifrac_dm.txt')
        weighted_unifrac_dm_fp = join(self.test_out,'weighted_unifrac_dm.txt')
        unweighted_unifrac_pc_fp = join(self.test_out,'unweighted_unifrac_pc.txt')
        weighted_unifrac_pc_fp = join(self.test_out,'weighted_unifrac_pc.txt')
        weighted_unifrac_html_fp = join(self.test_out,
        'weighted_unifrac_3d_continuous','weighted_unifrac_pc_3D_PCoA_plots.html')

        # check for expected relations between values in the unweighted unifrac
        # distance matrix
        dm = parse_distmat_to_dict(open(unweighted_unifrac_dm_fp))
        self.assertTrue(dm['f1']['f2'] < dm['f1']['p1'],
         "Distance between pair of fecal samples is larger than distance"
         " between fecal and palm sample (unweighted unifrac).")
        self.assertEqual(dm['f1']['f1'],0)
        # check for expected relations between values in the weighted unifrac
        # distance matrix
        dm = parse_distmat_to_dict(open(weighted_unifrac_dm_fp))
        self.assertTrue(dm['f1']['f2'] < dm['f1']['p1'],
         "Distance between pair of fecal samples is larger than distance"
         " between fecal and palm sample (unweighted unifrac).")
        self.assertEqual(dm['f1']['f1'],0)
        
        # check that final output files have non-zero size
        self.assertTrue(getsize(unweighted_unifrac_pc_fp) > 0)
        self.assertTrue(getsize(weighted_unifrac_pc_fp) > 0)
        self.assertTrue(getsize(weighted_unifrac_html_fp) > 0)
        
        # Check that the log file is created and has size > 0
        log_fp = glob(join(self.test_out,'log*.txt'))[0]
        self.assertTrue(getsize(log_fp) > 0)

         
    def test_run_beta_diversity_through_plots_even_sampling(self):
        """ run_beta_diversity_through_plots functions with even sampling
        """

        run_beta_diversity_through_plots(
         self.test_data['biom'][0], 
         self.test_data['map'][0],
         self.test_out, 
         call_commands_serially,
         self.params,
         self.qiime_config,
         sampling_depth=20,
         tree_fp=self.test_data['tree'][0],
         parallel=False, 
         status_update_callback=no_status_updates)

        unweighted_unifrac_dm_fp = join(self.test_out,'unweighted_unifrac_dm.txt')
        weighted_unifrac_dm_fp = join(self.test_out,'weighted_unifrac_dm.txt')
        unweighted_unifrac_pc_fp = join(self.test_out,'unweighted_unifrac_pc.txt')
        weighted_unifrac_pc_fp = join(self.test_out,'weighted_unifrac_pc.txt')
        weighted_unifrac_html_fp = join(self.test_out,
        'weighted_unifrac_3d_continuous','weighted_unifrac_pc_3D_PCoA_plots.html')

        # check for expected relations between values in the unweighted unifrac
        # distance matrix
        dm = parse_distmat_to_dict(open(unweighted_unifrac_dm_fp))
        self.assertTrue(dm['f1']['f2'] < dm['f1']['p1'],
         "Distance between pair of fecal samples is larger than distance"
         " between fecal and palm sample (unweighted unifrac).")
        self.assertEqual(dm['f1']['f1'],0)
        # check for expected relations between values in the weighted unifrac
        # distance matrix
        dm = parse_distmat_to_dict(open(weighted_unifrac_dm_fp))
        self.assertTrue(dm['f1']['f2'] < dm['f1']['p1'],
         "Distance between pair of fecal samples is larger than distance"
         " between fecal and palm sample (unweighted unifrac).")
        self.assertEqual(dm['f1']['f1'],0)
        
        # check that final output files have non-zero size
        self.assertTrue(getsize(unweighted_unifrac_pc_fp) > 0)
        self.assertTrue(getsize(weighted_unifrac_pc_fp) > 0)
        self.assertTrue(getsize(weighted_unifrac_html_fp) > 0)
        
        # Check that the log file is created and has size > 0
        log_fp = glob(join(self.test_out,'log*.txt'))[0]
        self.assertTrue(getsize(log_fp) > 0)
      
    def test_run_beta_diversity_through_plots_parallel(self):
        """ run_beta_diversity_through_plots generates expected results in parallel
        """
        run_beta_diversity_through_plots(
         self.test_data['biom'][0], 
         self.test_data['map'][0],
         self.test_out, 
         call_commands_serially,
         self.params,
         self.qiime_config,
         tree_fp=self.test_data['tree'][0],
         parallel=True, 
         status_update_callback=no_status_updates)
        
        unweighted_unifrac_dm_fp = join(self.test_out,'unweighted_unifrac_dm.txt')
        weighted_unifrac_dm_fp = join(self.test_out,'weighted_unifrac_dm.txt')
        unweighted_unifrac_pc_fp = join(self.test_out,'unweighted_unifrac_pc.txt')
        weighted_unifrac_pc_fp = join(self.test_out,'weighted_unifrac_pc.txt')
        weighted_unifrac_html_fp = join(self.test_out,
        'weighted_unifrac_3d_continuous','weighted_unifrac_pc_3D_PCoA_plots.html')

        # check for expected relations between values in the unweighted unifrac
        # distance matrix
        dm = parse_distmat_to_dict(open(unweighted_unifrac_dm_fp))
        self.assertTrue(dm['f1']['f2'] < dm['f1']['p1'],
         "Distance between pair of fecal samples is larger than distance"
         " between fecal and palm sample (unweighted unifrac).")
        self.assertEqual(dm['f1']['f1'],0)
        # check for expected relations between values in the weighted unifrac
        # distance matrix
        dm = parse_distmat_to_dict(open(weighted_unifrac_dm_fp))
        self.assertTrue(dm['f1']['f2'] < dm['f1']['p1'],
         "Distance between pair of fecal samples is larger than distance"
         " between fecal and palm sample (unweighted unifrac).")
        self.assertEqual(dm['f1']['f1'],0)
        
        # check that final output files have non-zero size
        self.assertTrue(getsize(unweighted_unifrac_pc_fp) > 0)
        self.assertTrue(getsize(weighted_unifrac_pc_fp) > 0)
        self.assertTrue(getsize(weighted_unifrac_html_fp) > 0)
        
        # Check that the log file is created and has size > 0
        log_fp = glob(join(self.test_out,'log*.txt'))[0]
        self.assertTrue(getsize(log_fp) > 0)
        
    def test_run_alpha_rarefaction(self):
        """ run_alpha_rarefaction generates expected results """

        run_alpha_rarefaction(
         self.test_data['biom'][0], 
         self.test_data['map'][0],
         self.test_out, 
         call_commands_serially,
         self.params,
         self.qiime_config,
         tree_fp=self.test_data['tree'][0],
         num_steps=5, 
         parallel=False, 
         min_rare_depth=3,
         max_rare_depth=18,
         status_update_callback=no_status_updates)
         
        html_fp = join(self.test_out,'alpha_rarefaction_plots',
         'rarefaction_plots.html')
        pd_averages_fp = join(self.test_out,'alpha_rarefaction_plots',
         'average_tables','PD_whole_treeSampleType.txt')
        pd_collated_fp = join(self.test_out,'alpha_div_collated',
         'PD_whole_tree.txt')
        
        # Confirm that palm and gut alpha diversities are different,
        # and suggestive of statistical significance (we only have a 
        # few sequences, so we don't get significant results)
        ttest_res, alpha_avg = compare_alpha_diversities(open(pd_collated_fp), 
                                      open(self.test_data['map'][0]),
                                      'SampleType', 
                                      18,
                                      test_type='parametric')
<<<<<<< HEAD

        feces_palm_t = ttest_res['feces,L_palm'][0]
        self.assertTrue(feces_palm_t < 0, 
         "t-statistic too high: %1.3f, but should be less than 0"\
          % feces_palm_t)

=======
        feces_palm_t = a['feces,L_palm'][0]
        self.assertTrue(feces_palm_t < 0, 
         "t-statistic too high: %1.3f, but should be less than 0"\
          % feces_palm_t)
>>>>>>> fd8c8dc1
        
        # check that final output files have non-zero size
        self.assertTrue(getsize(html_fp) > 0)
        self.assertTrue(getsize(pd_averages_fp) > 0)
        
        # Check that the log file is created and has size > 0
        log_fp = glob(join(self.test_out,'log*.txt'))[0]
        self.assertTrue(getsize(log_fp) > 0)
        
         
    def test_run_alpha_rarefaction_stderr_and_stddev(self):
        """ run_alpha_rarefaction generates expected results """

        run_alpha_rarefaction(
         self.test_data['biom'][0], 
         self.test_data['map'][0],
         self.test_out, 
         call_commands_serially,
         self.params,
         self.qiime_config,
         tree_fp=self.test_data['tree'][0],
         num_steps=5, 
         parallel=False, 
         min_rare_depth=3,
         max_rare_depth=18,
         status_update_callback=no_status_updates,
         plot_stderr_and_stddev=True)
         
        html_fp_stderr = join(self.test_out,'alpha_rarefaction_plots_stderr',
         'rarefaction_plots.html')
        pd_averages_fp_stderr = join(self.test_out,'alpha_rarefaction_plots_stderr',
         'average_tables','PD_whole_treeSampleType.txt')
        html_fp_stddev = join(self.test_out,'alpha_rarefaction_plots_stddev',
         'rarefaction_plots.html')
        pd_averages_fp_stddev = join(self.test_out,'alpha_rarefaction_plots_stddev',
         'average_tables','PD_whole_treeSampleType.txt')
        pd_collated_fp = join(self.test_out,'alpha_div_collated',
         'PD_whole_tree.txt')
        
        # Confirm that palm and gut alpha diversities are different,
        # and suggestive of statistical significance (we only have a 
        # few sequences, so we don't get significant results)
        ttest_res, alpha_avg = compare_alpha_diversities(open(pd_collated_fp), 
                                      open(self.test_data['map'][0]),
                                      'SampleType', 
                                      18,
                                      test_type='parametric')
<<<<<<< HEAD

        feces_palm_t = ttest_res['feces,L_palm'][0]
        self.assertTrue(feces_palm_t < 0, 
         "t-statistic too high: %1.3f, but should be less than 0"\
          % feces_palm_t)

=======
        feces_palm_t = a['feces,L_palm'][0]
        self.assertTrue(feces_palm_t < 0, 
         "t-statistic too high: %1.3f, but should be less than 0"\
          % feces_palm_t)
        
>>>>>>> fd8c8dc1
        # check that final output files have non-zero size
        self.assertTrue(getsize(html_fp_stderr) > 0)
        self.assertTrue(getsize(pd_averages_fp_stderr) > 0)
        self.assertTrue(getsize(html_fp_stddev) > 0)
        self.assertTrue(getsize(pd_averages_fp_stddev) > 0)
        
        # Check that the log file is created and has size > 0
        log_fp = glob(join(self.test_out,'log*.txt'))[0]
        self.assertTrue(getsize(log_fp) > 0)
        
    def test_run_alpha_rarefaction_parallel(self):
        """ run_alpha_rarefaction generates expected results when run in parallel
        """

        run_alpha_rarefaction(
         self.test_data['biom'][0], 
         self.test_data['map'][0],
         self.test_out, 
         call_commands_serially,
         self.params,
         self.qiime_config,
         tree_fp=self.test_data['tree'][0],
         num_steps=5, 
         parallel=True, 
         min_rare_depth=3,
         max_rare_depth=18,
         status_update_callback=no_status_updates)
         
        html_fp = join(self.test_out,'alpha_rarefaction_plots',
         'rarefaction_plots.html')
        pd_averages_fp = join(self.test_out,'alpha_rarefaction_plots',
         'average_tables','PD_whole_treeSampleType.txt')
        pd_collated_fp = join(self.test_out,'alpha_div_collated',
         'PD_whole_tree.txt')
        
        # Confirm that palm and gut alpha diversities are different,
        # and suggestive of statistical significance (we only have a 
        # few sequences, so we don't get significant results)
        ttest_res, alpha_avg = compare_alpha_diversities(open(pd_collated_fp), 
                                      open(self.test_data['map'][0]),
                                      'SampleType', 
                                      18,
                                      test_type='parametric')
<<<<<<< HEAD

        feces_palm_t = ttest_res['feces,L_palm'][0]
=======
        feces_palm_t = a['feces,L_palm'][0]
>>>>>>> fd8c8dc1
        self.assertTrue(feces_palm_t < 0, 
         "t-statistic too high: %1.3f, but should be less than 0"\
          % feces_palm_t)
        
        # check that final output files have non-zero size
        self.assertTrue(getsize(html_fp) > 0)
        self.assertTrue(getsize(pd_averages_fp) > 0)
        
        # Check that the log file is created and has size > 0
        log_fp = glob(join(self.test_out,'log*.txt'))[0]
        self.assertTrue(getsize(log_fp) > 0)
         
    def test_run_jackknifed_beta_diversity(self):
        """ run_jackknifed_beta_diversity generates expected results """

        run_jackknifed_beta_diversity(
         self.test_data['biom'][0],
         self.test_data['tree'][0],
         20,
         self.test_out, 
         call_commands_serially,
         self.params,
         self.qiime_config,
         self.test_data['map'][0],
         parallel=False,
         status_update_callback=no_status_updates)
         
        weighted_unifrac_upgma_tree_fp = join(self.test_out,
         'weighted_unifrac',
         'upgma_cmp','jackknife_named_nodes.tre')
        unweighted_unifrac_upgma_tree_fp = join(
         self.test_out,'unweighted_unifrac','upgma_cmp',
         'jackknife_named_nodes.tre')
        
        input_file_basename = splitext(split(self.test_data['biom'][0])[1])[0]
        unweighted_unifrac_dm_fp = join(self.test_out,
         'unweighted_unifrac_%s.txt' % input_file_basename)
        weighted_unifrac_dm_fp = join(self.test_out,
         'weighted_unifrac_%s.txt' % input_file_basename)
         
       # check for expected relations between values in the unweighted unifrac
        # distance matrix
        dm = parse_distmat_to_dict(open(unweighted_unifrac_dm_fp))
        self.assertTrue(dm['f1']['f2'] < dm['f1']['p1'],
         "Distance between pair of fecal samples is larger than distance"
         " between fecal and palm sample (unweighted unifrac).")
        self.assertEqual(dm['f1']['f1'],0)
        # check for expected relations between values in the weighted unifrac
        # distance matrix
        dm = parse_distmat_to_dict(open(weighted_unifrac_dm_fp))
        self.assertTrue(dm['f1']['f2'] < dm['f1']['p1'],
         "Distance between pair of fecal samples is larger than distance"
         " between fecal and palm sample (unweighted unifrac).")
        self.assertEqual(dm['f1']['f1'],0)
         
        # check that final output files have non-zero size
        self.assertTrue(getsize(weighted_unifrac_upgma_tree_fp) > 0)
        self.assertTrue(getsize(unweighted_unifrac_upgma_tree_fp) > 0)
        
        # Check that the log file is created and has size > 0
        log_fp = glob(join(self.test_out,'log*.txt'))[0]
        self.assertTrue(getsize(log_fp) > 0)
        
    def test_run_jackknifed_beta_diversity_parallel(self):
        """ run_jackknifed_beta_diversity generates expected results """

        run_jackknifed_beta_diversity(
         self.test_data['biom'][0],
         self.test_data['tree'][0],
         20,
         self.test_out, 
         call_commands_serially,
         self.params,
         self.qiime_config,
         self.test_data['map'][0],
         parallel=True,
         status_update_callback=no_status_updates)
         
        weighted_unifrac_upgma_tree_fp = join(self.test_out,
         'weighted_unifrac',
         'upgma_cmp','jackknife_named_nodes.tre')
        unweighted_unifrac_upgma_tree_fp = join(
         self.test_out,'unweighted_unifrac','upgma_cmp',
         'jackknife_named_nodes.tre')
        
        input_file_basename = splitext(split(self.test_data['biom'][0])[1])[0]
        unweighted_unifrac_dm_fp = join(self.test_out,
         'unweighted_unifrac_%s.txt' % input_file_basename)
        weighted_unifrac_dm_fp = join(self.test_out,
         'weighted_unifrac_%s.txt' % input_file_basename)
         
       # check for expected relations between values in the unweighted unifrac
        # distance matrix
        dm = parse_distmat_to_dict(open(unweighted_unifrac_dm_fp))
        self.assertTrue(dm['f1']['f2'] < dm['f1']['p1'],
         "Distance between pair of fecal samples is larger than distance"
         " between fecal and palm sample (unweighted unifrac).")
        self.assertEqual(dm['f1']['f1'],0)
        # check for expected relations between values in the weighted unifrac
        # distance matrix
        dm = parse_distmat_to_dict(open(weighted_unifrac_dm_fp))
        self.assertTrue(dm['f1']['f2'] < dm['f1']['p1'],
         "Distance between pair of fecal samples is larger than distance"
         " between fecal and palm sample (unweighted unifrac).")
        self.assertEqual(dm['f1']['f1'],0)
         
        # check that final output files have non-zero size
        self.assertTrue(getsize(weighted_unifrac_upgma_tree_fp) > 0)
        self.assertTrue(getsize(unweighted_unifrac_upgma_tree_fp) > 0)
        
        # Check that the log file is created and has size > 0
        log_fp = glob(join(self.test_out,'log*.txt'))[0]
        self.assertTrue(getsize(log_fp) > 0)

    def test_run_summarize_taxa_through_plots(self):
        """ run_summarize_taxa_through_plots generates expected results
        """
        run_summarize_taxa_through_plots(
         self.test_data['biom'][0],
         self.test_data['map'][0],
         self.test_out,
         mapping_cat=None,
         sort=False,
         command_handler=call_commands_serially,
         params=self.params,
         qiime_config=self.qiime_config,
         status_update_callback=no_status_updates)
        
        # Check that summarized taxonomy files have non-zero size
        input_file_basename = splitext(split(self.test_data['biom'][0])[1])[0]
        for i in [2,3,4,5,6]:
            sum_taxa_file=join(self.test_out,input_file_basename+'_L%s.txt' \
                            % (str(i)))
            self.assertTrue(getsize(sum_taxa_file) > 0)
        
        # Check the html files are generated
        self.assertTrue(getsize(join(self.test_out,'taxa_summary_plots',
                            'area_charts.html')) > 0)
        
        self.assertTrue(getsize(join(self.test_out,'taxa_summary_plots',
                            'area_charts.html')) > 0)
        
        # Check that the log file is created and has size > 0
        log_fp = glob(join(self.test_out,'log*.txt'))[0]
        self.assertTrue(getsize(log_fp) > 0)

params_f1 = """
multiple_rarefactions:num-reps	1
multiple_rarefactions_even_depth:num-reps	5
""".split('\n')

if __name__ == "__main__":
    main()<|MERGE_RESOLUTION|>--- conflicted
+++ resolved
@@ -249,19 +249,10 @@
                                       'SampleType', 
                                       18,
                                       test_type='parametric')
-<<<<<<< HEAD
-
         feces_palm_t = ttest_res['feces,L_palm'][0]
         self.assertTrue(feces_palm_t < 0, 
          "t-statistic too high: %1.3f, but should be less than 0"\
           % feces_palm_t)
-
-=======
-        feces_palm_t = a['feces,L_palm'][0]
-        self.assertTrue(feces_palm_t < 0, 
-         "t-statistic too high: %1.3f, but should be less than 0"\
-          % feces_palm_t)
->>>>>>> fd8c8dc1
         
         # check that final output files have non-zero size
         self.assertTrue(getsize(html_fp) > 0)
@@ -309,20 +300,11 @@
                                       'SampleType', 
                                       18,
                                       test_type='parametric')
-<<<<<<< HEAD
-
         feces_palm_t = ttest_res['feces,L_palm'][0]
         self.assertTrue(feces_palm_t < 0, 
          "t-statistic too high: %1.3f, but should be less than 0"\
           % feces_palm_t)
-
-=======
-        feces_palm_t = a['feces,L_palm'][0]
-        self.assertTrue(feces_palm_t < 0, 
-         "t-statistic too high: %1.3f, but should be less than 0"\
-          % feces_palm_t)
-        
->>>>>>> fd8c8dc1
+        
         # check that final output files have non-zero size
         self.assertTrue(getsize(html_fp_stderr) > 0)
         self.assertTrue(getsize(pd_averages_fp_stderr) > 0)
@@ -366,12 +348,7 @@
                                       'SampleType', 
                                       18,
                                       test_type='parametric')
-<<<<<<< HEAD
-
         feces_palm_t = ttest_res['feces,L_palm'][0]
-=======
-        feces_palm_t = a['feces,L_palm'][0]
->>>>>>> fd8c8dc1
         self.assertTrue(feces_palm_t < 0, 
          "t-statistic too high: %1.3f, but should be less than 0"\
           % feces_palm_t)
