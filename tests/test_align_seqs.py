#!/usr/bin/env python

"""Tests of code for aligning 16S sequences"""

__author__ = "Greg Caporaso"
__copyright__ = "Copyright 2011, The QIIME Project"
__credits__ = ["Greg Caporaso", "Jeremy Widmann"]
__license__ = "GPL"
__version__ = "1.8.0-dev"
__maintainer__ = "Greg Caporaso"
__email__ = "gregcaporaso@gmail.com"

from os import remove, close
from os.path import getsize
from tempfile import mkstemp
from cogent import LoadSeqs, DNA
<<<<<<< HEAD
from cogent.util.unit_test import TestCase, main
from qiime.util import get_tmp_filename
=======
from cogent.core.alignment import DenseAlignment, Alignment
from unittest import TestCase, main
from numpy.testing import assert_almost_equal
>>>>>>> 9ebf3367
from qiime.align_seqs import (compute_min_alignment_length,
                              Aligner, CogentAligner, PyNastAligner, InfernalAligner,
                              alignment_module_names)

from skbio.core.exception import SequenceCollectionError
from skbio.core.alignment import SequenceCollection, Alignment
from skbio.core.sequence import DNASequence
from skbio.parse.fasta import MinimalFastaParser

def remove_files(list_of_filepaths, error_on_missing=True):
    missing = []
    for fp in list_of_filepaths:
        try:
            remove(fp)
        except OSError:
            missing.append(fp)

    if error_on_missing and missing:
        raise OSError(
            "Some filepaths were not accessible: %s" %
            '\t'.join(missing))


class AlignerTests(TestCase):

    """Tests of the abstract Aligner class"""

    def test_init(self):
        """Abstract Aligner __init__ should store name, params"""
        p = Aligner({})
        self.assertEqual(p.Name, 'Aligner')
        self.assertEqual(p.Params, {})

    def test_call(self):
        """Abstract Aligner __call__ should raise NotImplementedError"""
        p = Aligner({})
        self.assertRaises(NotImplementedError, p, '/path/to/seqs')


class SharedSetupTestCase(TestCase):

    """Shared setup for aligner tests"""

    def tearDown(self):
        remove_files(self._paths_to_clean_up)


class CogentAlignerTests(SharedSetupTestCase):

    """Tests of the CogentAligner class"""

    def setUp(self):
        fd, self.input_fp = mkstemp(
            prefix='CogentAlignerTests_', suffix='.fasta')
        close(fd)
        open(self.input_fp, 'w').write(seqs_for_muscle)

        self._paths_to_clean_up =\
            [self.input_fp]
        self.muscle_module = alignment_module_names['muscle']

    def test_call_correct_alignment(self):
        """CogentAligner: output expected alignment file
        """
        p = CogentAligner({'Module': self.muscle_module})
        fd, log_fp = mkstemp(
            prefix='CogentAlignerTests_', suffix='.log')
        close(fd)
        self._paths_to_clean_up.append(log_fp)

        actual = p(result_path=None, seq_path=self.input_fp,
                   log_path=log_fp)
        expected = expected_muscle_alignment
        # note: lines in diff order w/ diff versions
        self.assertEqual(str(actual).splitlines(), expected.splitlines())

    def test_muscle_max_memory(self):
        """CogentAligner: muscle_max_memory should be passed to alignment fcn
        """
        p = CogentAligner({
            'Module': self.muscle_module,
            '-maxmb': '200',
        })
        self.assertEqual(p.Params["-maxmb"], "200")

        fd, log_fp = mkstemp(
            prefix='CogentAlignerTests_', suffix='.log')
        close(fd)
        self._paths_to_clean_up.append(log_fp)

        actual = p(result_path=None, seq_path=self.input_fp,
                   log_path=log_fp)
        expected = expected_muscle_alignment
        # note: lines in diff order w/ diff versions
        self.assertEqual(str(actual).splitlines(), expected.splitlines())


class InfernalAlignerTests(SharedSetupTestCase):

    """Tests of the InfernalAligner class"""

    def setUp(self):
        fd, self.infernal_test1_input_fp = mkstemp(
            prefix='InfernalAlignerTests_', suffix='.fasta')
        close(fd)
        open(
            self.infernal_test1_input_fp,
            'w').write(
            '\n'.join(infernal_test1_input_fasta))

        fd, self.infernal_test1_template_fp = mkstemp(
            prefix='InfernalAlignerTests_', suffix='template.sto')
        close(fd)
        open(self.infernal_test1_template_fp, 'w').\
            write(infernal_test1_template_stockholm)

        # create temp file names (and touch them so we can reliably
        # clean them up)
        fd, self.result_fp = mkstemp(
            prefix='InfernalAlignerTests_', suffix='.fasta')
        close(fd)
        open(self.result_fp, 'w').close()

        fd, self.log_fp = mkstemp(
            prefix='InfernalAlignerTests_', suffix='.log')
        close(fd)
        open(self.log_fp, 'w').close()

        self._paths_to_clean_up = [
            self.infernal_test1_input_fp,
            self.result_fp,
            self.log_fp,
            self.infernal_test1_template_fp,
        ]

        self.infernal_test1_aligner = InfernalAligner({
            'template_filepath': self.infernal_test1_template_fp,
        })
        self.infernal_test1_expected_aln = Alignment.from_fasta_records(
                MinimalFastaParser(infernal_test1_expected_alignment), 
                DNASequence)

    def test_call_infernal_test1_file_output(self):
        """InfernalAligner writes correct output files for infernal_test1 seqs
        """
        # do not collect results; check output files instead
        actual = self.infernal_test1_aligner(
            self.infernal_test1_input_fp, result_path=self.result_fp,
            log_path=self.log_fp)

        self.assertTrue(actual is None,
                        "Result should be None when result path provided.")

        expected_aln = self.infernal_test1_expected_aln
        actual_aln = Alignment.from_fasta_records(MinimalFastaParser(
                open(self.result_fp)), DNASequence)
        self.assertEqual(actual_aln, expected_aln)

    def test_call_infernal_test1(self):
        """InfernalAligner: functions as expected when returing objects
        """
        actual_aln = self.infernal_test1_aligner(self.infernal_test1_input_fp)
        expected_aln = self.infernal_test1_expected_aln

        expected_names = ['seq_1', 'seq_2', 'seq_3']
        self.assertEqual(sorted(actual_aln.Names), expected_names)
        self.assertEqual(actual_aln, expected_aln)


class PyNastAlignerTests(SharedSetupTestCase):

    """Tests of the PyNastAligner class"""

    def setUp(self):
        fd, self.pynast_test1_input_fp = mkstemp(
            prefix='PyNastAlignerTests_', suffix='.fasta')
        close(fd)
        open(self.pynast_test1_input_fp, 'w').write(pynast_test1_input_fasta)

        fd, self.pynast_test1_template_fp = mkstemp(
            prefix='PyNastAlignerTests_', suffix='template.fasta')
        close(fd)
        open(self.pynast_test1_template_fp, 'w').\
            write(pynast_test1_template_fasta)

        fd, self.pynast_test_template_w_dots_fp = mkstemp(
            prefix='PyNastAlignerTests_', suffix='template.fasta')
        close(fd)
        open(self.pynast_test_template_w_dots_fp, 'w').\
            write(pynast_test1_template_fasta.replace('-', '.'))

        fd, self.pynast_test_template_w_u_fp = mkstemp(
            prefix='PyNastAlignerTests_', suffix='template.fasta')
        close(fd)
        open(self.pynast_test_template_w_u_fp, 'w').\
            write(pynast_test1_template_fasta.replace('T', 'U'))

        fd, self.pynast_test_template_w_lower_fp = mkstemp(
            prefix='PyNastAlignerTests_', suffix='template.fasta')
        close(fd)
        open(self.pynast_test_template_w_lower_fp, 'w').\
            write(pynast_test1_template_fasta.lower())

        # create temp file names (and touch them so we can reliably
        # clean them up)
        fd, self.result_fp = mkstemp(
            prefix='PyNastAlignerTests_', suffix='.fasta')
        close(fd)
        open(self.result_fp, 'w').close()
        fd, self.failure_fp = mkstemp(
            prefix='PyNastAlignerTests_', suffix='.fasta')
        close(fd)
        open(self.failure_fp, 'w').close()
        fd, self.log_fp = mkstemp(
            prefix='PyNastAlignerTests_', suffix='.log')
        close(fd)
        open(self.log_fp, 'w').close()

        self._paths_to_clean_up = [
            self.pynast_test1_input_fp,
            self.result_fp,
            self.failure_fp,
            self.log_fp,
            self.pynast_test1_template_fp,
            self.pynast_test_template_w_dots_fp,
            self.pynast_test_template_w_u_fp,
            self.pynast_test_template_w_lower_fp
        ]

        self.pynast_test1_aligner = PyNastAligner({
            'template_filepath': self.pynast_test1_template_fp,
            'min_len': 15,
        })

        self.pynast_test1_expected_aln = Alignment.from_fasta_records(
                MinimalFastaParser(pynast_test1_expected_alignment),
                    DNASequence)
        self.pynast_test1_expected_fail = SequenceCollection.from_fasta_records(
                MinimalFastaParser(pynast_test1_expected_failure), DNASequence)

    def test_call_pynast_test1_file_output(self):
        """PyNastAligner writes correct output files for pynast_test1 seqs
        """
        # do not collect results; check output files instead
        actual = self.pynast_test1_aligner(
            self.pynast_test1_input_fp, result_path=self.result_fp,
            log_path=self.log_fp, failure_path=self.failure_fp)

        self.assertTrue(actual is None,
                        "Result should be None when result path provided.")

        expected_aln = self.pynast_test1_expected_aln
        actual_aln = Alignment.from_fasta_records(MinimalFastaParser(
                open(self.result_fp)), DNASequence)
        self.assertEqual(actual_aln, expected_aln)

        actual_fail = SequenceCollection.from_fasta_records(
                MinimalFastaParser(open(self.failure_fp)), DNASequence)
        self.assertEqual(actual_fail.toFasta(),
                         self.pynast_test1_expected_fail.toFasta())

    def test_call_pynast_test1_file_output_alt_params(self):
        """PyNastAligner writes correct output files when no seqs align
        """
        aligner = PyNastAligner({
            'template_filepath': self.pynast_test1_template_fp,
            'min_len': 1000})

        actual = aligner(
            self.pynast_test1_input_fp, result_path=self.result_fp,
            log_path=self.log_fp, failure_path=self.failure_fp)

        self.assertTrue(actual is None,
                        "Result should be None when result path provided.")

        self.assertEqual(getsize(self.result_fp), 0,
                         "No alignable seqs should result in an empty file.")

        # all seqs reported to fail
        actual_fail = LoadSeqs(self.failure_fp, aligned=False)
        self.assertEqual(actual_fail.getNumSeqs(), 3)

    def test_call_pynast_test1(self):
        """PyNastAligner: functions as expected when returing objects
        """
        actual_aln = self.pynast_test1_aligner(self.pynast_test1_input_fp)
        expected_aln = self.pynast_test1_expected_aln

        expected_names = ['1 description field 1..23', '2 1..23']
        self.assertEqual(actual_aln.identifiers(), expected_names)
        self.assertEqual(actual_aln, expected_aln)

    def test_call_pynast_template_aln_with_dots(self):
        """PyNastAligner: functions when template alignment contains dots
        """
        pynast_aligner = PyNastAligner({
            'template_filepath': self.pynast_test_template_w_dots_fp,
            'min_len': 15,
        })
        actual_aln = pynast_aligner(self.pynast_test1_input_fp)
        expected_aln = self.pynast_test1_expected_aln

        expected_names = ['1 description field 1..23', '2 1..23']
        self.assertEqual(actual_aln.identifiers(), expected_names)
        self.assertEqual(actual_aln, expected_aln)

    def test_call_pynast_template_aln_with_lower(self):
        """PyNastAligner: functions when template alignment contains lower case
        """
        pynast_aligner = PyNastAligner({
            'template_filepath': self.pynast_test_template_w_lower_fp,
            'min_len': 15,
        })
        actual_aln = pynast_aligner(self.pynast_test1_input_fp)
        expected_aln = self.pynast_test1_expected_aln

        expected_names = ['1 description field 1..23', '2 1..23']
        self.assertEqual(actual_aln.identifiers(), expected_names)
        self.assertEqual(actual_aln, expected_aln)

    def test_call_pynast_template_aln_with_U(self):
        """PyNastAligner: error message when template contains bad char
        """
        pynast_aligner = PyNastAligner({
            'template_filepath': self.pynast_test_template_w_u_fp,
            'min_len': 15,
        })
        self.assertRaises(SequenceCollectionError, pynast_aligner, 
                self.pynast_test1_input_fp)

    def test_call_pynast_alt_pairwise_method(self):
        """PyNastAligner: alternate pairwise alignment method produces correct alignment
        """
        aligner = PyNastAligner({
            'pairwise_alignment_method': 'muscle',
            'template_filepath': self.pynast_test1_template_fp,
            'min_len': 15,
        })
        actual_aln = aligner(self.pynast_test1_input_fp)
        expected_aln = self.pynast_test1_expected_aln
        self.assertEqual(actual_aln, expected_aln)

    def test_call_pynast_test1_alt_min_len(self):
        """PyNastAligner: returns no result when min_len too high
        """
        aligner = PyNastAligner({
            'template_filepath': self.pynast_test1_template_fp,
            'min_len': 1000})

        actual_aln = aligner(
            self.pynast_test1_input_fp)
        expected_aln = Alignment([])

        self.assertEqual(actual_aln, expected_aln)

    def test_call_pynast_test1_alt_min_pct(self):
        """PyNastAligner: returns no result when min_pct too high
        """
        aligner = PyNastAligner({
            'template_filepath': self.pynast_test1_template_fp,
            'min_len': 15,
            'min_pct': 100.0})

        actual_aln = aligner(self.pynast_test1_input_fp)
        expected_aln = Alignment([])

        self.assertEqual(actual_aln, expected_aln)

    def tearDown(self):
        """
        """
        remove_files(self._paths_to_clean_up)


class TopLevelTests(TestCase):

    """ tests of top-level functions """

    def setUp(self):
        """ """
        self.min_length_computation_seqs = min_length_computation_seqs.split(
            '\n')

    def test_compute_min_alignment_length(self):
        """compute_min_alignment_length: returns n std devs below mean seq len
        """
        self.assertEqual(compute_min_alignment_length(
                         self.min_length_computation_seqs), 16)
        self.assertEqual(compute_min_alignment_length(
                         self.min_length_computation_seqs, 0.60), 13)


seqs_for_muscle = \
    """>abc
ACACACAC
>def
ACAGACAC
>ghi
ACAGACACTT
>jkl
TTACAC"""

expected_muscle_alignment = """>jkl\n--TTACAC--\n>abc\nACACACAC--\n>ghi\nACAGACACTT\n>def\nACAGACAC--\n"""

infernal_test1_input_fasta = """>seq_1
ACTGCTAGCTAGTAGCGTACGTA
>seq_2
GCTACGTAGCTAC
>seq_3
GCGGCTATTAGATCGTA""".split('\n')

infernal_test1_template_stockholm = """# STOCKHOLM 1.0
seq_a           TAGGCTCTGATATAATAGC-TCTC---------
seq_b           ----TATCGCTTCGACGAT-TCTCTGATAGAGA
seq_c           ------------TGACTAC-GCAT---------
#=GC SS_cons    ............((.(....)))..........
//"""

infernal_test1_expected_alignment = """>seq_1
-----ACTGCTA-GCTAGTAGCGTACGTA----
>seq_2
--------GCTACG-TAGCTAC-----------
>seq_3
-----GCGGCTATTAGATC-GTA----------
""".split('\n')

pynast_test1_template_fasta = """>1
ACGT--ACGTAC-ATA-C-----CC-T-G-GTA-G-T---
>2
AGGTTTACGTAG-ATA-C-----CC-T-G-GTA-G-T---
>3
AGGTACT-CCAC-ATA-C-----CC-T-G-GTA-G-T---
>4
TCGTTCGT-----ATA-C-----CC-T-G-GTA-G-T---
>5
ACGTACGT-TA--ATA-C-----CC-T-G-GTA-G-T---
"""

pynast_test1_input_fasta = """>1 description field
ACCTACGTTAATACCCTGGTAGT
>2
ACCTACGTTAATACCCTGGTAGT
>3
AA
"""

min_length_computation_seqs = """>1 description field
ACCTACGTTAATACCCTGGTA
>2
ACCTACGTTAATACCCTGGTAGT
>3
ACCTACGTTAATACCCTGGTAA
"""

pynast_test1_expected_alignment = """>1 description field 1..23
ACCTACGT-TA--ATA-C-----CC-T-G-GTA-G-T---
>2 1..23
ACCTACGT-TA--ATA-C-----CC-T-G-GTA-G-T---
""".split('\n')

pynast_test1_expected_failure = """>3
AA
""".split('\n')

# run unit tests if run from command-line
if __name__ == '__main__':
    main()<|MERGE_RESOLUTION|>--- conflicted
+++ resolved
@@ -13,23 +13,19 @@
 from os import remove, close
 from os.path import getsize
 from tempfile import mkstemp
+from unittest import TestCase, main
+
 from cogent import LoadSeqs, DNA
-<<<<<<< HEAD
-from cogent.util.unit_test import TestCase, main
-from qiime.util import get_tmp_filename
-=======
 from cogent.core.alignment import DenseAlignment, Alignment
-from unittest import TestCase, main
 from numpy.testing import assert_almost_equal
->>>>>>> 9ebf3367
-from qiime.align_seqs import (compute_min_alignment_length,
-                              Aligner, CogentAligner, PyNastAligner, InfernalAligner,
-                              alignment_module_names)
-
 from skbio.core.exception import SequenceCollectionError
 from skbio.core.alignment import SequenceCollection, Alignment
 from skbio.core.sequence import DNASequence
-from skbio.parse.fasta import MinimalFastaParser
+from skbio.parse.sequences import parse_fasta
+
+from qiime.align_seqs import (compute_min_alignment_length,
+                              Aligner, CogentAligner, PyNastAligner,
+                              InfernalAligner, alignment_module_names)
 
 def remove_files(list_of_filepaths, error_on_missing=True):
     missing = []
@@ -161,7 +157,7 @@
             'template_filepath': self.infernal_test1_template_fp,
         })
         self.infernal_test1_expected_aln = Alignment.from_fasta_records(
-                MinimalFastaParser(infernal_test1_expected_alignment), 
+                parse_fasta(infernal_test1_expected_alignment),
                 DNASequence)
 
     def test_call_infernal_test1_file_output(self):
@@ -176,7 +172,7 @@
                         "Result should be None when result path provided.")
 
         expected_aln = self.infernal_test1_expected_aln
-        actual_aln = Alignment.from_fasta_records(MinimalFastaParser(
+        actual_aln = Alignment.from_fasta_records(parse_fasta(
                 open(self.result_fp)), DNASequence)
         self.assertEqual(actual_aln, expected_aln)
 
@@ -257,10 +253,10 @@
         })
 
         self.pynast_test1_expected_aln = Alignment.from_fasta_records(
-                MinimalFastaParser(pynast_test1_expected_alignment),
+                parse_fasta(pynast_test1_expected_alignment),
                     DNASequence)
         self.pynast_test1_expected_fail = SequenceCollection.from_fasta_records(
-                MinimalFastaParser(pynast_test1_expected_failure), DNASequence)
+                parse_fasta(pynast_test1_expected_failure), DNASequence)
 
     def test_call_pynast_test1_file_output(self):
         """PyNastAligner writes correct output files for pynast_test1 seqs
@@ -274,14 +270,14 @@
                         "Result should be None when result path provided.")
 
         expected_aln = self.pynast_test1_expected_aln
-        actual_aln = Alignment.from_fasta_records(MinimalFastaParser(
+        actual_aln = Alignment.from_fasta_records(parse_fasta(
                 open(self.result_fp)), DNASequence)
         self.assertEqual(actual_aln, expected_aln)
 
         actual_fail = SequenceCollection.from_fasta_records(
-                MinimalFastaParser(open(self.failure_fp)), DNASequence)
-        self.assertEqual(actual_fail.toFasta(),
-                         self.pynast_test1_expected_fail.toFasta())
+                parse_fasta(open(self.failure_fp)), DNASequence)
+        self.assertEqual(actual_fail.to_fasta(),
+                         self.pynast_test1_expected_fail.to_fasta())
 
     def test_call_pynast_test1_file_output_alt_params(self):
         """PyNastAligner writes correct output files when no seqs align
@@ -349,7 +345,7 @@
             'template_filepath': self.pynast_test_template_w_u_fp,
             'min_len': 15,
         })
-        self.assertRaises(SequenceCollectionError, pynast_aligner, 
+        self.assertRaises(SequenceCollectionError, pynast_aligner,
                 self.pynast_test1_input_fp)
 
     def test_call_pynast_alt_pairwise_method(self):
