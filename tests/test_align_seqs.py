#!/usr/bin/env python

"""Tests of code for aligning 16S sequences"""

__author__ = "Greg Caporaso"
__copyright__ = "Copyright 2011, The QIIME Project"
__credits__ = ["Greg Caporaso", "Jeremy Widmann"]
__license__ = "GPL"
__version__ = "1.8.0-dev"
__maintainer__ = "Greg Caporaso"
__email__ = "gregcaporaso@gmail.com"

from os import remove
from os.path import getsize
from tempfile import mkstemp
from cogent import LoadSeqs, DNA
from cogent.core.alignment import DenseAlignment, Alignment
<<<<<<< HEAD
from cogent.util.unit_test import TestCase, main
=======
from unittest import TestCase, main
from numpy.testing import assert_almost_equal
from qiime.util import get_tmp_filename
>>>>>>> 456a355b
from qiime.align_seqs import (compute_min_alignment_length,
                              Aligner, CogentAligner, PyNastAligner, InfernalAligner,
                              alignment_module_names,
                              )


def remove_files(list_of_filepaths, error_on_missing=True):
    missing = []
    for fp in list_of_filepaths:
        try:
            remove(fp)
        except OSError:
            missing.append(fp)

    if error_on_missing and missing:
        raise OSError(
            "Some filepaths were not accessible: %s" %
            '\t'.join(missing))


class AlignerTests(TestCase):

    """Tests of the abstract Aligner class"""

    def test_init(self):
        """Abstract Aligner __init__ should store name, params"""
        p = Aligner({})
        self.assertEqual(p.Name, 'Aligner')
        self.assertEqual(p.Params, {})

    def test_call(self):
        """Abstract Aligner __call__ should raise NotImplementedError"""
        p = Aligner({})
        self.assertRaises(NotImplementedError, p, '/path/to/seqs')


class SharedSetupTestCase(TestCase):

    """Shared setup for aligner tests"""

    def tearDown(self):
        remove_files(self._paths_to_clean_up)


class CogentAlignerTests(SharedSetupTestCase):

    """Tests of the CogentAligner class"""

    def setUp(self):
        _, self.input_fp = mkstemp(
            prefix='CogentAlignerTests_', suffix='.fasta')
        open(self.input_fp, 'w').write(seqs_for_muscle)

        self._paths_to_clean_up =\
            [self.input_fp]
        self.muscle_module = alignment_module_names['muscle']

    def test_call_correct_alignment(self):
        """CogentAligner: output expected alignment file
        """
        p = CogentAligner({'Module': self.muscle_module})
        _, log_fp = mkstemp(
            prefix='CogentAlignerTests_', suffix='.log')
        self._paths_to_clean_up.append(log_fp)

        actual = p(result_path=None, seq_path=self.input_fp,
                   log_path=log_fp)
        expected = expected_muscle_alignment
        # note: lines in diff order w/ diff versions
        self.assertEqual(str(actual).splitlines(), expected.splitlines())

    def test_muscle_max_memory(self):
        """CogentAligner: muscle_max_memory should be passed to alignment fcn
        """
        p = CogentAligner({
            'Module': self.muscle_module,
            '-maxmb': '200',
        })
        self.assertEqual(p.Params["-maxmb"], "200")

        _, log_fp = mkstemp(
            prefix='CogentAlignerTests_', suffix='.log')
        self._paths_to_clean_up.append(log_fp)

        actual = p(result_path=None, seq_path=self.input_fp,
                   log_path=log_fp)
        expected = expected_muscle_alignment
        # note: lines in diff order w/ diff versions
        self.assertEqual(str(actual).splitlines(), expected.splitlines())


class InfernalAlignerTests(SharedSetupTestCase):

    """Tests of the InfernalAligner class"""

    def setUp(self):
        _, self.infernal_test1_input_fp = mkstemp(
            prefix='InfernalAlignerTests_', suffix='.fasta')
        open(
            self.infernal_test1_input_fp,
            'w').write(
            infernal_test1_input_fasta)

        _, self.infernal_test1_template_fp = mkstemp(
            prefix='InfernalAlignerTests_', suffix='template.sto')
        open(self.infernal_test1_template_fp, 'w').\
            write(infernal_test1_template_stockholm)

        # create temp file names (and touch them so we can reliably
        # clean them up)
        _, self.result_fp = mkstemp(
            prefix='InfernalAlignerTests_', suffix='.fasta')
        open(self.result_fp, 'w').close()

        _, self.log_fp = mkstemp(
            prefix='InfernalAlignerTests_', suffix='.log')
        open(self.log_fp, 'w').close()

        self._paths_to_clean_up = [
            self.infernal_test1_input_fp,
            self.result_fp,
            self.log_fp,
            self.infernal_test1_template_fp,
        ]

        self.infernal_test1_aligner = InfernalAligner({
            'template_filepath': self.infernal_test1_template_fp,
        })
        self.infernal_test1_expected_aln = \
            LoadSeqs(data=infernal_test1_expected_alignment, aligned=Alignment,
                     moltype=DNA)

    def test_call_infernal_test1_file_output(self):
        """InfernalAligner writes correct output files for infernal_test1 seqs
        """
        # do not collect results; check output files instead
        actual = self.infernal_test1_aligner(
            self.infernal_test1_input_fp, result_path=self.result_fp,
            log_path=self.log_fp)

        self.assertTrue(actual is None,
                        "Result should be None when result path provided.")

        expected_aln = self.infernal_test1_expected_aln
        actual_aln = LoadSeqs(self.result_fp, aligned=Alignment)
        self.assertEqual(actual_aln, expected_aln)

    def test_call_infernal_test1(self):
        """InfernalAligner: functions as expected when returing objects
        """
        actual_aln = self.infernal_test1_aligner(self.infernal_test1_input_fp)
        expected_aln = self.infernal_test1_expected_aln

        expected_names = ['seq_1', 'seq_2', 'seq_3']
        self.assertEqual(sorted(actual_aln.Names), expected_names)
        self.assertEqual(actual_aln, expected_aln)


class PyNastAlignerTests(SharedSetupTestCase):

    """Tests of the PyNastAligner class"""

    def setUp(self):
        _, self.pynast_test1_input_fp = mkstemp(
            prefix='PyNastAlignerTests_', suffix='.fasta')
        open(self.pynast_test1_input_fp, 'w').write(pynast_test1_input_fasta)

        _, self.pynast_test1_template_fp = mkstemp(
            prefix='PyNastAlignerTests_', suffix='template.fasta')
        open(self.pynast_test1_template_fp, 'w').\
            write(pynast_test1_template_fasta)

        _, self.pynast_test_template_w_dots_fp = mkstemp(
            prefix='PyNastAlignerTests_', suffix='template.fasta')
        open(self.pynast_test_template_w_dots_fp, 'w').\
            write(pynast_test1_template_fasta.replace('-', '.'))

        _, self.pynast_test_template_w_u_fp = mkstemp(
            prefix='PyNastAlignerTests_', suffix='template.fasta')
        open(self.pynast_test_template_w_u_fp, 'w').\
            write(pynast_test1_template_fasta.replace('T', 'U'))

        _, self.pynast_test_template_w_lower_fp = mkstemp(
            prefix='PyNastAlignerTests_', suffix='template.fasta')
        open(self.pynast_test_template_w_lower_fp, 'w').\
            write(pynast_test1_template_fasta.lower())

        # create temp file names (and touch them so we can reliably
        # clean them up)
        _, self.result_fp = mkstemp(
            prefix='PyNastAlignerTests_', suffix='.fasta')
        open(self.result_fp, 'w').close()
        _, self.failure_fp = mkstemp(
            prefix='PyNastAlignerTests_', suffix='.fasta')
        open(self.failure_fp, 'w').close()
        _, self.log_fp = mkstemp(
            prefix='PyNastAlignerTests_', suffix='.log')
        open(self.log_fp, 'w').close()

        self._paths_to_clean_up = [
            self.pynast_test1_input_fp,
            self.result_fp,
            self.failure_fp,
            self.log_fp,
            self.pynast_test1_template_fp,
            self.pynast_test_template_w_dots_fp,
            self.pynast_test_template_w_u_fp,
            self.pynast_test_template_w_lower_fp
        ]

        self.pynast_test1_aligner = PyNastAligner({
            'template_filepath': self.pynast_test1_template_fp,
            'min_len': 15,
        })

        self.pynast_test1_expected_aln = \
            LoadSeqs(
                data=pynast_test1_expected_alignment,
                aligned=DenseAlignment)
        self.pynast_test1_expected_fail = \
            LoadSeqs(data=pynast_test1_expected_failure, aligned=False)

    def test_call_pynast_test1_file_output(self):
        """PyNastAligner writes correct output files for pynast_test1 seqs
        """
        # do not collect results; check output files instead
        actual = self.pynast_test1_aligner(
            self.pynast_test1_input_fp, result_path=self.result_fp,
            log_path=self.log_fp, failure_path=self.failure_fp)

        self.assertTrue(actual is None,
                        "Result should be None when result path provided.")

        expected_aln = self.pynast_test1_expected_aln
        actual_aln = LoadSeqs(self.result_fp, aligned=DenseAlignment)
        self.assertEqual(actual_aln, expected_aln)

        actual_fail = LoadSeqs(self.failure_fp, aligned=False)
        self.assertEqual(actual_fail.toFasta(),
                         self.pynast_test1_expected_fail.toFasta())

    def test_call_pynast_test1_file_output_alt_params(self):
        """PyNastAligner writes correct output files when no seqs align
        """
        aligner = PyNastAligner({
            'template_filepath': self.pynast_test1_template_fp,
            'min_len': 1000})

        actual = aligner(
            self.pynast_test1_input_fp, result_path=self.result_fp,
            log_path=self.log_fp, failure_path=self.failure_fp)

        self.assertTrue(actual is None,
                        "Result should be None when result path provided.")

        self.assertEqual(getsize(self.result_fp), 0,
                         "No alignable seqs should result in an empty file.")

        # all seqs reported to fail
        actual_fail = LoadSeqs(self.failure_fp, aligned=False)
        self.assertEqual(actual_fail.getNumSeqs(), 3)

    def test_call_pynast_test1(self):
        """PyNastAligner: functions as expected when returing objects
        """
        actual_aln = self.pynast_test1_aligner(self.pynast_test1_input_fp)
        expected_aln = self.pynast_test1_expected_aln

        expected_names = ['1 description field 1..23', '2 1..23']
        self.assertEqual(actual_aln.Names, expected_names)
        self.assertEqual(actual_aln, expected_aln)

    def test_call_pynast_template_aln_with_dots(self):
        """PyNastAligner: functions when template alignment contains dots
        """
        pynast_aligner = PyNastAligner({
            'template_filepath': self.pynast_test_template_w_dots_fp,
            'min_len': 15,
        })
        actual_aln = pynast_aligner(self.pynast_test1_input_fp)
        expected_aln = self.pynast_test1_expected_aln

        expected_names = ['1 description field 1..23', '2 1..23']
        self.assertEqual(actual_aln.Names, expected_names)
        self.assertEqual(actual_aln, expected_aln)

    def test_call_pynast_template_aln_with_lower(self):
        """PyNastAligner: functions when template alignment contains lower case
        """
        pynast_aligner = PyNastAligner({
            'template_filepath': self.pynast_test_template_w_lower_fp,
            'min_len': 15,
        })
        actual_aln = pynast_aligner(self.pynast_test1_input_fp)
        expected_aln = self.pynast_test1_expected_aln

        expected_names = ['1 description field 1..23', '2 1..23']
        self.assertEqual(actual_aln.Names, expected_names)
        self.assertEqual(actual_aln, expected_aln)

    def test_call_pynast_template_aln_with_U(self):
        """PyNastAligner: error message when template contains bad char
        """
        pynast_aligner = PyNastAligner({
            'template_filepath': self.pynast_test_template_w_u_fp,
            'min_len': 15,
        })
        self.assertRaises(KeyError, pynast_aligner, self.pynast_test1_input_fp)

    def test_call_pynast_alt_pairwise_method(self):
        """PyNastAligner: alternate pairwise alignment method produces correct alignment
        """
        aligner = PyNastAligner({
            'pairwise_alignment_method': 'muscle',
            'template_filepath': self.pynast_test1_template_fp,
            'min_len': 15,
        })
        actual_aln = aligner(self.pynast_test1_input_fp)
        expected_aln = self.pynast_test1_expected_aln
        self.assertEqual(actual_aln, expected_aln)

    def test_call_pynast_test1_alt_min_len(self):
        """PyNastAligner: returns no result when min_len too high
        """
        aligner = PyNastAligner({
            'template_filepath': self.pynast_test1_template_fp,
            'min_len': 1000})

        actual_aln = aligner(
            self.pynast_test1_input_fp)
        expected_aln = {}

        self.assertEqual(actual_aln, expected_aln)

    def test_call_pynast_test1_alt_min_pct(self):
        """PyNastAligner: returns no result when min_pct too high
        """
        aligner = PyNastAligner({
            'template_filepath': self.pynast_test1_template_fp,
            'min_len': 15,
            'min_pct': 100.0})

        actual_aln = aligner(self.pynast_test1_input_fp)
        expected_aln = {}

        self.assertEqual(actual_aln, expected_aln)

    def tearDown(self):
        """
        """
        remove_files(self._paths_to_clean_up)


class TopLevelTests(TestCase):

    """ tests of top-level functions """

    def setUp(self):
        """ """
        self.min_length_computation_seqs = min_length_computation_seqs.split(
            '\n')

    def test_compute_min_alignment_length(self):
        """compute_min_alignment_length: returns n std devs below mean seq len
        """
        self.assertEqual(compute_min_alignment_length(
                         self.min_length_computation_seqs), 16)
        self.assertEqual(compute_min_alignment_length(
                         self.min_length_computation_seqs, 0.60), 13)


seqs_for_muscle = \
    """>abc
ACACACAC
>def
ACAGACAC
>ghi
ACAGACACTT
>jkl
TTACAC"""

expected_muscle_alignment = """>jkl\n--TTACAC--\n>abc\nACACACAC--\n>ghi\nACAGACACTT\n>def\nACAGACAC--\n"""

infernal_test1_input_fasta = """>seq_1
ACTGCTAGCTAGTAGCGTACGTA
>seq_2
GCTACGTAGCTAC
>seq_3
GCGGCTATTAGATCGTA"""

infernal_test1_template_stockholm = """# STOCKHOLM 1.0
seq_a           TAGGCTCTGATATAATAGC-TCTC---------
seq_b           ----TATCGCTTCGACGAT-TCTCTGATAGAGA
seq_c           ------------TGACTAC-GCAT---------
#=GC SS_cons    ............((.(....)))..........
//"""

infernal_test1_expected_alignment = """>seq_1
-----ACTGCTA-GCTAGTAGCGTACGTA----
>seq_2
--------GCTACG-TAGCTAC-----------
>seq_3
-----GCGGCTATTAGATC-GTA----------
"""

pynast_test1_template_fasta = """>1
ACGT--ACGTAC-ATA-C-----CC-T-G-GTA-G-T---
>2
AGGTTTACGTAG-ATA-C-----CC-T-G-GTA-G-T---
>3
AGGTACT-CCAC-ATA-C-----CC-T-G-GTA-G-T---
>4
TCGTTCGT-----ATA-C-----CC-T-G-GTA-G-T---
>5
ACGTACGT-TA--ATA-C-----CC-T-G-GTA-G-T---
"""

pynast_test1_input_fasta = """>1 description field
ACCTACGTTAATACCCTGGTAGT
>2
ACCTACGTTAATACCCTGGTAGT
>3
AA
"""

min_length_computation_seqs = """>1 description field
ACCTACGTTAATACCCTGGTA
>2
ACCTACGTTAATACCCTGGTAGT
>3
ACCTACGTTAATACCCTGGTAA
"""

pynast_test1_expected_alignment = """>1 description field 1..23
ACCTACGT-TA--ATA-C-----CC-T-G-GTA-G-T---
>2 1..23
ACCTACGT-TA--ATA-C-----CC-T-G-GTA-G-T---
"""

pynast_test1_expected_failure = """>3
AA
"""

# run unit tests if run from command-line
if __name__ == '__main__':
    main()<|MERGE_RESOLUTION|>--- conflicted
+++ resolved
@@ -15,13 +15,8 @@
 from tempfile import mkstemp
 from cogent import LoadSeqs, DNA
 from cogent.core.alignment import DenseAlignment, Alignment
-<<<<<<< HEAD
-from cogent.util.unit_test import TestCase, main
-=======
 from unittest import TestCase, main
 from numpy.testing import assert_almost_equal
-from qiime.util import get_tmp_filename
->>>>>>> 456a355b
 from qiime.align_seqs import (compute_min_alignment_length,
                               Aligner, CogentAligner, PyNastAligner, InfernalAligner,
                               alignment_module_names,
