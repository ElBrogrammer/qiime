#!/usr/bin/env python

"""Tests of code for assigning taxonomy"""

__author__ = "Dan Knights"
__copyright__ = "Copyright 2011, The QIIME Project"
# remember to add yourself if you make changes
__credits__ = ["Dan Knights", "Luke Ursell"]
__license__ = "GPL"
__version__ = "1.8.0-dev"
__maintainer__ = "Dan Knights"
__email__ = "daniel.knights@colorado.edu"


from os import remove, system, mkdir
from shutil import rmtree
from os.path import join, exists
from tempfile import NamedTemporaryFile, mkdtemp
<<<<<<< HEAD
from unittest import TestCase, main
from cogent.app.util import ApplicationError
=======
from cogent.util.unit_test import TestCase, main
from skbio.app.util import ApplicationError
>>>>>>> e5055dcc
from qiime.util import get_tmp_filename

from cogent.util.misc import remove_files
from qiime.supervised_learning import (
    run_supervised_learning, pooled_standard_deviation,
    calc_baseline_error_to_observed_error)
from numpy import array


def is_float(input_string):
    """True if string can be cast as a float"""
    try:
        float(input_string)
        return True
    except ValueError:
        return False


class ErrorEstimateTests(TestCase):

    """Tests of the pooled standard deviation and error ratio class"""

    def setUp(self):
        # set up list #1 of values to calc pooled standard deviation
        self.pooled_sd_input_1 = [0.4997, 0.1224, 0.3556, 0.2523]
        self.pooled_sd_result = 0.33719004285417448

        # set up inputs to calculate baseline to est error ratio
        self.baseline_error_input = '0.44444'
        self.obs_error_input = '0.22222'
        self.ratio_result = 2.0

    def test_pooled_sd(self):
        """test pooled standard deviation"""
        exp = pooled_standard_deviation(self.pooled_sd_input_1)
        self.assertEqual(self.pooled_sd_result, exp)

    def test_calc_baseline_error_to_observed_error(self):
        """test calc ratio of baseline to obs error"""
        exp_ratio = calc_baseline_error_to_observed_error(
            self.baseline_error_input,
            self.obs_error_input)
        self.assertEqual(self.ratio_result, exp_ratio)


class RSupervisedLearnerTests(TestCase):

    """Tests of the RSupervisedLearner class"""

    def setUp(self):

        # Temporary input file
        self.tmp_otu_filepath = get_tmp_filename(
            prefix='R_test_otu_table_',
            suffix='.txt'
        )
        seq_file = open(self.tmp_otu_filepath, 'w')
        seq_file.write(test_otu_table)
        seq_file.close()

        self.tmp_map_filepath = get_tmp_filename(
            prefix='R_test_map_',
            suffix='.txt'
        )
        seq_file = open(self.tmp_map_filepath, 'w')
        seq_file.write(test_map)
        seq_file.close()

        self.files_to_remove = \
            [self.tmp_otu_filepath, self.tmp_map_filepath]

        # Prep input files in R format
        output_dir = mkdtemp()
        self.dirs_to_remove = [output_dir]

        # get random forests results
        mkdir(join(output_dir, 'random_forest'))
        self.results = run_supervised_learning(
            self.tmp_otu_filepath, self.tmp_map_filepath, 'Individual',
            ntree=100, errortype='oob',
            output_dir=output_dir)

    def tearDown(self):
        remove_files(set(self.files_to_remove))
        # remove directories last, so we don't get errors
        # trying to remove files which may be in the directories
        for d in self.dirs_to_remove:
            if exists(d):
                rmtree(d)

    def test_features_format(self):
        results = self.results
        features_output = results['features'].readlines()

        # ensure that at least one feature is listed (skip header and comment)
        num_features_returned = len(features_output) - 1
        self.assertGreater(num_features_returned, 0)

        # ensure that each line has two elements, and that the first one
        # is the name of one of the OTUs, the second is a float
        for line in features_output[1:]:
            words = line.strip().split('\t')
            line_length = len(words)
            self.assertEqual(line_length, 3)
            self.assertEqual(words[0] in test_OTU_IDs, True)
            self.assertEqual(is_float(words[1]), True)

    def test_cv_probabilities_format(self):
        results = self.results
        # verify FORMAT of cross-validation probabilities file
        probabilities_output = results['cv_probabilities'].readlines()

        # ensure that all input samples were predicted
        num_samples_returned = len(probabilities_output) - 1
        self.assertEqual(num_samples_returned, len(test_sample_IDs))

        # ensure that each line has five elements, and that the first one
        # is the name of one of the samples, the others are floats
        for line in probabilities_output[1:]:
            words = line.strip().split('\t')
            line_length = len(words)
            self.assertEqual(line_length, 4)
            self.assertEqual(words[0] in test_sample_IDs, True)
            for word in words[1:3]:
                self.assertEqual(is_float(word), True)

    def test_mislabeling_format(self):
        results = self.results
        # verify FORMAT of mislabeling predictions file
        mislabeling_output = results['mislabeling'].readlines()

        # ensure that all input samples were predicted
        num_samples_returned = len(mislabeling_output) - 1
        self.assertEqual(num_samples_returned, len(test_sample_IDs))

        # ensure that each line has five elements, and that the first one
        # is the name of one of the samples, the others are floats
        exp = "#SampleID\tP(alleged label)\tP(second best)\tP(alleged label)-P(second best)\tmislabeled_probability_above_0.05\tmislabeled_probability_above_0.10\tmislabeled_probability_above_0.15\tmislabeled_probability_above_0.20\tmislabeled_probability_above_0.25\tmislabeled_probability_above_0.30\tmislabeled_probability_above_0.35\tmislabeled_probability_above_0.40\tmislabeled_probability_above_0.45\tmislabeled_probability_above_0.50\tmislabeled_probability_above_0.55\tmislabeled_probability_above_0.60\tmislabeled_probability_above_0.65\tmislabeled_probability_above_0.70\tmislabeled_probability_above_0.75\tmislabeled_probability_above_0.80\tmislabeled_probability_above_0.85\tmislabeled_probability_above_0.90\tmislabeled_probability_above_0.95\tmislabeled_probability_above_0.99"
        self.assertEqual(mislabeling_output[0].strip(), exp)
        for line in mislabeling_output[1:]:
            words = line.strip().split('\t')
            line_length = len(words)
            self.assertEqual(line_length, 24)
            self.assertEqual(words[0] in test_sample_IDs, True)
            for word in words[1:3]:
                self.assertEqual(is_float(word), True)

    def test_summary_file(self):
        results = self.results
        # verify summary file (except don't explicitly test error value)
        summary_output = results['summary'].readlines()
        # check generalization error as a float
        result_error = summary_output[2].strip().split('\t')
        self.assertEqual(is_float(result_error[1]), True)
        # make sure error is between 0 and 1
        assert(float(result_error[1]) >= 0)
        assert(float(result_error[1]) <= 1)


test_sample_IDs = [
    'S1RingL',
    'S1keyM',
    'S1keySpace',
    'S1IndexL',
    'S1keyK',
    'S1ThumbR',
    'S1keyV',
    'S1IndexR',
    'S1keyA',
    'S1RingR',
    'S1MiddleR',
    'S1keyD',
    'S2keySpace',
    'S2keyJ',
    'S2keyLeftShift',
    'S2keyN',
    'S2keyZ',
    'S2IndexL',
    'S2keyA',
    'S2PinkyL',
    'S2keyK',
    'S2keyRightShift',
    'S2keyM',
    'S2keyI',
    'S2PinkyR',
    'S3keySpace',
    'S3keyEnter',
    'S3keyS',
    'S3IndexR',
    'S3ThumbR',
    'S3MiddleR',
    'S3keyY',
    'S3ThumbL',
    'S3keyF',
    'S3IndexL',
    'S3keyW',
    'S3keyQ',
    'S3keyL']
test_OTU_IDs = ['88',
                '131',
                '144',
                '158',
                '193',
                '225',
                '260',
                '588',
                '634',
                '721',
                '821',
                '843',
                '883',
                '891',
                '976',
                '979',
                '983',
                '1035',
                '1088',
                '1156',
                '1287',
                '1314',
                '1351',
                '1373',
                '1487',
                '1582',
                '1591',
                '1784',
                '1848',
                '1886',
                '2007',
                '2059',
                '2096',
                '2187',
                '2218',
                '2270',
                '2328',
                '2360',
                '2366',
                '2407',
                '2519',
                '2526',
                '2810',
                '2915',
                '2932',
                '2956',
                '3006',
                '3060',
                '3108',
                '3127']

test_otu_table = """{"rows": [{"id": "88", "metadata": {"taxonomy": ["Aa", "other"]}}, {"id": "131", "metadata": {"taxonomy": ["Ab", "other"]}}, {"id": "144", "metadata": {"taxonomy": ["Ac", "other"]}}, {"id": "158", "metadata": {"taxonomy": ["Ad", "other"]}}, {"id": "193", "metadata": {"taxonomy": ["Ae", "other"]}}, {"id": "225", "metadata": {"taxonomy": ["Af", "other"]}}, {"id": "260", "metadata": {"taxonomy": ["Ag", "other"]}}, {"id": "588", "metadata": {"taxonomy": ["Ah", "other"]}}, {"id": "634", "metadata": {"taxonomy": ["Ai", "other"]}}, {"id": "721", "metadata": {"taxonomy": ["Aj", "other"]}}, {"id": "821", "metadata": {"taxonomy": ["Ak", "other"]}}, {"id": "843", "metadata": {"taxonomy": ["Al", "other"]}}, {"id": "883", "metadata": {"taxonomy": ["Am", "other"]}}, {"id": "891", "metadata": {"taxonomy": ["An", "other"]}}, {"id": "976", "metadata": {"taxonomy": ["Ao", "other"]}}, {"id": "979", "metadata": {"taxonomy": ["Ap", "other"]}}, {"id": "983", "metadata": {"taxonomy": ["Aq", "other"]}}, {"id": "1035", "metadata": {"taxonomy": ["Ar", "other"]}}, {"id": "1088", "metadata": {"taxonomy": ["As", "other"]}}, {"id": "1156", "metadata": {"taxonomy": ["At", "other"]}}, {"id": "1287", "metadata": {"taxonomy": ["Au", "other"]}}, {"id": "1314", "metadata": {"taxonomy": ["Av", "other"]}}, {"id": "1351", "metadata": {"taxonomy": ["Aw", "other"]}}, {"id": "1373", "metadata": {"taxonomy": ["Ax", "other"]}}, {"id": "1487", "metadata": {"taxonomy": ["Ay", "other"]}}, {"id": "1582", "metadata": {"taxonomy": ["Az", "other"]}}, {"id": "1591", "metadata": {"taxonomy": ["Ba", "other"]}}, {"id": "1784", "metadata": {"taxonomy": ["Bb", "other"]}}, {"id": "1848", "metadata": {"taxonomy": ["Bc", "other"]}}, {"id": "1886", "metadata": {"taxonomy": ["Bd", "other"]}}, {"id": "2007", "metadata": {"taxonomy": ["Be", "other"]}}, {"id": "2059", "metadata": {"taxonomy": ["Bf", "other"]}}, {"id": "2096", "metadata": {"taxonomy": ["Bg", "other"]}}, {"id": "2187", "metadata": {"taxonomy": ["Bh", "other"]}}, {"id": "2218", "metadata": {"taxonomy": ["Bi", "other"]}}, {"id": "2270", "metadata": {"taxonomy": ["Bj", "other"]}}, {"id": "2328", "metadata": {"taxonomy": ["Bk", "other"]}}, {"id": "2360", "metadata": {"taxonomy": ["Bl", "other"]}}, {"id": "2366", "metadata": {"taxonomy": ["Bm", "other"]}}, {"id": "2407", "metadata": {"taxonomy": ["Bn", "other"]}}, {"id": "2519", "metadata": {"taxonomy": ["Bo", "other"]}}, {"id": "2526", "metadata": {"taxonomy": ["Bp", "other"]}}, {"id": "2810", "metadata": {"taxonomy": ["Bq", "other"]}}, {"id": "2915", "metadata": {"taxonomy": ["Br", "other"]}}, {"id": "2932", "metadata": {"taxonomy": ["Bs", "other"]}}, {"id": "2956", "metadata": {"taxonomy": ["Bt", "other"]}}, {"id": "3006", "metadata": {"taxonomy": ["Bu", "other"]}}, {"id": "3060", "metadata": {"taxonomy": ["Bv", "other"]}}, {"id": "3108", "metadata": {"taxonomy": ["Bw", "other"]}}, {"id": "3127", "metadata": {"taxonomy": ["Bx", "other"]}}], "format": "Biological Observation Matrix v0.9", "data": [[0, 13, 1.0], [0, 14, 4.0], [0, 15, 2.0], [0, 17, 3.0], [0, 18, 4.0], [0, 19, 3.0], [0, 22, 1.0], [0, 23, 5.0], [0, 24, 3.0], [0, 25, 3.0], [0, 26, 1.0], [0, 27, 1.0], [0, 28, 1.0], [0, 29, 1.0], [0, 30, 2.0], [0, 31, 1.0], [0, 35, 1.0], [0, 37, 1.0], [1, 9, 1.0], [1, 12, 1.0], [1, 13, 1.0], [1, 14, 1.0], [1, 17, 1.0], [1, 19, 1.0], [1, 20, 1.0], [1, 22, 1.0], [2, 12, 2.0], [2, 13, 1.0], [2, 14, 4.0], [2, 16, 2.0], [2, 17, 4.0], [2, 18, 6.0], [2, 19, 7.0], [2, 23, 2.0], [2, 24, 4.0], [2, 37, 1.0], [3, 12, 2.0], [3, 13, 1.0], [3, 14, 3.0], [3, 15, 5.0], [3, 17, 1.0], [3, 18, 7.0], [3, 19, 6.0], [3, 20, 1.0], [3, 21, 1.0], [3, 23, 1.0], [3, 24, 3.0], [3, 26, 1.0], [3, 27, 1.0], [3, 35, 1.0], [4, 0, 2.0], [4, 4, 2.0], [4, 12, 3.0], [4, 13, 8.0], [4, 15, 1.0], [4, 16, 2.0], [4, 17, 2.0], [4, 18, 1.0], [4, 20, 1.0], [4, 21, 3.0], [4, 22, 3.0], [4, 24, 1.0], [5, 4, 1.0], [5, 8, 3.0], [5, 11, 2.0], [5, 12, 1.0], [5, 13, 1.0], [5, 21, 1.0], [5, 23, 1.0], [5, 26, 2.0], [5, 27, 2.0], [5, 29, 3.0], [5, 31, 2.0], [5, 34, 1.0], [5, 36, 3.0], [5, 37, 5.0], [6, 0, 1.0], [6, 3, 1.0], [6, 5, 2.0], [6, 7, 1.0], [6, 9, 1.0], [6, 37, 1.0], [7, 2, 1.0], [7, 20, 1.0], [7, 23, 1.0], [7, 25, 1.0], [7, 26, 1.0], [7, 29, 1.0], [7, 31, 1.0], [7, 32, 1.0], [7, 37, 1.0], [8, 7, 1.0], [8, 12, 3.0], [8, 15, 2.0], [8, 17, 1.0], [8, 18, 1.0], [8, 20, 2.0], [8, 21, 2.0], [8, 23, 2.0], [8, 28, 1.0], [8, 29, 1.0], [8, 32, 1.0], [8, 34, 1.0], [8, 36, 1.0], [9, 13, 1.0], [9, 14, 2.0], [9, 16, 1.0], [9, 18, 1.0], [9, 22, 1.0], [10, 0, 5.0], [10, 3, 1.0], [10, 4, 1.0], [10, 5, 1.0], [10, 6, 1.0], [10, 7, 2.0], [10, 9, 3.0], [10, 10, 1.0], [10, 11, 1.0], [10, 12, 6.0], [10, 13, 10.0], [10, 14, 4.0], [10, 15, 5.0], [10, 16, 2.0], [10, 17, 1.0], [10, 18, 6.0], [10, 19, 2.0], [10, 20, 3.0], [10, 21, 3.0], [10, 22, 10.0], [10, 23, 8.0], [10, 24, 3.0], [10, 27, 1.0], [10, 31, 2.0], [10, 32, 1.0], [10, 33, 1.0], [10, 34, 2.0], [10, 36, 1.0], [11, 0, 1.0], [11, 2, 1.0], [11, 3, 3.0], [11, 10, 2.0], [11, 12, 2.0], [11, 13, 4.0], [11, 15, 2.0], [11, 16, 1.0], [11, 17, 3.0], [11, 18, 4.0], [11, 20, 1.0], [11, 21, 2.0], [11, 23, 2.0], [11, 24, 3.0], [11, 29, 2.0], [12, 0, 4.0], [12, 1, 7.0], [12, 2, 3.0], [12, 3, 1.0], [12, 4, 1.0], [12, 5, 3.0], [12, 6, 5.0], [12, 7, 1.0], [12, 8, 1.0], [12, 9, 2.0], [12, 11, 5.0], [12, 13, 2.0], [12, 14, 3.0], [12, 15, 1.0], [12, 17, 1.0], [12, 18, 1.0], [12, 19, 3.0], [12, 20, 14.0], [12, 21, 10.0], [12, 22, 6.0], [12, 23, 3.0], [12, 24, 2.0], [12, 30, 1.0], [12, 34, 3.0], [12, 37, 1.0], [13, 1, 1.0], [13, 2, 5.0], [13, 6, 3.0], [13, 8, 1.0], [13, 11, 1.0], [13, 12, 5.0], [13, 13, 3.0], [13, 14, 10.0], [13, 15, 3.0], [13, 16, 5.0], [13, 17, 12.0], [13, 18, 10.0], [13, 19, 8.0], [13, 20, 2.0], [13, 22, 3.0], [13, 23, 3.0], [13, 24, 9.0], [13, 26, 2.0], [13, 27, 3.0], [13, 28, 8.0], [13, 29, 2.0], [13, 30, 8.0], [13, 31, 2.0], [13, 32, 1.0], [13, 33, 1.0], [13, 34, 1.0], [13, 35, 3.0], [13, 36, 4.0], [13, 37, 2.0], [14, 1, 4.0], [14, 4, 8.0], [14, 9, 1.0], [14, 11, 1.0], [14, 12, 4.0], [14, 13, 16.0], [14, 14, 2.0], [14, 15, 4.0], [14, 16, 1.0], [14, 18, 1.0], [14, 20, 1.0], [14, 23, 3.0], [14, 25, 7.0], [14, 26, 2.0], [14, 27, 9.0], [14, 28, 2.0], [14, 29, 3.0], [14, 30, 5.0], [14, 31, 17.0], [14, 32, 6.0], [14, 33, 10.0], [14, 34, 4.0], [14, 35, 7.0], [14, 36, 12.0], [14, 37, 6.0], [15, 12, 2.0], [15, 13, 2.0], [15, 14, 2.0], [15, 15, 2.0], [15, 16, 6.0], [15, 17, 1.0], [15, 19, 1.0], [15, 20, 1.0], [15, 23, 2.0], [15, 24, 1.0], [16, 0, 2.0], [16, 1, 1.0], [16, 5, 2.0], [16, 6, 1.0], [16, 9, 1.0], [16, 10, 1.0], [16, 12, 7.0], [16, 14, 3.0], [16, 20, 1.0], [16, 21, 1.0], [16, 23, 3.0], [16, 29, 1.0], [17, 0, 7.0], [17, 1, 10.0], [17, 2, 4.0], [17, 3, 3.0], [17, 4, 3.0], [17, 5, 19.0], [17, 6, 9.0], [17, 7, 11.0], [17, 8, 10.0], [17, 9, 5.0], [17, 10, 4.0], [17, 11, 13.0], [17, 12, 7.0], [17, 13, 18.0], [17, 14, 7.0], [17, 15, 16.0], [17, 16, 6.0], [17, 17, 21.0], [17, 18, 26.0], [17, 19, 16.0], [17, 20, 8.0], [17, 21, 23.0], [17, 22, 17.0], [17, 23, 9.0], [17, 24, 30.0], [17, 25, 4.0], [17, 26, 7.0], [17, 27, 7.0], [17, 28, 6.0], [17, 29, 6.0], [17, 30, 3.0], [17, 31, 4.0], [17, 32, 2.0], [17, 34, 2.0], [17, 35, 10.0], [17, 36, 2.0], [17, 37, 3.0], [18, 12, 2.0], [18, 13, 1.0], [18, 14, 4.0], [18, 15, 1.0], [18, 16, 9.0], [18, 17, 12.0], [18, 18, 7.0], [18, 19, 9.0], [18, 20, 3.0], [18, 21, 2.0], [18, 22, 2.0], [18, 23, 2.0], [18, 24, 9.0], [18, 28, 1.0], [18, 29, 1.0], [18, 30, 2.0], [18, 34, 2.0], [19, 1, 2.0], [19, 2, 2.0], [19, 3, 1.0], [19, 5, 1.0], [19, 6, 4.0], [19, 27, 1.0], [19, 36, 1.0], [20, 12, 2.0], [20, 16, 1.0], [20, 17, 1.0], [20, 18, 4.0], [20, 19, 2.0], [20, 20, 2.0], [20, 21, 3.0], [20, 24, 1.0], [21, 0, 1.0], [21, 5, 1.0], [21, 8, 2.0], [21, 9, 3.0], [22, 12, 2.0], [22, 14, 1.0], [22, 15, 2.0], [22, 16, 3.0], [22, 22, 2.0], [22, 23, 2.0], [23, 25, 1.0], [23, 26, 1.0], [23, 27, 1.0], [23, 29, 1.0], [23, 30, 2.0], [23, 32, 1.0], [23, 35, 1.0], [23, 36, 3.0], [24, 4, 1.0], [24, 6, 1.0], [24, 8, 1.0], [24, 12, 9.0], [24, 13, 3.0], [24, 14, 2.0], [24, 15, 3.0], [24, 16, 18.0], [24, 17, 3.0], [24, 18, 3.0], [24, 19, 2.0], [24, 20, 3.0], [24, 21, 5.0], [24, 22, 1.0], [24, 23, 1.0], [24, 24, 1.0], [25, 2, 1.0], [25, 5, 1.0], [25, 6, 1.0], [25, 7, 1.0], [25, 8, 1.0], [25, 9, 1.0], [25, 10, 1.0], [25, 12, 4.0], [25, 13, 3.0], [25, 14, 1.0], [25, 15, 1.0], [25, 16, 1.0], [25, 18, 2.0], [25, 20, 6.0], [25, 21, 3.0], [25, 22, 3.0], [25, 23, 1.0], [25, 24, 3.0], [25, 28, 1.0], [25, 29, 1.0], [25, 30, 1.0], [25, 32, 1.0], [25, 34, 1.0], [25, 37, 1.0], [26, 12, 2.0], [26, 13, 3.0], [26, 14, 4.0], [26, 15, 1.0], [26, 18, 3.0], [26, 19, 1.0], [26, 20, 1.0], [26, 21, 4.0], [26, 22, 1.0], [26, 23, 4.0], [26, 24, 1.0], [26, 28, 1.0], [27, 12, 2.0], [27, 14, 1.0], [27, 15, 1.0], [27, 17, 2.0], [27, 18, 2.0], [27, 21, 1.0], [27, 22, 1.0], [28, 0, 150.0], [28, 1, 149.0], [28, 2, 154.0], [28, 3, 58.0], [28, 4, 156.0], [28, 5, 137.0], [28, 6, 153.0], [28, 7, 163.0], [28, 8, 151.0], [28, 9, 157.0], [28, 10, 176.0], [28, 11, 155.0], [28, 12, 16.0], [28, 13, 17.0], [28, 14, 9.0], [28, 15, 38.0], [28, 16, 6.0], [28, 17, 8.0], [28, 18, 3.0], [28, 19, 14.0], [28, 20, 54.0], [28, 21, 37.0], [28, 22, 52.0], [28, 23, 17.0], [28, 24, 29.0], [28, 25, 137.0], [28, 26, 153.0], [28, 27, 140.0], [28, 28, 110.0], [28, 29, 132.0], [28, 30, 97.0], [28, 31, 128.0], [28, 32, 161.0], [28, 33, 177.0], [28, 34, 143.0], [28, 35, 141.0], [28, 36, 126.0], [28, 37, 123.0], [29, 12, 1.0], [29, 13, 1.0], [29, 16, 1.0], [29, 17, 1.0], [29, 18, 1.0], [29, 22, 1.0], [30, 3, 2.0], [30, 6, 1.0], [30, 12, 5.0], [30, 13, 8.0], [30, 14, 5.0], [30, 15, 3.0], [30, 16, 1.0], [30, 18, 4.0], [30, 20, 8.0], [30, 21, 9.0], [30, 22, 5.0], [30, 23, 2.0], [30, 24, 3.0], [30, 26, 1.0], [30, 27, 2.0], [30, 32, 1.0], [30, 37, 1.0], [31, 2, 1.0], [31, 3, 1.0], [31, 5, 2.0], [31, 6, 1.0], [31, 9, 3.0], [31, 10, 1.0], [31, 12, 12.0], [31, 13, 2.0], [31, 14, 2.0], [31, 15, 2.0], [31, 16, 1.0], [31, 18, 4.0], [31, 20, 5.0], [31, 21, 6.0], [31, 22, 2.0], [31, 23, 4.0], [31, 24, 4.0], [31, 25, 14.0], [31, 27, 3.0], [31, 28, 23.0], [31, 29, 18.0], [31, 30, 12.0], [31, 31, 11.0], [31, 32, 4.0], [31, 33, 1.0], [31, 34, 4.0], [31, 35, 1.0], [31, 36, 1.0], [31, 37, 4.0], [32, 5, 1.0], [32, 8, 2.0], [32, 9, 1.0], [32, 12, 5.0], [32, 14, 8.0], [32, 15, 3.0], [32, 16, 5.0], [32, 17, 43.0], [32, 18, 13.0], [32, 19, 30.0], [32, 20, 1.0], [32, 21, 1.0], [32, 22, 2.0], [32, 23, 3.0], [32, 24, 20.0], [32, 36, 1.0], [33, 12, 2.0], [33, 15, 1.0], [33, 16, 2.0], [33, 20, 2.0], [33, 21, 1.0], [33, 23, 1.0], [34, 3, 1.0], [34, 12, 2.0], [34, 13, 1.0], [34, 15, 3.0], [34, 18, 1.0], [34, 19, 1.0], [34, 20, 2.0], [34, 23, 2.0], [35, 26, 1.0], [35, 27, 1.0], [35, 28, 1.0], [35, 29, 2.0], [35, 30, 1.0], [36, 2, 1.0], [36, 3, 1.0], [36, 4, 1.0], [37, 12, 2.0], [37, 14, 1.0], [37, 18, 1.0], [37, 20, 1.0], [37, 21, 1.0], [37, 23, 1.0], [38, 1, 1.0], [38, 2, 2.0], [38, 12, 2.0], [38, 13, 8.0], [38, 14, 34.0], [38, 15, 2.0], [38, 16, 2.0], [38, 17, 2.0], [38, 18, 6.0], [38, 19, 35.0], [38, 20, 1.0], [38, 21, 4.0], [38, 22, 4.0], [38, 23, 3.0], [38, 24, 3.0], [38, 25, 1.0], [38, 31, 1.0], [39, 12, 2.0], [39, 13, 4.0], [39, 14, 1.0], [39, 17, 7.0], [39, 18, 6.0], [39, 19, 3.0], [39, 20, 2.0], [39, 23, 1.0], [39, 24, 2.0], [40, 14, 1.0], [40, 16, 3.0], [40, 17, 2.0], [40, 18, 1.0], [40, 19, 3.0], [40, 23, 2.0], [41, 2, 1.0], [41, 4, 10.0], [41, 5, 1.0], [41, 9, 2.0], [41, 11, 2.0], [41, 12, 5.0], [41, 13, 3.0], [41, 14, 1.0], [41, 15, 2.0], [41, 18, 2.0], [41, 19, 1.0], [41, 20, 4.0], [41, 21, 2.0], [41, 22, 5.0], [41, 23, 14.0], [41, 24, 7.0], [41, 25, 1.0], [41, 26, 1.0], [41, 27, 2.0], [41, 28, 4.0], [41, 30, 14.0], [41, 32, 2.0], [41, 33, 2.0], [41, 35, 2.0], [41, 36, 2.0], [41, 37, 5.0], [42, 2, 2.0], [42, 5, 1.0], [42, 9, 2.0], [42, 14, 6.0], [42, 15, 2.0], [42, 17, 9.0], [42, 19, 3.0], [42, 23, 2.0], [42, 24, 7.0], [42, 25, 3.0], [42, 26, 1.0], [42, 28, 2.0], [42, 30, 1.0], [42, 32, 2.0], [42, 33, 1.0], [42, 34, 3.0], [42, 35, 1.0], [42, 36, 1.0], [43, 12, 1.0], [43, 17, 4.0], [43, 18, 1.0], [43, 19, 2.0], [43, 23, 1.0], [43, 24, 3.0], [43, 36, 1.0], [44, 0, 2.0], [44, 1, 3.0], [44, 2, 10.0], [44, 3, 96.0], [44, 4, 2.0], [44, 5, 4.0], [44, 6, 7.0], [44, 7, 8.0], [44, 8, 2.0], [44, 9, 5.0], [44, 10, 1.0], [44, 12, 18.0], [44, 13, 13.0], [44, 14, 12.0], [44, 15, 39.0], [44, 16, 13.0], [44, 17, 4.0], [44, 18, 16.0], [44, 19, 2.0], [44, 20, 32.0], [44, 21, 21.0], [44, 22, 32.0], [44, 23, 13.0], [44, 24, 8.0], [44, 25, 1.0], [44, 27, 2.0], [44, 29, 1.0], [44, 30, 5.0], [44, 32, 3.0], [44, 34, 3.0], [44, 35, 3.0], [44, 36, 3.0], [45, 0, 1.0], [45, 2, 1.0], [45, 3, 1.0], [45, 6, 1.0], [45, 7, 1.0], [45, 9, 2.0], [45, 10, 1.0], [45, 12, 1.0], [45, 13, 1.0], [45, 15, 3.0], [45, 18, 1.0], [45, 22, 2.0], [45, 24, 2.0], [45, 25, 1.0], [45, 30, 2.0], [45, 35, 1.0], [46, 4, 1.0], [46, 12, 2.0], [46, 13, 2.0], [46, 14, 3.0], [46, 15, 3.0], [46, 16, 3.0], [46, 17, 19.0], [46, 18, 3.0], [46, 19, 9.0], [46, 21, 1.0], [46, 22, 2.0], [46, 23, 5.0], [46, 24, 4.0], [46, 26, 1.0], [46, 31, 3.0], [47, 13, 1.0], [47, 14, 1.0], [47, 16, 7.0], [47, 17, 1.0], [47, 18, 1.0], [47, 21, 2.0], [48, 12, 3.0], [48, 14, 3.0], [48, 16, 3.0], [48, 19, 1.0], [48, 21, 1.0], [48, 23, 1.0], [49, 25, 1.0], [49, 26, 1.0], [49, 28, 2.0], [49, 29, 1.0], [49, 30, 2.0], [49, 35, 1.0]], "columns": [{"id": "S1RingL", "metadata": null}, {"id": "S1keyM", "metadata": null}, {"id": "S1keySpace", "metadata": null}, {"id": "S1IndexL", "metadata": null}, {"id": "S1keyK", "metadata": null}, {"id": "S1ThumbR", "metadata": null}, {"id": "S1keyV", "metadata": null}, {"id": "S1IndexR", "metadata": null}, {"id": "S1keyA", "metadata": null}, {"id": "S1RingR", "metadata": null}, {"id": "S1MiddleR", "metadata": null}, {"id": "S1keyD", "metadata": null}, {"id": "S2keySpace", "metadata": null}, {"id": "S2keyJ", "metadata": null}, {"id": "S2keyLeftShift", "metadata": null}, {"id": "S2keyN", "metadata": null}, {"id": "S2keyZ", "metadata": null}, {"id": "S2IndexL", "metadata": null}, {"id": "S2keyA", "metadata": null}, {"id": "S2PinkyL", "metadata": null}, {"id": "S2keyK", "metadata": null}, {"id": "S2keyRightShift", "metadata": null}, {"id": "S2keyM", "metadata": null}, {"id": "S2keyI", "metadata": null}, {"id": "S2PinkyR", "metadata": null}, {"id": "S3keySpace", "metadata": null}, {"id": "S3keyEnter", "metadata": null}, {"id": "S3keyS", "metadata": null}, {"id": "S3IndexR", "metadata": null}, {"id": "S3ThumbR", "metadata": null}, {"id": "S3MiddleR", "metadata": null}, {"id": "S3keyY", "metadata": null}, {"id": "S3ThumbL", "metadata": null}, {"id": "S3keyF", "metadata": null}, {"id": "S3IndexL", "metadata": null}, {"id": "S3keyW", "metadata": null}, {"id": "S3keyQ", "metadata": null}, {"id": "S3keyL", "metadata": null}], "generated_by": "QIIME 1.4.0-dev, svn revision 2595", "matrix_type": "sparse", "shape": [50, 38], "format_url": "http://www.qiime.org/svn_documentation/documentation/biom_format.html", "date": "2011-12-22T01:46:08.091846", "type": "OTU table", "id": null, "matrix_element_type": "float"}"""

test_map = \
    """#SampleID	Digit	Hand	Keysize	Key	Source	Individual	Spacebar	SpacebarSex	Typingdigit	Handkey	HandIndiv	TypingHand	TypingHandSource	TypingHandIndiv	TypingHandSourceIndiv	UseFreq	Description
S1RingL	Ring	Left	NA	NA	Fing	S1	NA	NA	Ri	Left	S1Left	RiLeft	RiLeftFing	RiLeftS1	RiLeftFingS1	NA	S1.ring-left
S1keyM	NA	NA	Small	M	Key	S1	NA	NA	In	Right	S1Right	InRight	InRightKey	InRightS1	InRightKeyS1	2to6	S1.key, m
S1keySpace	NA	NA	Large	Space	Key	S1	Private	Male	Th	Mixed	S1Mixed	ThMixed	ThMixedKey	ThMixedS1	ThMixedKeyS1	NA	S1.key, spacebar
S1IndexL	Index	Left	NA	NA	Fing	S1	NA	NA	In	Left	S1Left	InLeft	InLeftFing	InLeftS1	InLeftFingS1	NA	S1.index-left
S1keyK	NA	NA	Small	K	Key	S1	NA	NA	Mi	Right	S1Right	MiRight	MiRightKey	MiRightS1	MiRightKeyS1	1minus	S1.key, k
S1ThumbR	Thumb	Right	NA	NA	Fing	S1	NA	NA	Th	Right	S1Right	ThRight	ThRightFing	ThRightS1	ThRightFingS1	NA	S1.thumb-right
S1keyV	NA	NA	Small	V	Key	S1	NA	NA	In	Left	S1Left	InLeft	InLeftKey	InLeftS1	InLeftKeyS1	1to2	S1.key, v
S1IndexR	Index	Right	NA	NA	Fing	S1	NA	NA	In	Right	S1Right	InRight	InRightFing	InRightS1	InRightFingS1	NA	S1.index-right
S1keyA	NA	NA	Small	A	Key	S1	NA	NA	Pi	Left	S1Left	PiLeft	PiLeftKey	PiLeftS1	PiLeftKeyS1	7plus	S1.key, a
S1RingR	Ring	Right	NA	NA	Fing	S1	NA	NA	Ri	Right	S1Right	RiRight	RiRightFing	RiRightS1	RiRightFingS1	NA	S1.ring-right
S1MiddleR	Middle	Right	NA	NA	Fing	S1	NA	NA	Mi	Right	S1Right	MiRight	MiRightFing	MiRightS1	MiRightFingS1	NA	S1.middle-right
S1keyD	NA	NA	Small	D	Key	S1	NA	NA	Mi	Left	S1Left	MiLeft	MiLeftKey	MiLeftS1	MiLeftKeyS1	2to6	S1.key, d
S2keySpace	NA	NA	Large	Space	Key	S2	Private	Male	Th	Mixed	S2Mixed	ThMixed	ThMixedKey	ThMixedS2	ThMixedKeyS2	NA	S2.key, spacebar
S2keyJ	NA	NA	Small	J	Key	S2	NA	NA	In	Right	S2Right	InRight	InRightKey	InRightS2	InRightKeyS2	1minus	S2.key, j
S2keyLeftShift	NA	NA	Medium	LeftShift	Key	S2	NA	NA	Pi	Left	S2Left	PiLeft	PiLeftKey	PiLeftS2	PiLeftKeyS2	NA	S2.key, shift-left
S2keyN	NA	NA	Small	N	Key	S2	NA	NA	In	Right	S2Right	InRight	InRightKey	InRightS2	InRightKeyS2	6to7	S2.key, n
S2keyZ	NA	NA	Small	Z	Key	S2	NA	NA	Pi	Left	S2Left	PiLeft	PiLeftKey	PiLeftS2	PiLeftKeyS2	1minus	S2.key, z
S2IndexL	Index	Left	NA	NA	Fing	S2	NA	NA	In	Left	S2Left	InLeft	InLeftFing	InLeftS2	InLeftFingS2	NA	S2.index-left
S2keyA	NA	NA	Small	A	Key	S2	NA	NA	Pi	Left	S2Left	PiLeft	PiLeftKey	PiLeftS2	PiLeftKeyS2	7plus	S2.key, a
S2PinkyL	Pinky	Left	NA	NA	Fing	S2	NA	NA	Pi	Left	S2Left	PiLeft	PiLeftFing	PiLeftS2	PiLeftFingS2	NA	S2.pinky-left
S2keyK	NA	NA	Small	K	Key	S2	NA	NA	Mi	Right	S2Right	MiRight	MiRightKey	MiRightS2	MiRightKeyS2	1minus	S2.key, k
S2keyRightShift	NA	NA	Medium	RightShift	Key	S2	NA	NA	Pi	Right	S2Right	PiRight	PiRightKey	PiRightS2	PiRightKeyS2	NA	S2.key, shift-right
S2keyM	NA	NA	Small	M	Key	S2	NA	NA	In	Right	S2Right	InRight	InRightKey	InRightS2	InRightKeyS2	2to6	S2.key, m
S2keyI	NA	NA	Small	I	Key	S2	NA	NA	Mi	Right	S2Right	MiRight	MiRightKey	MiRightS2	MiRightKeyS2	6to7	S2.key, i
S2PinkyR	Pinky	Right	NA	NA	Fing	S2	NA	NA	Pi	Right	S2Right	PiRight	PiRightFing	PiRightS2	PiRightFingS2	NA	S2.pinky-right
S3keySpace	NA	NA	Large	Space	Key	S3	Private	Male	Th	Mixed	S3Mixed	ThMixed	ThMixedKey	ThMixedS3	ThMixedKeyS3	NA	S3.key, spacebar
S3keyEnter	NA	NA	Medium	Enter	Key	S3	NA	NA	Unk	Right	S3Right	UnkRight	UnkRightKey	UnkRightS3	UnkRightKeyS3	NA	S3.key, enter
S3keyS	NA	NA	Small	S	Key	S3	NA	NA	Ri	Left	S3Left	RiLeft	RiLeftKey	RiLeftS3	RiLeftKeyS3	6to7	S3.key, s
S3IndexR	Index	Right	NA	NA	Fing	S3	NA	NA	In	Right	S3Right	InRight	InRightFing	InRightS3	InRightFingS3	NA	S3.index-right
S3ThumbR	Thumb	Right	NA	NA	Fing	S3	NA	NA	Th	Right	S3Right	ThRight	ThRightFing	ThRightS3	ThRightFingS3	NA	S3.thumb-right
S3MiddleR	Middle	Right	NA	NA	Fing	S3	NA	NA	Mi	Right	S3Right	MiRight	MiRightFing	MiRightS3	MiRightFingS3	NA	S3.middle-right
S3keyY	NA	NA	Small	Y	Key	S3	NA	NA	In	Right	S3Right	InRight	InRightKey	InRightS3	InRightKeyS3	1to2	S3.key, y
S3ThumbL	Thumb	Left	NA	NA	Fing	S3	NA	NA	Th	Left	S3Left	ThLeft	ThLeftFing	ThLeftS3	ThLeftFingS3	NA	S3.thumb-left
S3keyF	NA	NA	Small	F	Key	S3	NA	NA	In	Left	S3Left	InLeft	InLeftKey	InLeftS3	InLeftKeyS3	2to6	S3.key, f
S3IndexL	Index	Left	NA	NA	Fing	S3	NA	NA	In	Left	S3Left	InLeft	InLeftFing	InLeftS3	InLeftFingS3	NA	S3.index-left
S3keyW	NA	NA	Small	W	Key	S3	NA	NA	Ri	Left	S3Left	RiLeft	RiLeftKey	RiLeftS3	RiLeftKeyS3	2to6	S3.key, w
S3keyQ	NA	NA	Small	Q	Key	S3	NA	NA	Pi	Left	S3Left	PiLeft	PiLeftKey	PiLeftS3	PiLeftKeyS3	1minus	S3.key, q
S3keyL	NA	NA	Small	L	Key	S3	NA	NA	Ri	Right	S3Right	RiRight	RiRightKey	RiRightS3	RiRightKeyS3	2to6	S3.key, l"""

# run unit tests if run from command-line
if __name__ == '__main__':
    main()<|MERGE_RESOLUTION|>--- conflicted
+++ resolved
@@ -16,13 +16,8 @@
 from shutil import rmtree
 from os.path import join, exists
 from tempfile import NamedTemporaryFile, mkdtemp
-<<<<<<< HEAD
 from unittest import TestCase, main
-from cogent.app.util import ApplicationError
-=======
-from cogent.util.unit_test import TestCase, main
 from skbio.app.util import ApplicationError
->>>>>>> e5055dcc
 from qiime.util import get_tmp_filename
 
 from cogent.util.misc import remove_files
