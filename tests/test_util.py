#!/usr/bin/env python
from __future__ import division
# unit tests for util.py

from os import chdir, getcwd, mkdir, rmdir, remove, close
from os.path import split, abspath, dirname, exists, isdir, join
from glob import glob
from random import seed
from shutil import rmtree
from StringIO import StringIO
from tempfile import mkdtemp, mkstemp
from collections import defaultdict
import gzip

from biom.parse import parse_biom_table_str, parse_biom_table

from unittest import TestCase, main
from numpy.testing import assert_almost_equal

from skbio.core.sequence import DNASequence

from cogent import Sequence
from skbio.parse.sequences import parse_fasta
from cogent.util.misc import remove_files
from cogent.cluster.procrustes import procrustes
<<<<<<< HEAD
from cogent.util.misc import get_random_directory_name, remove_files
=======
from cogent.app.formatdb import build_blast_db_from_fasta_file
from cogent.util.misc import remove_files

from tempfile import mkdtemp
>>>>>>> 750275f8

from brokit.formatdb import build_blast_db_from_fasta_file

from qiime.parse import (fields_to_dict, parse_distmat, parse_mapping_file,
                         parse_mapping_file_to_dict, parse_otu_table,
                         QiimeParseError)
from qiime.util import (make_safe_f, FunctionWithParams, qiime_blast_seqs,
                        extract_seqs_by_sample_id, get_qiime_project_dir,
                        get_qiime_scripts_dir, matrix_stats,
                        raise_error_on_parallel_unavailable,
                        convert_OTU_table_relative_abundance, create_dir, handle_error_codes,
                        summarize_pcoas, _compute_jn_pcoa_avg_ranges, _flip_vectors, IQR,
                        idealfourths, isarray, matrix_IQR, degap_fasta_aln,
                        write_degapped_fasta_to_file, compare_otu_maps, get_diff_for_otu_maps,
                        convert_otu_table_relative, write_seqs_to_fasta,
                        split_fasta_on_sample_ids, split_fasta_on_sample_ids_to_dict,
                        split_fasta_on_sample_ids_to_files, median_absolute_deviation,
                        guess_even_sampling_depth, compute_days_since_epoch,
                        get_interesting_mapping_fields, inflate_denoiser_output,
                        flowgram_id_to_seq_id_map, count_seqs, count_seqs_from_file,
                        count_seqs_in_filepaths, get_split_libraries_fastq_params_and_file_types,
                        iseq_to_qseq_fields, get_top_fastq_two_lines,
                        make_compatible_distance_matrices, stderr, _chk_asarray, expand_otu_ids,
                        subsample_fasta, summarize_otu_sizes_from_otu_map, trim_fastq,
                        load_qiime_config, MetadataMap,
                        RExecutor, duplicates_indices, trim_fasta, get_qiime_temp_dir,
                        qiime_blastx_seqs, add_filename_suffix, is_valid_git_refname,
                        is_valid_git_sha1, sync_biom_and_mf, biom_taxonomy_formatter)

import numpy
from numpy import array, asarray


__author__ = "Greg Caporaso"
__copyright__ = "Copyright 2011, The QIIME Project"
# remember to add yourself if you make changes
__credits__ = ["Rob Knight", "Daniel McDonald", "Greg Caporaso",
               "Justin Kuczynski", "Jens Reeder", "Catherine Lozupone",
               "Jai Ram Rideout", "Logan Knecht", "Michael Dwan",
               "Levi McCracken", "Damien Coy", "Yoshiki Vazquez Baeza",
               "Will Van Treuren", "Luke Ursell"]
__license__ = "GPL"
__version__ = "1.8.0-dev"
__maintainer__ = "Greg Caporaso"
__email__ = "gregcaporaso@gmail.com"


class TopLevelTests(TestCase):

    """Tests of top-level module functions."""

    def setUp(self):
        self.otu_table_f1 = otu_table_fake1.split('\n')
        self.otu_table_f2 = otu_table_fake2.split('\n')
        self.otu_table_f3 = otu_table_fake3.split('\n')
        self.otu_table_f4 = otu_table_fake4.split('\n')
        self.otu_table_f1_no_tax = otu_table_fake1_no_tax.split('\n')
        self.otu_table_f2_no_tax = otu_table_fake2_no_tax.split('\n')
        self.otu_table_f3_no_tax = otu_table_fake3_no_tax.split('\n')
        self.fasta1 = fasta1.split('\n')
        self.fasta2 = fasta2.split('\n')
        self.mapping_f1 = mapping_f1.split('\n')
        self.mapping_f2 = mapping_f2.split('\n')
        self.mapping_f3 = mapping_f3.split('\n')
        self.dirs_to_remove = []
        self.files_to_remove = []
        self.centroid_seqs1 = centroid_seqs1.split('\n')
        self.singleton_seqs1 = singleton_seqs1.split('\n')
        self.denoiser_mapping1 = denoiser_mapping1.split('\n')
        self.raw_seqs1 = raw_seqs1.split('\n')
        self.fastq_barcodes = fastq_barcodes
        self.fasta_barcodes = fasta_barcodes

    def tearDown(self):
        remove_files(self.files_to_remove)
        for dir in self.dirs_to_remove:
            if exists(dir):
                rmdir(dir)

    def test_expand_otu_ids(self):
        """expand otu ids functions as expected """
        otu_map = {'o1': ['s1', 's2'],
                   'o2': ['s3'],
                   '3': ['s4', 's5']}
        otus_to_expand = ['3', 'o1 test']
        actual = expand_otu_ids(otu_map, otus_to_expand)
        expected = ['s4', 's5', 's1', 's2']
        self.assertEqual(actual, expected)

        # ignore missing
        otus_to_expand = ['3', 'o1 test', '99']
        actual = expand_otu_ids(otu_map,
                                otus_to_expand,
                                ignore_missing=True)
        expected = ['s4', 's5', 's1', 's2']
        self.assertEqual(actual, expected)

    def test_median_absolute_deviation(self):
        """ median_absolute_deviation returns MAD and median """
        data = [0, 0, 0, 0, 0, 0]
        expected = (0, 0)
        self.assertEqual(median_absolute_deviation(data), expected)
        data = [1, 1, 1, 1, 1, 1]
        expected = (0, 1)
        self.assertEqual(median_absolute_deviation(data), expected)
        data = [6, 1, 2, 9, 4, 1, 2]
        expected = (1, 2)
        self.assertEqual(median_absolute_deviation(data), expected)
        data = [-6, -1, -2, -9, -4, -1, -2]
        expected = (1, -2)
        self.assertEqual(median_absolute_deviation(data), expected)

    def test_guess_even_sampling_depth(self):
        """ guess_even_sampling_depth functions as expected """
        data = [6, 1, 2, 9, 4, 1, 2]
        expected = 1  # MAD = 2.25; med - MAD = -0.25
        self.assertEqual(guess_even_sampling_depth(data), expected)

    def test_write_seqs_to_fasta(self):
        """ write_seqs_to_fasta functions as expected """
        _, output_fp = mkstemp(
            prefix="qiime_util_write_seqs_to_fasta_test",
            suffix='.fasta')
        close(_)
        self.files_to_remove.append(output_fp)
        seqs = [('s1', 'ACCGGTTGG'), ('s2', 'CCTTGG'),
                ('S4 some comment string', 'A')]
        exp = ">s1\nACCGGTTGG\n>s2\nCCTTGG\n>S4 some comment string\nA\n"
        # works in write mode
        write_seqs_to_fasta(output_fp, seqs, 'w')
        self.assertEqual(open(output_fp).read(), exp)
        # calling again in write mode overwrites original file
        write_seqs_to_fasta(output_fp, seqs, 'w')
        self.assertEqual(open(output_fp).read(), exp)
        # works in append mode
        exp2 = exp + exp
        write_seqs_to_fasta(output_fp, seqs, 'a')
        self.assertEqual(open(output_fp).read(), exp2)

    def test_summarize_otu_sizes_from_otu_map(self):
        """ summarize_otu_sizes_from_otu_map functions as expected """
        otu_map_f = """O1	seq1
o2	seq2	seq3	seq4	seq5
o3	seq5
o4	seq6	seq7""".split('\n')
        expected = [(1, 2), (2, 1), (4, 1)]
        self.assertEqual(summarize_otu_sizes_from_otu_map(otu_map_f), expected)

    def test_split_fasta_on_sample_ids(self):
        """ split_fasta_on_sample_ids functions as expected
        """
        actual = list(split_fasta_on_sample_ids(
                      parse_fasta(self.fasta1)))
        expected = [('Samp1', 'Samp1_42', 'ACCGGTT'),
                    ('s2_a', 's2_a_50', 'GGGCCC'),
                    ('Samp1', 'Samp1_43 some comme_nt', 'AACCG'),
                    ('s3', 's3_25', 'AAACCC')]
        self.assertEqual(actual, expected)

    def test_split_fasta_on_sample_ids_to_dict(self):
        """ split_fasta_on_sample_ids_to_dict functions as expected
        """
        actual = split_fasta_on_sample_ids_to_dict(
            parse_fasta(self.fasta1))
        expected = {'Samp1': [('Samp1_42', 'ACCGGTT'),
                              ('Samp1_43 some comme_nt', 'AACCG')],
                    's2_a': [('s2_a_50', 'GGGCCC')],
                    's3': [('s3_25', 'AAACCC')]}
        self.assertEqual(actual, expected)

    def test_split_fasta_on_sample_ids_to_files(self):
        """ split_fasta_on_sample_ids_to_files functions as expected
        """
        temp_output_dir = mkdtemp()
        self.dirs_to_remove.append(temp_output_dir)

        split_fasta_on_sample_ids_to_files(
            parse_fasta(self.fasta2),
            output_dir=temp_output_dir,
            per_sample_buffer_size=2)
        self.files_to_remove.extend(glob('%s/*fasta' % temp_output_dir))

        # confirm that all files are as expected
        self.assertEqual(open('%s/Samp1.fasta' % temp_output_dir).read(),
                         ">Samp1_42\nACCGGTT\n>Samp1_43 some comme_nt\nAACCG\n>Samp1_44\nA\n")
        self.assertEqual(open('%s/s2_a.fasta' % temp_output_dir).read(),
                         ">s2_a_50\nGGGCCC\n")
        self.assertEqual(open('%s/s3.fasta' % temp_output_dir).read(),
                         ">s3_25\nAAACCC\n")
        # confirm number of files is as expected
        self.assertEqual(len(glob('%s/*' % temp_output_dir)), 3)

    def test_convert_otu_table_relative(self):
        """should convert a parsed otu table into relative abundances"""
        otu_table = parse_otu_table(self.otu_table_f1)
        exp_counts = array([[1.0 / 6, 0],
                            [1.0 / 6, 0],
                            [4.0 / 6, 0]])
        rel_otu_table = convert_otu_table_relative(otu_table)
        self.assertEqual(rel_otu_table[0], otu_table[0])
        self.assertEqual(rel_otu_table[1], otu_table[1])
        assert_almost_equal(rel_otu_table[2], exp_counts)
        self.assertEqual(rel_otu_table[3], otu_table[3])

    def test_make_safe_f(self):
        """make_safe_f should return version of f that ignores extra kwargs."""
        def f(x, y):
            return x * y
        self.assertEqual(f(3, 4), 12)
        g = make_safe_f(f, ['x', 'y'])
        self.assertEqual(g(3, 4), 12)
        self.assertEqual(g(x=3, y=4, z=10, xxx=11), 12)

    def test_extract_seqs_by_sample_id(self):
        """extract_seqs_by_sample_id: functions as expected """

        seqs = [('Samp1_109', 'ACGG'),
                ('Samp1_110', 'CCGG'),
                ('samp1_109', 'GCGG'),
                ('S2', 'AA'),
                ('S3', 'CC'),
                ('S4', 'GG'),
                ('S44', 'TT'),
                ('S4', 'TAAT')]
        sample_ids = ['Samp1', 'S44']
        expected = [('Samp1_109', 'ACGG'),
                    ('Samp1_110', 'CCGG'),
                    ('S44', 'TT')]
        actual = list(extract_seqs_by_sample_id(seqs, sample_ids))
        self.assertEqual(actual, expected)

        # negated
        expected_neg = [('samp1_109', 'GCGG'),
                        ('S2', 'AA'),
                        ('S3', 'CC'),
                        ('S4', 'GG'),
                        ('S4', 'TAAT')]
        actual = list(extract_seqs_by_sample_id(seqs, sample_ids, negate=True))
        self.assertEqual(actual, expected_neg)

        # OK if user passes dict of sample ids
        sample_ids = {'samp1': 25}
        expected = [('samp1_109', 'GCGG')]
        actual = list(extract_seqs_by_sample_id(seqs, sample_ids))
        self.assertEqual(actual, expected)

    def test_get_qiime_project_dir(self):
        """getting the qiime project directory functions as expected """

        # Do an explicit check on whether the file system containing
        # the current file is case insensitive. This is in response
        # to SF bug #2945548, where this test would fail on certain
        # unusual circumstances on case-insensitive file systems
        # because the case of abspath(__file__) was inconsistent.
        # (If you don't believe this, set case_insensitive_filesystem
        # to False, and rename your top-level Qiime directory as
        # qiime on OS X. That sould cause this test to fail as
        # actual will be path/to/qiime and expected will be
        # path/to/Qiime.) Note that we don't need to change anything
        # in the get_qiime_project_dir() function as if the
        # file system is case insenstive, the case of the returned
        # string is irrelevant.
        case_insensitive_filesystem = \
            exists(__file__.upper()) and exists(__file__.lower())

        actual = get_qiime_project_dir()
        # I base the expected here off the imported location of
        # qiime/util.py here, to handle cases where either the user has
        # Qiime in their PYTHONPATH, or when they've installed it with
        # setup.py.
        # If util.py moves this test will fail -- that
        # is what we want in this case, as the get_qiime_project_dir()
        # function would need to be modified.
        import qiime.util
        util_py_filepath = abspath(abspath(qiime.util.__file__))
        expected = dirname(dirname(util_py_filepath))

        if case_insensitive_filesystem:
            # make both lowercase if the file system is case insensitive
            actual = actual.lower()
            expected = expected.lower()
        self.assertEqual(actual, expected)

    def test_get_qiime_scripts_dir(self):
        """Test inferring the QIIME scripts directory."""
        obs = get_qiime_scripts_dir()

        # We can't do much testing of the observed value, but let's at least
        # check that the directory exists.
        self.assertTrue(isdir(obs))

    def test_matrix_stats1(self):
        """ matrix_stats should match mean, median, stdev calc'd by hand"""
        headers_list = [['a', 'c', 'b'], ['a', 'c', 'b']]
        d1 = numpy.array([[0, .2, .9],
                          [.2, 0, .8],
                          [.9, .8, 0]], 'float')
        d2 = numpy.array([[0, .3, 1.1],
                          [.3, 0, .8],
                          [1.1, .8, 0]], 'float')
        distmats_list = [d1, d2]

        exp_mean = numpy.array([[0, .25, 1.0],
                                [.25, 0, .8],
                                [1.0, .8, 0]], 'float')
        exp_median = numpy.array([[0, .25, 1.0],
                                  [.25, 0, .8],
                                  [1.0, .8, 0]], 'float')
        exp_std = numpy.array([[0, .05, .1],
                               [.05, 0, 0],
                               [.1, 0, 0]], 'float')
        results = matrix_stats(headers_list, distmats_list)
        assert_almost_equal(results[1:], [exp_mean, exp_median, exp_std])
        self.assertEqual(results[0], ['a', 'c', 'b'])

    def test_matrix_stats2(self):
        """ matrix_stats should raise valerr if headers are in different orders
        """
        headers_list = [['a', 'c', 'b'], ['b', 'c', 'a']]
        d1 = numpy.array([[0, .2, .9],
                          [.2, 0, .8],
                          [.9, .8, 0]], 'float')
        d2 = numpy.array([[0, .3, 1.1],
                          [.3, 0, .8],
                          [1.1, .8, 0]], 'float')
        distmats_list = [d1, d2]

        exp_mean = numpy.array([[0, .25, 1.0],
                                [.25, 0, .8],
                                [1.0, .8, 0]], 'float')
        exp_median = numpy.array([[0, .25, 1.0],
                                  [.25, 0, .8],
                                  [1.0, .8, 0]], 'float')
        exp_std = numpy.array([[0, .05, .1],
                               [.05, 0, 0],
                               [.1, 0, 0]], 'float')
        self.assertRaises(
            ValueError,
            matrix_stats,
            headers_list,
            distmats_list)

    def test_raise_error_on_parallel_unavailable(self):
        """raise_error_on_parallel_unavailable functions as expected """
        self.assertRaises(
            RuntimeError,
            raise_error_on_parallel_unavailable,
            {})
        self.assertRaises(RuntimeError, raise_error_on_parallel_unavailable,
                          {'jobs_to_start': '1'})
        raise_error_on_parallel_unavailable({'jobs_to_start': '2'})
        raise_error_on_parallel_unavailable({'jobs_to_start': '24'})

    def test_support_files_available(self):
        """support_files are available """
        # check that the qiime/support_files directory exists
        support_files_dir = \
            join(get_qiime_project_dir(), 'qiime', 'support_files')
        self.assertTrue(exists(support_files_dir))

        # check that a file in qiime/support_files exists
        default_qiime_config_fp = join(support_files_dir, 'qiime_config')
        self.assertTrue(exists(default_qiime_config_fp))

    def test_compute_days_since_epoch(self):
        """compute_days_since_epoch functions as expected """
        self.assertEqual(compute_days_since_epoch(29, 10, 2002), 11989)
        # can pass keyword arguments
        self.assertEqual(
            compute_days_since_epoch(
                year=2002,
                month=10,
                day=29),
            11989)
        self.assertEqual(
            compute_days_since_epoch(
                day=27,
                month=3,
                year=2009),
            14330)
        self.assertEqual(
            compute_days_since_epoch(
                day="27",
                month="3",
                year="2009"),
            14330)

    def test_get_interesting_mapping_fields(self):
        """get_interesting_mapping_fields returns expected fields """
        # all columns are completely unique
        d = parse_mapping_file(self.mapping_f1)
        actual = get_interesting_mapping_fields(d[0], d[1])
        expected = []
        self.assertEqual(actual, expected)

        # all columns are completely identical
        d = parse_mapping_file(self.mapping_f2)
        actual = get_interesting_mapping_fields(d[0], d[1])
        expected = []
        self.assertEqual(actual, expected)

        # some columns retained
        d = parse_mapping_file(self.mapping_f3)
        actual = get_interesting_mapping_fields(d[0], d[1])
        expected = ['Something', 'days_since_epoch']
        self.assertEqual(actual, expected)

    def test_inflate_denoiser_output(self):
        """ inflate_denoiser_output expands denoiser results as expected """
        actual = list(inflate_denoiser_output(
            parse_fasta(self.centroid_seqs1),
            parse_fasta(self.singleton_seqs1),
            self.denoiser_mapping1,
            parse_fasta(self.raw_seqs1)))
        expected = [("S1_0 FXX111 some comments", "TTTT"),
                    ("S1_2 FXX113 some other comments", "TTTT"),
                    ("S3_7 FXX117", "TTTT"),
                    ("S2_1 FXX112 some comments", "TATT"),
                    ("S3_5 FXX114", "TATT"),
                    ("S3_6 FXX115", "TTGA"),
                    ("S3_6 FXX116", "TAGA")]
        self.assertEqual(actual, expected)

    def test_flowgram_id_to_seq_id_map(self):
        """ flowgram_id_to_seq_id_map functions as expected """
        actual = flowgram_id_to_seq_id_map(parse_fasta(self.raw_seqs1))
        expected = {'FXX111': 'S1_0 FXX111 some comments',
                    'FXX112': 'S2_1 FXX112 some comments',
                    'FXX113': 'S1_2 FXX113 some other comments',
                    'FXX114': 'S3_5 FXX114',
                    'FXX115': 'S3_6 FXX115',
                    'FXX116': 'S3_6 FXX116',
                    'FXX117': 'S3_7 FXX117'}
        self.assertEqual(actual, expected)

    def test_count_seqs_from_file(self):
        """ count_seqs: functions as expected with varied data
        """
        f1 = ['>seq1', 'AACCTT', 'ACTGGT',
              '>seq2', 'CCAATT',
              '>seq3', 'CCC---GG']
        f2 = ['> s42', 'ABCDEFG',
              '>s33', 'A',
              '> 4>', 'AA>',
              '>blah', 'AA']
        assert_almost_equal(
            count_seqs_from_file(f1),
            (3,
             8.666,
             2.4944), decimal=3)
        assert_almost_equal(
            count_seqs_from_file(f2),
            (4,
             3.25,
             2.2776), decimal=3)
        self.assertEqual(count_seqs_from_file([]), (0, None, None))

    def test_count_seqs(self):
        """ count_seqs functions as expected with fake seq_counter
        """
        def seq_counter(filepath, parser=None):
            # Fake sequence counter to test count_seqs without
            # having to write files to disk (note don't need to
            # test actual sequence counters here as they're tested
            # elsewhere)
            if filepath.startswith('fake'):
                raise IOError
            else:
                return len(filepath), 0, 0

        in_fps = ['1.fasta', 'fake1.fasta', 'fake.fasta', '2.fa']
        expected = [((7, 0, 0), '1.fasta'),
                    ((4, 0, 0), '2.fa')],\
            11, ['fake1.fasta', 'fake.fasta']
        self.assertEqual(count_seqs_in_filepaths(
            in_fps, seq_counter), expected)

        in_fps = ['fake1.fasta', 'fake.fasta']
        expected = [], 0, ['fake1.fasta', 'fake.fasta']
        self.assertEqual(count_seqs_in_filepaths(
            in_fps, seq_counter), expected)

        in_fps = ['1.fasta', '2.fa', '12.txt']
        expected = [((7, 0, 0), '1.fasta'),
                    ((4, 0, 0), '2.fa'),
                    ((6, 0, 0), '12.txt')], 17, []
        self.assertEqual(count_seqs_in_filepaths(
            in_fps, seq_counter), expected)

    def test_get_split_libraries_fastq_params_and_file_types_reverse(self):
        """get_split_libraries_fastq_params_and_file_types using reverse
           barcodes computes correct values"""

        temp_output_dir = mkdtemp()
        self.dirs_to_remove.append(temp_output_dir)

        # generate the fastq mapping file
        map_fpath = join(temp_output_dir, 'map.txt')
        map_fopen = open(map_fpath, 'w')
        map_fopen.write('\n'.join(fastq_mapping_rev))
        map_fopen.close()
        self.files_to_remove.append(map_fpath)

        fastq_files = []
        # generate fastq seqs file
        seq_fpath = join(temp_output_dir, 'seqs.fastq')
        seqs_fopen = open(seq_fpath, 'w')
        seqs_fopen.write('\n'.join(fastq_seqs))
        seqs_fopen.close()

        fastq_files.append(seq_fpath)
        self.files_to_remove.append(seq_fpath)

        # generate fastq seqs file
        barcode_fpath = join(temp_output_dir, 'barcodes.fastq')
        barcode_fopen = open(barcode_fpath, 'w')
        barcode_fopen.write('\n'.join(fastq_barcodes))
        barcode_fopen.close()

        fastq_files.append(barcode_fpath)
        self.files_to_remove.append(barcode_fpath)

        exp = '-i %s -b %s --rev_comp_mapping_barcodes' % (seq_fpath,
                                                           barcode_fpath)

        obs = get_split_libraries_fastq_params_and_file_types(fastq_files,
                                                              map_fpath)

        self.assertEqual(obs, exp)

    def test_get_split_libraries_fastq_params_and_file_types_forward(self):
        """get_split_libraries_fastq_params_and_file_types using forward
           barcodes computes correct values"""

        temp_output_dir = mkdtemp()
        self.dirs_to_remove.append(temp_output_dir)

        # generate the fastq mapping file
        map_fpath = join(temp_output_dir, 'map.txt')
        map_fopen = open(map_fpath, 'w')
        map_fopen.write('\n'.join(fastq_mapping_fwd))
        map_fopen.close()
        self.files_to_remove.append(map_fpath)

        fastq_files = []
        # generate fastq seqs file
        seq_fpath = join(temp_output_dir, 'seqs.fastq')
        seqs_fopen = open(seq_fpath, 'w')
        seqs_fopen.write('\n'.join(fastq_seqs))
        seqs_fopen.close()

        fastq_files.append(seq_fpath)
        self.files_to_remove.append(seq_fpath)

        # generate fastq seqs file
        barcode_fpath = join(temp_output_dir, 'barcodes.fastq')
        barcode_fopen = open(barcode_fpath, 'w')
        barcode_fopen.write('\n'.join(fastq_barcodes))
        barcode_fopen.close()

        fastq_files.append(barcode_fpath)
        self.files_to_remove.append(barcode_fpath)

        exp = '-i %s -b %s ' % (seq_fpath, barcode_fpath)

        obs = get_split_libraries_fastq_params_and_file_types(fastq_files,
                                                              map_fpath)

        self.assertEqual(obs, exp)

    def test_get_split_libraries_fastq_params_and_file_types_gzipped(self):
        """get_split_libraries_fastq_params_and_file_types using gzipped files
           and forward barcodes computes correct values"""

        temp_output_dir = mkdtemp()
        self.dirs_to_remove.append(temp_output_dir)

        # generate the fastq mapping file
        map_fpath = join(temp_output_dir, 'map.txt')
        map_fopen = open(map_fpath, 'w')
        map_fopen.write('\n'.join(fastq_mapping_fwd))
        map_fopen.close()
        self.files_to_remove.append(map_fpath)

        fastq_files = []
        # generate fastq seqs file
        seq_fpath = join(temp_output_dir, 'seqs.fastq.gz')
        seqs_fopen = gzip.open(seq_fpath, 'w')
        seqs_fopen.write('\n'.join(fastq_seqs))
        seqs_fopen.close()

        fastq_files.append(seq_fpath)
        self.files_to_remove.append(seq_fpath)

        # generate fastq seqs file
        barcode_fpath = join(temp_output_dir, 'barcodes.fastq.gz')
        barcode_fopen = gzip.open(barcode_fpath, 'w')
        barcode_fopen.write('\n'.join(fastq_barcodes))
        barcode_fopen.close()

        fastq_files.append(barcode_fpath)
        self.files_to_remove.append(barcode_fpath)

        exp = '-i %s -b %s ' % (seq_fpath, barcode_fpath)

        obs = get_split_libraries_fastq_params_and_file_types(fastq_files,
                                                              map_fpath)

        self.assertEqual(obs, exp)

    def test_get_top_fastq_two_lines(self):
        """ get_top_fastq_two_lines: this function gets the first 4 lines of
            the open fastq file
        """

        temp_output_dir = mkdtemp()
        self.dirs_to_remove.append(temp_output_dir)

        fastq_files = []
        # generate fastq seqs file
        seq_fpath = join(temp_output_dir, 'seqs.fastq')
        seqs_fopen = open(seq_fpath, 'w')
        seqs_fopen.write('\n'.join(fastq_seqs))
        seqs_fopen.close()

        fastq_files.append(seq_fpath)
        self.files_to_remove.append(seq_fpath)

        # generate fastq seqs file
        barcode_fpath = join(temp_output_dir, 'barcodes.fastq')
        barcode_fopen = open(barcode_fpath, 'w')
        barcode_fopen.write('\n'.join(fastq_barcodes))
        barcode_fopen.close()

        fastq_files.append(barcode_fpath)
        self.files_to_remove.append(barcode_fpath)
        exp = [('@HWUSI-EAS552R_0357:8:1:10040:6364#0/1\n', 'GACGAGTCAGTCA\n',
                '+HWUSI-EAS552R_0357:8:1:10040:6364#0/1\n', 'hhhhhhhhhhhhh\n'),
               ('@HWUSI-EAS552R_0357:8:1:10040:6364#0/2\n',
                'TACAGGGGATGCAAGTGTTATCCGGAATTATTGGGCGTAAAGCGTCTGCAGGTTGCTCACTAAGTCTTTTGTTAAATCTTCGGGCTTAACCCGAAACCTGCAAAAGAAACTAGTGCTCTCGAGTATGGTAGAGGTAAAGGGAATTTCCAG\n',

                '+HWUSI-EAS552R_0357:8:1:10040:6364#0/2\n',
                'hhhhhhhhhhhhhhhhhhhhhhhhhhhhhhhhfhhhhhhgghhhhhWhfcffehf]hhdhhhhhgcghhhchhhhfhcfhhgggdfhgdcffadccfdcccca]^b``ccfdd_caccWbb[b_dfdcdeaec`^`^_daba_b_WdY^`\n')]

        # iterate of dict and make sure the top 4 lines of each file are in the
        # expected list
        for i in fastq_files:
            obs = get_top_fastq_two_lines(open(i))
            self.assertTrue(obs in exp)

    def test_make_compatible_distance_matrices(self):
        """make_compatible_distance_matrices: functions as expected"""
        dm1 = (['A', 'B', 'C', 'D'],
               array([[0.0, 2.3, 3.3, 4.3],
                      [2.9, 0.0, 5.3, 6.3],
                      [3.9, 5.9, 0.0, 4.3],
                      [4.9, 8.9, 9.9, 0.0]]))

        dm2 = (['C', 'A', 'T'],
               array([[10.0, 12.3, 13.3],
                      [12.9, 10.0, 15.3],
                      [13.9, 15.9, 10.0]]))

        expected_dm1 = (['A', 'C'],
                        array([[0.0, 3.3],
                               [3.9, 0.0]]))

        expected_dm2 = (['A', 'C'],
                        array([[10.0, 12.9],
                               [12.3, 10.0]]))

        actual_dm1, actual_dm2 = make_compatible_distance_matrices(dm1, dm2)
        self.assertItemsEqual(actual_dm1[0], expected_dm1[0])
        assert_almost_equal(actual_dm1[1], expected_dm1[1])
        self.assertItemsEqual(actual_dm2[0], expected_dm2[0])
        assert_almost_equal(actual_dm2[1], expected_dm2[1])

    def test_make_compatible_distance_matrices_w_lookup(self):
        """make_compatible_distance_matrices: functions as expected with lookup"""
        dm1 = (['A', 'B', 'C', 'D'],
               array([[0.0, 2.3, 3.3, 4.3],
                      [2.9, 0.0, 5.3, 6.3],
                      [3.9, 5.9, 0.0, 4.3],
                      [4.9, 8.9, 9.9, 0.0]]))

        dm2 = (['C', 'A', 'T'],
               array([[10.0, 12.3, 13.3],
                      [12.9, 10.0, 15.3],
                      [13.9, 15.9, 10.0]]))

        lookup = {'C': 'C', 'A': 'A', 'B': 'B', 'T': 'B', 'D': 'D'}

        expected_dm1 = (['A', 'B', 'C'],
                        array([[0.0, 2.3, 3.3],
                               [2.9, 0.0, 5.3],
                               [3.9, 5.9, 0.0]]))

        expected_dm2 = (['A', 'B', 'C'],
                        array([[10.0, 15.3, 12.9],
                               [15.9, 10.0, 13.9],
                               [12.3, 13.3, 10.0]]))

        actual_dm1, actual_dm2 = make_compatible_distance_matrices(
            dm1, dm2, lookup)
        self.assertItemsEqual(actual_dm1[0], expected_dm1[0])
        assert_almost_equal(actual_dm1[1], expected_dm1[1])
        self.assertItemsEqual(actual_dm2[0], expected_dm2[0])
        assert_almost_equal(actual_dm2[1], expected_dm2[1])

        lookup = {'C': 'C', 'B': 'B', 'T': 'B', 'D': 'D'}
        self.assertRaises(KeyError,
                          make_compatible_distance_matrices, dm1, dm2, lookup)

    def test_trim_fastq(self):
        """ trim_fastq functions as expected """
        expected = ["""@HWUSI-EAS552R_0357:8:1:10040:6364#0/1
GACGAG
+
hhhhhh
""",
                    """@HWUSI-EAS552R_0357:8:1:10184:6365#0/1
GTCTGA
+
hhhhhh
"""]

        self.assertEqual(list(trim_fastq(self.fastq_barcodes, 6)), expected)

    def test_trim_fasta(self):
        """ trim_fasta functions as expected """
        expected = [""">HWUSI-EAS552R_0357:8:1:10040:6364#0/1
GACGAG
""",
                    """>HWUSI-EAS552R_0357:8:1:10184:6365#0/1
GTCTGA
"""]

        self.assertEqual(list(trim_fasta(self.fasta_barcodes, 6)), expected)

    def test_duplicates_indices(self):
        """ Properly returns dict of duplicates and their indices """

        no_dups = ['1', '2', '3', '4']

        results = duplicates_indices(no_dups)

        expected_results = defaultdict(list)

        self.assertEqual(results, expected_results)

        dups = ['1', '2', '3', '4', '2']

        results = duplicates_indices(dups)

        expected_results = defaultdict(list)
        expected_results['2'] = [1, 4]

        self.assertEqual(results, expected_results)

    def test_add_filename_suffix(self):
        """Test adding a suffix to a filename works correctly."""
        self.assertEqual(add_filename_suffix('/foo/bar/baz.txt', 'z'),
                         'bazz.txt')
        self.assertEqual(add_filename_suffix('baz.txt', 'z'),
                         'bazz.txt')
        self.assertEqual(add_filename_suffix('/foo/bar/baz', 'z'),
                         'bazz')
        self.assertEqual(add_filename_suffix('baz', 'z'),
                         'bazz')
        self.assertEqual(add_filename_suffix('/baz.fasta.txt', 'z'),
                         'baz.fastaz.txt')
        self.assertEqual(add_filename_suffix('baz.fasta.txt', 'z'),
                         'baz.fastaz.txt')
        self.assertEqual(add_filename_suffix('/foo/', 'z'), 'z')

    def test_is_valid_git_refname(self):
        """Test correct validation of refnames"""
        # valid branchnames
        self.assertTrue(is_valid_git_refname('master'))
        self.assertTrue(is_valid_git_refname('debuggatron_2000'))
        self.assertTrue(is_valid_git_refname('refname/bar'))
        self.assertTrue(is_valid_git_refname('ref.nameslu/_eggs_/spam'))
        self.assertTrue(is_valid_git_refname('valid{0}char'.format(
            unichr(40))))
        self.assertTrue(is_valid_git_refname('master@head'))
        self.assertTrue(is_valid_git_refname('bar{thing}foo'))

        # case happening with git < 1.6.6
        self.assertFalse(is_valid_git_refname(
            '--abbrev-ref\nbaa350d7b7063d585ca293fc16ef15e0765dc9ee'))

        # different invalid refnames, for a description of each group see the
        # man page of git check-ref-format
        self.assertFalse(is_valid_git_refname('bar/.spam/eggs'))
        self.assertFalse(is_valid_git_refname('bar.lock/spam/eggs'))
        self.assertFalse(is_valid_git_refname('bar.lock'))
        self.assertFalse(is_valid_git_refname('.foobar'))

        self.assertFalse(is_valid_git_refname('ref..name'))

        self.assertFalse(is_valid_git_refname(u'invalid{0}char'.format(
            unichr(177))))
        self.assertFalse(is_valid_git_refname('invalid{0}char'.format(
            unichr(39))))
        self.assertFalse(is_valid_git_refname('ref~name/bar'))
        self.assertFalse(is_valid_git_refname('refname spam'))
        self.assertFalse(is_valid_git_refname('bar/foo/eggs~spam'))
        self.assertFalse(is_valid_git_refname('bar:_spam_'))
        self.assertFalse(is_valid_git_refname('eggtastic^2'))

        self.assertFalse(is_valid_git_refname('areyourandy?'))
        self.assertFalse(is_valid_git_refname('bar/*/spam'))
        self.assertFalse(is_valid_git_refname('bar[spam]/eggs'))

        self.assertFalse(is_valid_git_refname('/barfooeggs'))
        self.assertFalse(is_valid_git_refname('barfooeggs/'))
        self.assertFalse(is_valid_git_refname('bar/foo//////eggs'))

        self.assertFalse(is_valid_git_refname('dotEnding.'))

        self.assertFalse(is_valid_git_refname('@{branch'))

        self.assertFalse(is_valid_git_refname('contains\\slash'))

        self.assertFalse(is_valid_git_refname('$newbranch'))

    def test_is_valid_git_sha1(self):
        """ """

        # valid sha1 strings
        self.assertTrue(is_valid_git_sha1(
            '65a9ba2ef4b126fb5b054ea6b89b457463db4ec6'))
        self.assertTrue(is_valid_git_sha1(
            'a29a9911e41253405494c43889925a6d79ca26db'))
        self.assertTrue(is_valid_git_sha1(
            'e099cd5fdea89eba929d6051fbd26cc9e7a0c961'))
        self.assertTrue(is_valid_git_sha1(
            '44235d322c3386bd5ce872d9d7ea2e10d27c86cb'))
        self.assertTrue(is_valid_git_sha1(
            '7d2fc23E04540EE92c742948cca9ed5bc54d08d1'))
        self.assertTrue(is_valid_git_sha1(
            'fb5dc0285a8b11f199c4f3a7547a2da38138373f'))
        self.assertTrue(is_valid_git_sha1(
            '0b2abAEb195ba7ebc5cfdb53213a66fbaddefdb8'))

        # invalid length
        self.assertFalse(is_valid_git_sha1('cca9ed5bc54d08d1'))
        self.assertFalse(is_valid_git_sha1(''))

        # invalid characters
        self.assertFalse(is_valid_git_sha1(
            'fb5dy0f85a8b11f199c4f3a75474a2das8138373'))
        self.assertFalse(is_valid_git_sha1(
            '0x5dcc816fbc1c2e8eX087d7d2ed8d2950a7c16b'))


raw_seqs1 = """>S1_0 FXX111 some comments
TTTT
>S2_1 FXX112 some comments
TATT
>S1_2 FXX113 some other comments
GGGG
>S3_5 FXX114
GGGA
>S3_6 FXX115
TTGA
>S3_6 FXX116
TAGA
>S3_7 FXX117
TAGT"""

centroid_seqs1 = """>FXX111 | cluster size: 3
TTTT
>FXX112 | cluster size: 2
TATT"""

singleton_seqs1 = """>FXX115
TTGA
>FXX116
TAGA"""

denoiser_mapping1 = """FXX111:\tFXX113\tFXX117
FXX115:
FXX112:\tFXX114
FXX116:"""


otu_table_fake1 = """#Full OTU Counts
#OTU ID	S1	S2	Consensus Lineage
0	1	0	Root;Bacteria
1	1	0	Root;Bacteria;Verrucomicrobia
2	4	0	Root;Bacteria"""

otu_table_fake2 = """#Full OTU Counts
#OTU ID	S3	S4	S5	Consensus Lineage
0	1	0	1	Root;Bacteria
3	2	0	1	Root;Bacteria;Acidobacteria
4	1	0	9	Root;Bacteria;Bacteroidetes
2	1	0	1	Root;Bacteria;Acidobacteria;Acidobacteria;Gp5
6	1	25	42	Root;Archaea"""

otu_table_fake3 = """#Full OTU Counts
#OTU ID	samp7	Consensus Lineage
6	1	Root;Archaea"""

otu_table_fake4 = """#Full OTU Counts
#OTU ID	S3	S4	S1	Consensus Lineage
0	1	0	1	Root;Bacteria
3	2	0	1	Root;Bacteria;Acidobacteria
4	1	0	9	Root;Bacteria;Bacteroidetes
2	1	0	1	Root;Bacteria;Acidobacteria;Acidobacteria;Gp5
6	1	25	42	Root;Archaea"""

otu_table_fake1_no_tax = """#Full OTU Counts
#OTU ID	S1	S2
0	1	0
1	1	0
2	4	0"""

otu_table_fake2_no_tax = """#Full OTU Counts
#OTU ID	S3	S4	S5
0	1	0	1
3	2	0	1
4	1	0	9
2	1	0	1
6	1	25	42"""

otu_table_fake3_no_tax = """#Full OTU Counts
#OTU ID	samp7
6	1"""


class FunctionWithParamsTests(TestCase):

    """Tests of the FunctionWithParams class.

    Note: FunctionWithParams itself is abstract, so need to subclass here."""

    def setUp(self):
        """Set up standard items for testing."""
        class FWP(FunctionWithParams):
            Name = 'FWP'
            t = True
            _tracked_properties = ['t']

            def getResult(self):
                return 3
        self.FWP = FWP

        self.files_to_remove = []

    def tearDown(self):
        remove_files(self.files_to_remove)

    def test_init(self):
        """FunctionWithParams __init__ should be successful."""
        x = self.FWP({'x': 3})
        self.assertEqual(x.Name, 'FWP')
        self.assertEqual(x.Params, {'x': 3})

    def test_str(self):
        """FunctionWithParams __str__ should produce expected string"""
        x = self.FWP({'x': 3})
        lines = ['FWP parameters:', 't:True', 'Application:None',
                 'Algorithm:None', 'Citation:None', 'x:3']
        self.assertEqual(str(x), '\n'.join(lines))

    def test_call(self):
        """FunctionWithParams __str__ should produce expected string"""
        x = self.FWP({'x': 3})
        self.assertEqual(x(), 3)

    def test_formatResult(self):
        """FunctionWithParams formatResult should produce expected format"""
        x = self.FWP({'x': 3})
        self.assertEqual(x.formatResult(3), '3')

    def test_getBiomData(self):
        """FunctionWithParams getBiomData should return biom"""
        bt_string = '''{
        "id":null,
        "format": "Biological Observation Matrix 0.9.1-dev",
        "format_url": "http://biom-format.org",
        "type": "OTU table",
        "generated_by": "QIIME revision XYZ",
        "date": "2011-12-19T19:00:00",
        "rows":[
                {"id":"GG_OTU_1", "metadata":null},
                {"id":"GG_OTU_2", "metadata":null},
                {"id":"GG_OTU_3", "metadata":null},
                {"id":"GG_OTU_4", "metadata":null},
                {"id":"GG_OTU_5", "metadata":null}
            ],
        "columns": [
                {"id":"Sample1", "metadata":null},
                {"id":"Sample2", "metadata":null},
                {"id":"Sample3", "metadata":null},
                {"id":"Sample4", "metadata":null},
                {"id":"Sample5", "metadata":null},
                {"id":"Sample6", "metadata":null}
            ],
        "matrix_type": "dense",
        "matrix_element_type": "int",
        "shape": [5,6],
        "data":  [[0,0,1,0,0,0],
                  [5,1,0,2,3,1],
                  [0,0,1,4,2,0],
                  [2,1,1,0,0,1],
                  [0,1,1,0,0,0]]
    }'''
        biom_data = parse_biom_table_str(bt_string)
        F = FunctionWithParams('')

        self.assertEqual(biom_data, F.getBiomData(biom_data))

        # write biom_data to temp location
        _, bt_path = mkstemp(suffix='.biom')
        close(_)
        biom_file = open(bt_path, 'w')
        biom_file.writelines(bt_string)
        biom_file.close()
        self.assertEqual(biom_data, F.getBiomData(bt_path))

        # cleanup
        remove(bt_path)

    def test_convert_OTU_table_relative_abundance(self):
        """convert_OTU_table_relative_abundance works
        """
        otu_table = """#Full OTU Counts
#OTU ID\tsample1\tsample2\tsample3
0\t0\t2\t0
1\t1\t0\t0
2\t1\t1\t1""".split('\n')
        result = convert_OTU_table_relative_abundance(otu_table)
        self.assertEqual(
            result,
            ['#Full OTU Counts',
             '#OTU ID\tsample1\tsample2\tsample3',
             '0\t0.0\t0.666666666667\t0.0',
             '1\t0.5\t0.0\t0.0',
             '2\t0.5\t0.333333333333\t1.0'])

        otu_table = """#Full OTU Counts
#OTU ID\tsample1\tsample2\tsample3\tConsensus Lineage
0\t0\t2\t0\tBacteria; Bacteroidetes; Bacteroidales; Parabacteroidaceae; Unclassified; otu_475
1\t1\t0\t0\tBacteria; Bacteroidetes; Bacteroidales; adhufec77-25; Barnesiella; Barnesiella_viscericola; otu_369
2\t1\t1\t1\tBacteria; Firmicutes; Clostridia; Clostridiales; Faecalibacterium; Unclassified; otu_1121""".split('\n')
        result = convert_OTU_table_relative_abundance(otu_table)
        self.assertEqual(
            result,
            ['#Full OTU Counts',
             '#OTU ID\tsample1\tsample2\tsample3\tConsensus Lineage',
             '0\t0.0\t0.666666666667\t0.0\tBacteria; Bacteroidetes; Bacteroidales; Parabacteroidaceae; Unclassified; otu_475',
             '1\t0.5\t0.0\t0.0\tBacteria; Bacteroidetes; Bacteroidales; adhufec77-25; Barnesiella; Barnesiella_viscericola; otu_369',
             '2\t0.5\t0.333333333333\t1.0\tBacteria; Firmicutes; Clostridia; Clostridiales; Faecalibacterium; Unclassified; otu_1121'])

    def test_flip_vectors(self):
        """_flip_vectors makes a new PCA matrix with correct signs"""
        m_matrix = array([[1.0, 0.0, 1.0], [2.0, 4.0, 4.0]])
        jn_matrix = array([[1.2, 0.1, -1.2], [2.5, 4.0, -4.5]])
        new_matrix = _flip_vectors(jn_matrix, m_matrix)
        assert_almost_equal(new_matrix, array([[1.2, 0.1, 1.2], [2.5, 4.0, 4.5]]))

    def test_compute_jn_pcoa_avg_ranges(self):
        """_compute_jn_pcoa_avg_ranges works
        """
        jn_flipped_matrices = [array([[2.0, 4.0, -4.5], [-1.2, -0.1, 1.2]]),
                               array([[3.0, 4.0, -4.5], [-1.2, -0.1, 1.2]]),
                               array([[4.0, 4.0, -4.5], [-1.2, -0.1, 1.2]]),
                               array([[5.0, 4.0, -4.5], [-1.2, -0.1, 1.2]]),
                               array([[6.0, 4.0, -4.5], [-1.2, -0.1, 1.2]]),
                               array([[7.0, 4.0, -4.5], [-1.2, -0.1, 1.2]]),
                               array([[1.0, 4.0, -4.5], [-1.2, -0.1, 1.2]])]
        avg_matrix, low_matrix, high_matrix = _compute_jn_pcoa_avg_ranges(
            jn_flipped_matrices, 'ideal_fourths')
        assert_almost_equal(avg_matrix[(0, 0)], 4.0)
        assert_almost_equal(avg_matrix[(0, 2)], -4.5)
        assert_almost_equal(low_matrix[(0, 0)], 2.16666667)
        assert_almost_equal(high_matrix[(0, 0)], 5.83333333)

        avg_matrix, low_matrix, high_matrix = _compute_jn_pcoa_avg_ranges(
            jn_flipped_matrices, 'sdev')
        x = array([m[0, 0] for m in jn_flipped_matrices])
        self.assertEqual(x.mean(), avg_matrix[0, 0])
        self.assertEqual(-x.std(ddof=1) / 2, low_matrix[0, 0])
        self.assertEqual(x.std(ddof=1) / 2, high_matrix[0, 0])

    def test_summarize_pcoas(self):
        """summarize_pcoas works
        """
        master_pcoa = [['1', '2', '3'],
                       array([[-1.0, 0.0, 1.0], [2.0, 4.0, -4.0]]),
                       array([.76, .24])]
        jn1 = [['1', '2', '3'],
               array([[1.2, 0.1, -1.2], [-2.5, -4.0, 4.5]]),
               array([0.80, .20])]
        jn2 = [['1', '2', '3'],
               array([[-1.4, 0.05, 1.3], [2.6, 4.1, -4.7]]),
               array([0.76, .24])]
        jn3 = [['1', '2', '3'],
               array([[-1.5, 0.05, 1.6], [2.4, 4.0, -4.8]]),
               array([0.84, .16])]
        jn4 = [['1', '2', '3'],
               array([[-1.5, 0.05, 1.6], [2.4, 4.0, -4.8]]),
               array([0.84, .16])]
        support_pcoas = [jn1, jn2, jn3, jn4]
        # test with the ideal_fourths option
        matrix_average, matrix_low, matrix_high, eigval_average, m_names = \
            summarize_pcoas(master_pcoa, support_pcoas, 'ideal_fourths',
                            apply_procrustes=False)
        self.assertEqual(m_names, ['1', '2', '3'])
        assert_almost_equal(matrix_average[(0, 0)], -1.4)
        assert_almost_equal(matrix_average[(0, 1)], 0.0125)
        assert_almost_equal(matrix_low[(0, 0)], -1.5)
        assert_almost_equal(matrix_high[(0, 0)], -1.28333333)
        assert_almost_equal(matrix_low[(0, 1)], -0.0375)
        assert_almost_equal(matrix_high[(0, 1)], 0.05)
        assert_almost_equal(eigval_average[0], 0.81)
        assert_almost_equal(eigval_average[1], 0.19)
        # test with the IQR option
        matrix_average, matrix_low, matrix_high, eigval_average, m_names = \
            summarize_pcoas(master_pcoa, support_pcoas, method='IQR',
                            apply_procrustes=False)
        assert_almost_equal(matrix_low[(0, 0)], -1.5)
        assert_almost_equal(matrix_high[(0, 0)], -1.3)

        # test with procrustes option followed by sdev
        m, m1, msq = procrustes(master_pcoa[1], jn1[1])
        m, m2, msq = procrustes(master_pcoa[1], jn2[1])
        m, m3, msq = procrustes(master_pcoa[1], jn3[1])
        m, m4, msq = procrustes(master_pcoa[1], jn4[1])
        matrix_average, matrix_low, matrix_high, eigval_average, m_names = \
            summarize_pcoas(master_pcoa, support_pcoas, method='sdev',
                            apply_procrustes=True)

        x = array([m1[0, 0], m2[0, 0], m3[0, 0], m4[0, 0]])
        self.assertEqual(x.mean(), matrix_average[0, 0])
        self.assertEqual(-x.std(ddof=1) / 2, matrix_low[0, 0])
        self.assertEqual(x.std(ddof=1) / 2, matrix_high[0, 0])

    def test_IQR(self):
        "IQR returns the interquartile range for list x"
        # works for odd with odd split
        x = [2, 3, 4, 5, 6, 7, 1]
        minv, maxv = IQR(x)
        self.assertEqual(minv, 2)
        self.assertEqual(maxv, 6)
        # works for even with odd split
        x = [1, 2, 3, 4, 5, 6]
        minv, maxv = IQR(x)
        self.assertEqual(minv, 2)
        self.assertEqual(maxv, 5)
        # works for even with even split
        x = [1, 2, 3, 4, 5, 6, 7, 8]
        minv, maxv = IQR(x)
        self.assertEqual(minv, 2.5)
        self.assertEqual(maxv, 6.5)
        # works with array
        # works for odd with odd split
        x = array([2, 3, 4, 5, 6, 7, 1])
        minv, maxv = IQR(x)
        self.assertEqual(minv, 2)
        self.assertEqual(maxv, 6)
        # works for even with odd split
        x = array([1, 2, 3, 4, 5, 6])
        minv, maxv = IQR(x)
        self.assertEqual(minv, 2)
        self.assertEqual(maxv, 5)
        # works for even with even split
        x = array([1, 2, 3, 4, 5, 6, 7, 8])
        minv, maxv = IQR(x)
        self.assertEqual(minv, 2.5)
        self.assertEqual(maxv, 6.5)

    def test_matrix_IQR(self):
        """matrix_IQR calcs the IQR for each column in an array correctly
        """
        x = array([[1, 2, 3], [4, 5, 6], [7, 8, 9], [10, 11, 12]])
        min_vals, max_vals = matrix_IQR(x)
        assert_almost_equal(min_vals, array([2.5, 3.5, 4.5]))
        assert_almost_equal(max_vals, array([8.5, 9.5, 10.5]))

    def test_idealfourths(self):
        """idealfourths: tests the ideal-fourths function which was imported from scipy
        at the following location (http://projects.scipy.org/scipy/browser/trunk/scipy/stats/tests/test_mmorestats.py?rev=4154)
        """
        test = numpy.arange(100)
        self.assertEqual(idealfourths(test),
                         [24.416666666666668, 74.583333333333343])
        test_2D = test.repeat(3).reshape(-1, 3)

        assert_almost_equal(numpy.asarray(idealfourths(test_2D, axis=0)),
                                 numpy.array(
                                     [[24.41666667, 24.41666667, 24.41666667],
                                      [74.58333333, 74.58333333, 74.58333333]]))

        assert_almost_equal(idealfourths(test_2D, axis=1),
                         test.repeat(2).reshape(-1, 2))
        test = [0, 0]
        _result = idealfourths(test)
        assert_almost_equal(numpy.isnan(_result).all(), True)

    def test_isarray(self):
        "isarray: tests the isarray function"
        obs1 = asarray('Test')
        obs2 = 'Test'

        exp1 = True
        exp2 = False

        self.assertEqual(isarray(obs1), exp1)
        self.assertEqual(isarray(obs2), exp2)

    def test_degap_fasta_aln(self):
        """degap_fasta_align removes gps from fasta seqs."""

        test_aln = [("a", "AAAAAAAAAGGGG"),
                    ("b", "-A-A-G-G-A-G-C."),
                    ('c', "..-----------"),
                    ('d', "--------AAAAAAA"),
                    ('e', "")]

        expected_result = map(lambda a_b: DNASequence(a_b[1],
                                                      identifier=a_b[0]),
                              [("a", "AAAAAAAAAGGGG"),
                               ("b", "AAGGAGC"),
                               ('c', ""),
                               ('d', "AAAAAAA"),
                               ('e', "")])

        self.assertEqual(list(degap_fasta_aln(test_aln)), expected_result)

        self.assertEqual(list(degap_fasta_aln([])), [])

    def test_write_degapped_fasta_to_file(self):

        test_aln = [("a", "AAAAAAAAAGGGG"),
                    ("b", "-A-A-G-G-A-G-C"),
                    ('c', "---------------"),
                    ('d', "--------AAAAAAA"),
                    ('e', "")]

        expected_result = """>a
AAAAAAAAAGGGG
>b
AAGGAGC
>c

>d
AAAAAAA
>e

"""
        tmp_filename = write_degapped_fasta_to_file(test_aln)
        self.files_to_remove.append(tmp_filename)
        observed = "".join(list(open(tmp_filename, "U")))
        self.assertEqual(observed, expected_result)

    def test_get_diff_for_otu_maps(self):
        """get_diff_for_otu_map return correct set difference"""

        # compare to self
        self.assertEqual(get_diff_for_otu_maps(otu_map1, otu_map1),
                         (set([]), set([])))

        # compare to otu_map with one difference
        self.assertEqual(get_diff_for_otu_maps(otu_map1, otu_map2),
                         (set(['b']), set([])))

        # compare to empty
        self.assertEqual(get_diff_for_otu_maps(otu_map1, fields_to_dict("")),
                         (set(['a', 'b', 'c', 'd', 'e', 'f']), set([])))

    def test_compare_otu_maps(self):
        """compare_otu_maps computes correct values"""

        assert_almost_equal(compare_otu_maps(otu_map1, otu_map1), 0.0)
        assert_almost_equal(compare_otu_maps(otu_map1, otu_map3), 0.0)
        assert_almost_equal(
            compare_otu_maps(
                otu_map1,
                otu_map4),
            0.33333333333)
        assert_almost_equal(
            compare_otu_maps(
                otu_map3,
                otu_map4),
            0.33333333333)
        assert_almost_equal(compare_otu_maps(otu_map1, otu_map5), 1)

    def test_iseq_to_qseq_fields(self):
        """iseq_to_qseq_fields functions as expected"""
        i = "HWI-ST753_50:6:1101:15435:9071#0/1:ACCAGACGATGCTACGGAGGGAGCTAGCGTTGTTCGGAATTACTGGGCGTAAAGCGCACGTAGGCGGCTTTGTAAGTTAGAGGTGAAAGCCTGGAGCTCAAC:gggggggfggdegggggggggggggggggggegggggggggegggggggeggcccccFUZSU_]]^^ggggggdggdgeeeccYacadcbeddceegggeeg"
        # barcode in sequence, barcode length = 12
        expected = (
            ("HWI-ST753", "50", "6", "1101", "15435", "9071", "0", "1"),
            "TACGGAGGGAGCTAGCGTTGTTCGGAATTACTGGGCGTAAAGCGCACGTAGGCGGCTTTGTAAGTTAGAGGTGAAAGCCTGGAGCTCAAC", "gggggggggggggggggggegggggggggegggggggeggcccccFUZSU_]]^^ggggggdggdgeeeccYacadcbeddceegggeeg", "ACCAGACGATGC", "gggggggfggde")
        self.assertEqual(
            iseq_to_qseq_fields(i, barcode_in_header=False, barcode_length=12),
            expected)
        # barcode in sequence, barcode length = 6
        expected = (
            ("HWI-ST753", "50", "6", "1101", "15435", "9071", "0", "1"),
            "CGATGCTACGGAGGGAGCTAGCGTTGTTCGGAATTACTGGGCGTAAAGCGCACGTAGGCGGCTTTGTAAGTTAGAGGTGAAAGCCTGGAGCTCAAC", "gfggdegggggggggggggggggggegggggggggegggggggeggcccccFUZSU_]]^^ggggggdggdgeeeccYacadcbeddceegggeeg", "ACCAGA", "gggggg")
        self.assertEqual(
            iseq_to_qseq_fields(i, barcode_in_header=False, barcode_length=6),
            expected)

        # barcode in header, barcode length = 6
        i = "HWI-6X_9267:1:1:4:1699#ACCACCC/1:TACGGAGGGTGCGAGCGTTAATCGCCCCCCCCCCCCCCCCCCCCCCCCCCCCCCCCCCCCCCCCCCCCCCCCCCCGAAAAAAAAAAAAAAAAAAAAAAA:abbbbbbbbbb`_`bbbbbb`bb^aaaaaaaaaaaaaaaaaaaaaaaaaaaaaaaaaaaaaaaaaaaaaaaaaaaDaabbBBBBBBBBBBBBBBBBBBB"
        expected = (("HWI-6X", "9267", "1", "1", "4", "1699", "ACCACCC", "1"),
                    "TACGGAGGGTGCGAGCGTTAATCGCCCCCCCCCCCCCCCCCCCCCCCCCCCCCCCCCCCCCCCCCCCCCCCCCCCGAAAAAAAAAAAAAAAAAAAAAAA", "abbbbbbbbbb`_`bbbbbb`bb^aaaaaaaaaaaaaaaaaaaaaaaaaaaaaaaaaaaaaaaaaaaaaaaaaaaDaabbBBBBBBBBBBBBBBBBBBB", "ACCACC", "bbbbbb")
        self.assertEqual(
            iseq_to_qseq_fields(i, barcode_in_header=True, barcode_length=6),
            expected)
        # barcode in header, barcode length = 3
        expected = (("HWI-6X", "9267", "1", "1", "4", "1699", "ACCACCC", "1"),
                    "TACGGAGGGTGCGAGCGTTAATCGCCCCCCCCCCCCCCCCCCCCCCCCCCCCCCCCCCCCCCCCCCCCCCCCCCCGAAAAAAAAAAAAAAAAAAAAAAA", "abbbbbbbbbb`_`bbbbbb`bb^aaaaaaaaaaaaaaaaaaaaaaaaaaaaaaaaaaaaaaaaaaaaaaaaaaaDaabbBBBBBBBBBBBBBBBBBBB", "ACC", "bbb")
        self.assertEqual(
            iseq_to_qseq_fields(i, barcode_in_header=True, barcode_length=3),
            expected)

    def test_stderr(self):
        """stderr computes standard error for an array"""

        exp = array([0.57735026918962584, 0.57735026918962584,
                     0.57735026918962584, 0.57735026918962584])
        obs = stderr([[1, 1, 1, 1], [2, 2, 2, 2], [3, 3, 3, 3]])
        assert_almost_equal(obs, exp)

    def test__chk_asarray(self):
        """_chk_asarray converts list into a numpy array"""

        exp = (array([[1, 1, 1, 1], [2, 2, 2, 2], [3, 3, 3, 3]]), 0)
        obs = _chk_asarray([[1, 1, 1, 1], [2, 2, 2, 2], [3, 3, 3, 3]], 0)
        assert_almost_equal(obs[0], exp[0])
        self.assertEqual(obs[1], exp[1])

class BlastSeqsTests(TestCase):

    """ Tests of the qiime_blast_seqs function (will move to PyCogent eventually)
    """

    def setUp(self):
        """
        """
        self.refseqs1 = refseqs1.split('\n')
        self.inseqs1 = inseqs1.split('\n')
        self.blast_db, db_files_to_remove =\
            build_blast_db_from_fasta_file(self.refseqs1,
                                           output_dir=get_qiime_temp_dir())
        self.files_to_remove = db_files_to_remove

        _, self.refseqs1_fp = mkstemp(dir=get_qiime_temp_dir(),
                                      prefix="BLAST_temp_db_",
                                      suffix=".fasta")
        close(_)
        fasta_f = open(self.refseqs1_fp, 'w')
        fasta_f.write(refseqs1)
        fasta_f.close()

        self.files_to_remove = db_files_to_remove + [self.refseqs1_fp]

    def tearDown(self):
        remove_files(self.files_to_remove)

    def test_w_refseqs_file(self):
        """qiime_blast_seqs functions with refseqs file
        """
        inseqs = parse_fasta(self.inseqs1)
        actual = qiime_blast_seqs(inseqs, refseqs=self.refseqs1)
        self.assertEqual(len(actual), 5)

        # couple of sanity checks against command line blast
        self.assertEqual(actual['s2_like_seq'][0][0]['SUBJECT ID'], 's2')
        self.assertEqual(actual['s105'][0][2]['SUBJECT ID'], 's1')

    def test_w_refseqs_fp(self):
        """qiime_blast_seqs functions refseqs_fp
        """
        inseqs = parse_fasta(self.inseqs1)
        actual = qiime_blast_seqs(inseqs, refseqs_fp=self.refseqs1_fp)
        self.assertEqual(len(actual), 5)

        # couple of sanity checks against command line blast
        self.assertEqual(actual['s2_like_seq'][0][0]['SUBJECT ID'], 's2')
        self.assertEqual(actual['s105'][0][2]['SUBJECT ID'], 's1')

    def test_w_preexising_blastdb(self):
        """qiime_blast_seqs functions with pre-existing blast_db
        """
        # pre-existing blast db
        inseqs = parse_fasta(self.inseqs1)
        actual = qiime_blast_seqs(inseqs, blast_db=self.blast_db)
        self.assertEqual(len(actual), 5)

        # couple of sanity checks against command line blast
        self.assertEqual(actual['s2_like_seq'][0][0]['SUBJECT ID'], 's2')
        self.assertEqual(actual['s105'][0][2]['SUBJECT ID'], 's1')

    def test_w_alt_seqs_per_blast_run(self):
        """qiime_blast_seqs: functions with alt seqs_per_blast_run
        """
        for i in range(1, 20):
            inseqs = parse_fasta(self.inseqs1)
            actual = qiime_blast_seqs(
                inseqs, blast_db=self.blast_db, seqs_per_blast_run=i)
            self.assertEqual(len(actual), 5)

            # couple of sanity checks against command line blast
            self.assertEqual(actual['s2_like_seq'][0][0]['SUBJECT ID'], 's2')
            self.assertEqual(actual['s105'][0][2]['SUBJECT ID'], 's1')

    def test_alt_blast_param(self):
        """qiime_blast_seqs: alt blast params give alt results"""
        # Fewer blast hits with stricter e-value
        inseqs = parse_fasta(self.inseqs1)
        actual = qiime_blast_seqs(
            inseqs,
            blast_db=self.blast_db,
            params={'-e': '1e-4'})
        # NOTE: A BUG (?) IN THE BlastResult OR THE PARSER RESULTS IN AN EXTRA
        # BLAST RESULT IN THE DICT (actual HERE) WITH KEY ''

        self.assertTrue('s2_like_seq' in actual)
        self.assertFalse('s100' in actual)

    def test_error_on_bad_param_set(self):
        inseqs = parse_fasta(self.inseqs1)
        # no blastdb or refseqs
        self.assertRaises(AssertionError, qiime_blast_seqs, inseqs)


class BlastXSeqsTests(TestCase):

    """ Tests of the qiime_blastx_seqs function (will move to PyCogent eventually)
    """

    def setUp(self):
        """
        """
        self.nt_inseqs1 = nt_inseqs1.split('\n')

        _, self.pr_refseqs1_fp = mkstemp(dir=get_qiime_temp_dir(),
                                        prefix="BLAST_temp_db_",
                                        suffix=".fasta")
        close(_)
        fasta_f = open(self.pr_refseqs1_fp, 'w')
        fasta_f.write(pr_refseqs1)
        fasta_f.close()

        self.files_to_remove = [self.pr_refseqs1_fp]

    def tearDown(self):
        remove_files(self.files_to_remove)

    def test_w_refseqs_file(self):
        """qiime_blastx_seqs functions with refseqs file
        """
        inseqs = parse_fasta(self.nt_inseqs1)
        actual = qiime_blastx_seqs(inseqs, refseqs_fp=self.pr_refseqs1_fp)
        self.assertEqual(len(actual), 3)

        # couple of sanity checks against command line blast
        self.assertEqual(actual['eco:b0001'][0][0]['SUBJECT ID'], 'eco:b0001')
        self.assertEqual(actual['eco:b0122'][0][0]['SUBJECT ID'], 'eco:b0122')
        self.assertEqual(actual['eco:b0122'][0][1]['SUBJECT ID'], 'eco:b0015')


pr_refseqs1 = """>eco:b0001 thrL; thr operon leader peptide; K08278 thr operon leader peptide (A)
MKRISTTITTTITITTGNGAG
>eco:b0015 dnaJ; chaperone Hsp40, co-chaperone with DnaK; K03686 molecular chaperone DnaJ (A)
MAKQDYYEILGVSKTAEEREIRKAYKRLAMKYHPDRNQGDKEAEAKFKEIKEAYEVLTDS
QKRAAYDQYGHAAFEQGGMGGGGFGGGADFSDIFGDVFGDIFGGGRGRQRAARGADLRYN
MELTLEEAVRGVTKEIRIPTLEECDVCHGSGAKPGTQPQTCPTCHGSGQVQMRQGFFAVQ
QTCPHCQGRGTLIKDPCNKCHGHGRVERSKTLSVKIPAGVDTGDRIRLAGEGEAGEHGAP
AGDLYVQVQVKQHPIFEREGNNLYCEVPINFAMAALGGEIEVPTLDGRVKLKVPGETQTG
KLFRMRGKGVKSVRGGAQGDLLCRVVVETPVGLNERQKQLLQELQESFGGPTGEHNSPRS
KSFFDGVKKFFDDLTR
>eco:b0122 yacC; conserved protein, PulS_OutS family (A)
MKTFFRTVLFGSLMAVCANSYALSESEAEDMADLTAVFVFLKNDCGYQNLPNGQIRRALV
FFAQQNQWDLSNYDTFDMKALGEDSYRDLSGIGIPVAKKCKALARDSLSLLAYVK"""

nt_inseqs1 = """>eco:b0001 thrL; thr operon leader peptide; K08278 thr operon leader peptide (N)
atgaaacgcattagcaccaccattaccaccaccatcaccattaccacaggtaacggtgcg
ggctga
>eco:b0015 dnaJ; chaperone Hsp40, co-chaperone with DnaK; K03686 molecular chaperone DnaJ (N)
atggctaagcaagattattacgagattttaggcgtttccaaaacagcggaagagcgtgaa
atcagaaaggcctacaaacgcctggccatgaaataccacccggaccgtaaccagggtgac
aaagaggccgaggcgaaatttaaagagatcaaggaagcttatgaagttctgaccgactcg
caaaaacgtgcggcatacgatcagtatggtcatgctgcgtttgagcaaggtggcatgggc
ggcggcggttttggcggcggcgcagacttcagcgatatttttggtgacgttttcggcgat
atttttggcggcggacgtggtcgtcaacgtgcggcgcgcggtgctgatttacgctataac
atggagctcaccctcgaagaagctgtacgtggcgtgaccaaagagatccgcattccgact
ctggaagagtgtgacgtttgccacggtagcggtgcaaaaccaggtacacagccgcagact
tgtccgacctgtcatggttctggtcaggtgcagatgcgccagggattcttcgctgtacag
cagacctgtccacactgtcagggccgcggtacgctgatcaaagatccgtgcaacaaatgt
catggtcatggtcgtgttgagcgcagcaaaacgctgtccgttaaaatcccggcaggggtg
gacactggagaccgcatccgtcttgcgggcgaaggtgaagcgggcgagcatggcgcaccg
gcaggcgatctgtacgttcaggttcaggttaaacagcacccgattttcgagcgtgaaggc
aacaacctgtattgcgaagtcccgatcaacttcgctatggcggcgctgggtggcgaaatc
gaagtaccgacccttgatggtcgcgtcaaactgaaagtgcctggcgaaacccagaccggt
aagctattccgtatgcgcggtaaaggcgtcaagtctgtccgcggtggcgcacagggtgat
ttgctgtgccgcgttgtcgtcgaaacaccggtaggcctgaacgaaaggcagaaacagctg
ctgcaagagctgcaagaaagcttcggtggcccaaccggcgagcacaacagcccgcgctca
aagagcttctttgatggtgtgaagaagttttttgacgacctgacccgctaa
>eco:b0122 yacC; conserved protein, PulS_OutS family (N)
atgaagacgtttttcagaacagtgttattcggcagcctgatggccgtctgcgcaaacagt
tacgcgctcagcgagtctgaagccgaagatatggccgatttaacggcagtttttgtcttt
ctgaagaacgattgtggttaccagaacttacctaacgggcaaattcgtcgcgcactggtc
tttttcgctcagcaaaaccagtgggacctcagtaattacgacaccttcgacatgaaagcc
ctcggtgaagacagctaccgcgatctcagcggcattggcattcccgtcgctaaaaaatgc
aaagccctggcccgcgattccttaagcctgcttgcctacgtcaaataa"""

otu_map1 = fields_to_dict("""1:\ta\tb\tc
2:\td
3:\te\tf
""".split("\n"))

# b missing
otu_map2 = fields_to_dict("""1:\ta\tc
3:\te\tf\td
""".split("\n"))

# several reads swapped
otu_map3 = fields_to_dict("""1:\tc\ta\tb
3:\te\tf
2:\td
""".split("\n"))

# several reads swapped
otu_map4 = fields_to_dict("""1:\tc\ta\tb\tf
3:\te\td
""".split("\n"))

# everything differs
otu_map5 = fields_to_dict("""4:\ta\tb\tc\td\te\tf""".split("\n"))


inseqs1 = """>s2_like_seq
TGCAGCTTGAGCACAGGTTAGAGCCTTC
>s100
TGCAGCTTGAGCACAGGTTAGCCTTC
>s101
TGCAGCTTGAGCACAGGTTTTTCAGAGCCTTC
>s104
TGCAGCTTGAGCACAGGTTAGCCTTC
>s105
TGCAGCTTGAGCACAGGTTAGATC"""

refseqs1 = """>s0
CCCCCCCCCCCCCCCCCCCCCCCCCCCCCCCCCC
>s1
TGCAGCTTGAGCCACAGGAGAGAGAGAGCTTC
>s2
TGCAGCTTGAGCCACAGGAGAGAGCCTTC
>s3
TGCAGCTTGAGCCACAGGAGAGAGAGAGCTTC
>s4
ACCGATGAGATATTAGCACAGGGGAATTAGAACCA
>s5
TGTCGAGAGTGAGATGAGATGAGAACA
>s6
ACGTATTTTAATTTGGCATGGT
>s7
TTTTTTTTTTTTTTTTTTTTTTTTTTTTTTTTTTTTT
>s8
CCAGAGCGAGTGAGATAGACACCCAC
"""

mapping_f1 = """#SampleID\tSomething\tdays_since_epoch
Z1\t42\t23
Z2\thello\t10
A\t4\t400000
1\tr\t5.7
NotInOtuTable\tf\t0"""

fasta1 = """>Samp1_42
ACCGGTT
>s2_a_50
GGGCCC
>Samp1_43 some comme_nt
AACCG
>s3_25
AAACCC"""

fasta2 = """>Samp1_42
ACCGGTT
>s2_a_50
GGGCCC
>Samp1_43 some comme_nt
AACCG
>s3_25
AAACCC
>Samp1_44
A"""

mapping_f2 = """#SampleID\tSomething\tdays_since_epoch
Z1\thello\t23
Z2\thello\t23
A\thello\t23
1\thello\t23
NotInOtuTable\thello\t23"""

mapping_f3 = """#SampleID\tSomething\tdays_since_epoch
Z1\t42\t23
Z2\t42\t10
A\t4\t400000
1\t4\t5.7
NotInOtuTable\t9\t5.7"""

fastq_barcodes = ["@HWUSI-EAS552R_0357:8:1:10040:6364#0/1",
                  "GACGAGTCAGTCA",
                  "+HWUSI-EAS552R_0357:8:1:10040:6364#0/1",
                  "hhhhhhhhhhhhh",
                  "@HWUSI-EAS552R_0357:8:1:10184:6365#0/1",
                  "GTCTGACAGTTGA",
                  "+HWUSI-EAS552R_0357:8:1:10184:6365#0/1",
                  "hhhhhhhhhhhhh"]
fasta_barcodes = [">HWUSI-EAS552R_0357:8:1:10040:6364#0/1",
                  "GACGAGTCAGTCA",
                  ">HWUSI-EAS552R_0357:8:1:10184:6365#0/1",
                  "GTCTGACAGTTGA"
                  ]
fastq_seqs = ["@HWUSI-EAS552R_0357:8:1:10040:6364#0/2",
              "TACAGGGGATGCAAGTGTTATCCGGAATTATTGGGCGTAAAGCGTCTGCAGGTTGCTCACTAAGTCTTTTGTTAAATCTTCGGGCTTAACCCGAAACCTGCAAAAGAAACTAGTGCTCTCGAGTATGGTAGAGGTAAAGGGAATTTCCAG",
              "+HWUSI-EAS552R_0357:8:1:10040:6364#0/2",
              "hhhhhhhhhhhhhhhhhhhhhhhhhhhhhhhhfhhhhhhgghhhhhWhfcffehf]hhdhhhhhgcghhhchhhhfhcfhhgggdfhgdcffadccfdcccca]^b``ccfdd_caccWbb[b_dfdcdeaec`^`^_daba_b_WdY^`",
              "@HWUSI-EAS552R_0357:8:1:10184:6365#0/2",
              "TACGAAGGGGGCTAGCGTTGCTCGGAATCACTGGGCGTAAAGCGCACGTAGGCGGGCTCTTAAGTCGGAGGTGAAATCCCAAGGCTCAACCTTGGAACTGCCTTCGATACTGAGAGTCTTGAGTCCGGAAGAGGTAAGTGGAACTCCAAG",
              "+HWUSI-EAS552R_0357:8:1:10184:6365#0/2",
              "hfhhchhghhhhhhhhhhhhhhhhhhhhhhhhhhhhhhhfghghhhggfhhfghfeghfggfdhdfdfffacbfcddgcfccddbcddbccada_aadWaaaacddccccdacaaa_acbc]c`aa[a\\a_a^V\T_^^^^X^R_BBBB"]

fastq_mapping_rev = [
    "#SampleID\tBarcodeSequence\tLinkerPrimerSequence\tDescription",
    "sample1\tGACTGACTCGTC\tCCGGACTACHVGGGTWTCTAAT\tsample1",
    "sample2\tCAACTGTCAGAC\tCCGGACTACHVGGGTWTCTAAT\tsample2"]

fastq_mapping_fwd = [
    "#SampleID\tBarcodeSequence\tLinkerPrimerSequence\tDescription",
    "sample1\tGACGAGTCAGTC\tCCGGACTACHVGGGTWTCTAAT\tsample1",
    "sample2\tGTCTGACAGTTG\tCCGGACTACHVGGGTWTCTAAT\tsample2"]


class SubSampleFastaTests(TestCase):

    """ """

    def setUp(self):
        """ """
        self.expected_lines_50_perc = expected_lines_50_perc
        self.expected_lines_20_perc = expected_lines_20_perc

        self.temp_dir = load_qiime_config()['temp_dir']

        self.fasta_lines = fasta_lines
        _, self.fasta_filepath = mkstemp(
            prefix='subsample_test_', suffix='.fasta')
        close(_)
        self.fasta_file = open(self.fasta_filepath, "w")
        self.fasta_file.write(self.fasta_lines)
        self.fasta_file.close()

        _, self.output_filepath = mkstemp(prefix='subsample_output_',
                                          suffix='.fasta')
        close(_)

        self._files_to_remove =\
            [self.fasta_filepath]

    def tearDown(self):
        remove_files(self._files_to_remove)

    def test_subsample_fasta_50(self):
        """ subsample_fasta correctly subsamples input fasta file """

        # fixed seed for consistent calls with random()
        seed(128)

        subsample_fasta(self.fasta_filepath, self.output_filepath,
                        percent_subsample=0.50)

        self._files_to_remove.append(self.output_filepath)

        actual_results =\
            [line.strip() for line in open(self.output_filepath, "U")]

        self.assertEqual(actual_results, self.expected_lines_50_perc)

    def test_subsample_fasta_20(self):
        """ subsample_fasta correctly subsamples input fasta file """

        seed(12210)

        subsample_fasta(self.fasta_filepath, self.output_filepath,
                        percent_subsample=0.20)

        self._files_to_remove.append(self.output_filepath)

        actual_results =\
            [line.strip() for line in open(self.output_filepath, "U")]

        self.assertEqual(actual_results, self.expected_lines_20_perc)


class MetadataMapTests(TestCase):

    """Tests for the MetadataMap class."""

    def setUp(self):
        """Create MetadataMap objects that will be used in the tests."""
        # Create a map using the overview tutorial mapping file.
        self.overview_map_str = [
            "#SampleID\tBarcodeSequence\tTreatment\tDOB\tDescription",
            "PC.354\tAGCACGAGCCTA\tControl\t20061218\t354",
            "PC.355\tAACTCGTCGATG\tControl\t20061218\t355",
            "PC.356\tACAGACCACTCA\tControl\t20061126\t356",
            "PC.481\tACCAGCGACTAG\tControl\t20070314\t481",
            "PC.593\tAGCAGCACTTGT\tControl\t20071210\t593",
            "PC.607\tAACTGTGCGTAC\tFast\t20071112\t607",
            "PC.634\tACAGAGTCGGCT\tFast\t20080116\t634",
            "PC.635\tACCGCAGAGTCA\tFast\t20080116\t635",
            "PC.636\tACGGTGAGTGTC\tFast\t20080116\t636"]
        self.overview_map = MetadataMap(
            *parse_mapping_file_to_dict(self.overview_map_str))

        # Create the same overview tutorial map, but this time with some
        # comments.
        self.comment = "# Some comments about this mapping file"
        self.map_with_comments_str = self.overview_map_str[:]
        self.map_with_comments_str.insert(1, self.comment)
        self.map_with_comments = MetadataMap(*parse_mapping_file_to_dict(
            self.map_with_comments_str))

        # Create a MetadataMap object that has no metadata (i.e. no sample IDs,
        # so no metadata about samples).
        self.empty_map = MetadataMap({}, [])

        # Create a MetadataMap object that has samples (i.e. sample IDs) but
        # not associated metadata (i.e. no columns other than SampleID).
        self.no_metadata_str = ["#SampleID",
                                "PC.354",
                                "PC.355",
                                "PC.356",
                                "PC.481",
                                "PC.593",
                                "PC.607",
                                "PC.634",
                                "PC.635",
                                "PC.636"]
        self.no_metadata = MetadataMap(*parse_mapping_file_to_dict(
            self.no_metadata_str))

        # Create a MetadataMap object that has a category with only one value
        # throughout the entire column.
        self.single_value_str = ["#SampleID\tFoo",
                                 "PC.354\tfoo",
                                 "PC.355\tfoo",
                                 "PC.356\tfoo",
                                 "PC.481\tfoo",
                                 "PC.593\tfoo",
                                 "PC.607\tfoo",
                                 "PC.634\tfoo",
                                 "PC.635\tfoo",
                                 "PC.636\tfoo"]
        self.single_value = MetadataMap(*parse_mapping_file_to_dict(
            self.single_value_str))

    def test_parseMetadataMap(self):
        """Test parsing a mapping file into a MetadataMap instance."""
        obs = MetadataMap.parseMetadataMap(self.overview_map_str)
        self.assertEqual(obs, self.overview_map)

    def test_parseMetadataMap_empty(self):
        """Test parsing empty mapping file contents."""
        self.assertRaises(QiimeParseError, MetadataMap.parseMetadataMap, [])

    def test_eq(self):
        """Test whether two MetadataMaps are equal."""
        self.assertTrue(self.empty_map == MetadataMap({}, []))
        self.assertTrue(self.overview_map == MetadataMap(
            self.overview_map._metadata, self.overview_map.Comments))

    def test_ne(self):
        """Test whether two MetadataMaps are not equal."""
        self.assertTrue(self.empty_map != MetadataMap({}, ["foo"]))
        self.assertTrue(self.overview_map != MetadataMap(
            self.overview_map._metadata, ["foo"]))
        self.assertTrue(self.overview_map != MetadataMap({},
                                                         self.overview_map.Comments))
        self.assertTrue(self.overview_map != self.empty_map)
        self.assertTrue(self.overview_map != self.map_with_comments)
        self.assertTrue(self.overview_map != self.no_metadata)

    def test_getSampleMetadata(self):
        """Test metadata by sample ID accessor with valid sample IDs."""
        exp = {'BarcodeSequence': 'AGCACGAGCCTA', 'Treatment': 'Control',
               'DOB': '20061218', 'Description': '354'}
        obs = self.overview_map.getSampleMetadata('PC.354')
        self.assertEqual(obs, exp)

        exp = {'BarcodeSequence': 'ACCAGCGACTAG', 'Treatment': 'Control',
               'DOB': '20070314', 'Description': '481'}
        obs = self.map_with_comments.getSampleMetadata('PC.481')
        self.assertEqual(obs, exp)

        exp = {'BarcodeSequence': 'ACGGTGAGTGTC', 'Treatment': 'Fast',
               'DOB': '20080116', 'Description': '636'}
        obs = self.map_with_comments.getSampleMetadata('PC.636')
        self.assertEqual(obs, exp)

        exp = {}
        obs = self.no_metadata.getSampleMetadata('PC.636')
        self.assertEqual(obs, exp)

    def test_getSampleMetadata_bad_sample_id(self):
        """Test metadata by sample ID accessor with invalid sample IDs."""
        # Nonexistent sample ID.
        self.assertRaises(KeyError, self.overview_map.getSampleMetadata,
                          'PC.000')
        self.assertRaises(KeyError, self.no_metadata.getSampleMetadata,
                          'PC.000')
        # Integer sample ID.
        self.assertRaises(KeyError, self.overview_map.getSampleMetadata, 42)
        # Sample ID of type None.
        self.assertRaises(KeyError, self.overview_map.getSampleMetadata, None)

        # Sample ID on empty map.
        self.assertRaises(KeyError, self.empty_map.getSampleMetadata, 's1')
        # Integer sample ID on empty map.
        self.assertRaises(KeyError, self.empty_map.getSampleMetadata, 1)
        # Sample ID of None on empty map.
        self.assertRaises(KeyError, self.empty_map.getSampleMetadata, None)

    def test_getCategoryValue(self):
        """Test category value by sample ID/category name accessor."""
        exp = "Fast"
        obs = self.overview_map.getCategoryValue('PC.634', 'Treatment')
        self.assertEqual(obs, exp)

        exp = "20070314"
        obs = self.overview_map.getCategoryValue('PC.481', 'DOB')
        self.assertEqual(obs, exp)

        exp = "ACGGTGAGTGTC"
        obs = self.map_with_comments.getCategoryValue(
            'PC.636', 'BarcodeSequence')
        self.assertEqual(obs, exp)

    def test_getCategoryValues(self):
        """Test category value list by sample ID/category name accessor."""
        smpl_ids = ['PC.354', 'PC.355', 'PC.356', 'PC.481', 'PC.593', 'PC.607',
                    'PC.634', 'PC.635', 'PC.636']

        exp = [
            'Control',
            'Control',
            'Control',
            'Control',
            'Control',
            'Fast',
            'Fast',
            'Fast',
            'Fast']
        obs = self.overview_map.getCategoryValues(smpl_ids, 'Treatment')
        self.assertEqual(obs, exp)

    def test_isNumericCategory(self):
        """Test checking if a category is numeric."""
        obs = self.overview_map.isNumericCategory('Treatment')
        self.assertEqual(obs, False)

        obs = self.overview_map.isNumericCategory('DOB')
        self.assertEqual(obs, True)

    def test_hasUniqueCategoryValues(self):
        """Test checking if a category has unique values."""
        obs = self.overview_map.hasUniqueCategoryValues('Treatment')
        self.assertEqual(obs, False)

        obs = self.overview_map.hasUniqueCategoryValues('DOB')
        self.assertEqual(obs, False)

        obs = self.overview_map.hasUniqueCategoryValues('Description')
        self.assertEqual(obs, True)

    def test_hasSingleCategoryValue(self):
        """Test checking if a category has only a single value."""
        obs = self.overview_map.hasSingleCategoryValue('Treatment')
        self.assertEqual(obs, False)

        obs = self.single_value.hasSingleCategoryValue('Foo')
        self.assertEqual(obs, True)

    def test_getCategoryValue_bad_sample_id(self):
        """Test category value by sample ID accessor with bad sample IDs."""
        # Nonexistent sample ID.
        self.assertRaises(KeyError, self.overview_map.getCategoryValue,
                          'PC.000', 'Treatment')
        self.assertRaises(KeyError, self.no_metadata.getCategoryValue,
                          'PC.000', 'Treatment')
        # Integer sample ID.
        self.assertRaises(KeyError, self.overview_map.getCategoryValue, 42,
                          'DOB')
        # Sample ID of type None.
        self.assertRaises(KeyError, self.overview_map.getCategoryValue, None,
                          'Treatment')

        # Sample ID on empty map.
        self.assertRaises(KeyError, self.empty_map.getCategoryValue, 's1',
                          'foo')
        # Integer sample ID on empty map.
        self.assertRaises(KeyError, self.empty_map.getCategoryValue, 1,
                          'bar')
        # Sample ID of None on empty map.
        self.assertRaises(KeyError, self.empty_map.getCategoryValue, None,
                          'baz')

    def test_getCategoryValue_bad_category(self):
        """Test category value by sample ID accessor with bad categories."""
        # Nonexistent category.
        self.assertRaises(KeyError, self.overview_map.getCategoryValue,
                          'PC.354', 'foo')
        # Integer category.
        self.assertRaises(KeyError, self.overview_map.getCategoryValue,
                          'PC.354', 42)
        # Category of type None.
        self.assertRaises(KeyError, self.overview_map.getCategoryValue,
                          'PC.354', None)

        # Category on map with no metadata, but that has sample IDs.
        self.assertRaises(KeyError, self.no_metadata.getCategoryValue,
                          'PC.354', 'Treatment')
        # Integer category on map with no metadata.
        self.assertRaises(KeyError, self.no_metadata.getCategoryValue,
                          'PC.354', 34)
        # Category of type None on map with no metadata.
        self.assertRaises(KeyError, self.no_metadata.getCategoryValue,
                          'PC.354', None)

    def test_SampleIds(self):
        """Test sample IDs accessor."""
        exp = ["PC.354", "PC.355", "PC.356", "PC.481", "PC.593", "PC.607",
               "PC.634", "PC.635", "PC.636"]
        obs = self.overview_map.SampleIds
        self.assertEqual(obs, exp)

        obs = self.no_metadata.SampleIds
        self.assertEqual(obs, exp)

        obs = self.empty_map.SampleIds
        self.assertEqual(obs, [])

    def test_CategoryNames(self):
        """Test category names accessor."""
        exp = ["BarcodeSequence", "DOB", "Description", "Treatment"]
        obs = self.overview_map.CategoryNames
        self.assertEqual(obs, exp)

        obs = self.no_metadata.CategoryNames
        self.assertEqual(obs, [])

        obs = self.empty_map.CategoryNames
        self.assertEqual(obs, [])

    def test_filterSamples(self):
        """Test filtering out samples from metadata map."""
        exp = ['PC.356', 'PC.593']
        self.overview_map.filterSamples(['PC.593', 'PC.356'])
        obs = self.overview_map.SampleIds
        self.assertEqual(obs, exp)

        self.overview_map.filterSamples([])
        self.assertEqual(self.overview_map.SampleIds, [])

    def test_filterSamples_strict(self):
        """Test strict checking of sample prescence when filtering."""
        with self.assertRaises(ValueError):
            self.overview_map.filterSamples(['PC.356', 'abc123'])

        with self.assertRaises(ValueError):
            self.empty_map.filterSamples(['foo'])

    def test_filterSamples_no_strict(self):
        """Test missing samples does not raise error."""
        self.overview_map.filterSamples(['PC.356', 'abc123'], strict=False)
        self.assertEqual(self.overview_map.SampleIds, ['PC.356'])

        self.empty_map.filterSamples(['foo'], strict=False)
        self.assertEqual(self.empty_map.SampleIds, [])


class SyncBiomTests(TestCase):

    """Tests of sync_biom_and_mf."""

    def setUp(self):
        """Define data needed by all tests."""
        self.BT_IN_1 = '{"id": "None","format": "Biological Observation Matrix 1.0.0","format_url": "http://biom-format.org","type": "OTU table","generated_by": "testCode","date": "2013-08-20T15:48:21.166180","matrix_type": "sparse","matrix_element_type": "float","shape": [6, 6],"data": [[0,0,28.0],[0,1,52.0],[0,2,51.0],[0,3,78.0],[0,4,16.0],[0,5,77.0],[1,0,25.0],[1,1,14.0],[1,2,11.0],[1,3,32.0],[1,4,48.0],[1,5,63.0],[2,0,31.0],[2,1,2.0],[2,2,15.0],[2,3,69.0],[2,4,64.0],[2,5,27.0],[3,0,36.0],[3,1,68.0],[3,2,70.0],[3,3,65.0],[3,4,33.0],[3,5,62.0],[4,0,16.0],[4,1,41.0],[4,2,59.0],[4,3,40.0],[4,4,15.0],[4,5,3.0],[5,0,32.0],[5,1,8.0],[5,2,54.0],[5,3,98.0],[5,4,29.0],[5,5,50.0]],"rows": [{"id": "OTU1", "metadata": {"taxonomy": ["k__One"]}},{"id": "OTU2", "metadata": {"taxonomy": ["k__Two"]}},{"id": "OTU3", "metadata": {"taxonomy": ["k__Three"]}},{"id": "OTU4", "metadata": {"taxonomy": ["k__Four"]}},{"id": "OTU5", "metadata": {"taxonomy": ["k__Five"]}},{"id": "OTU6", "metadata": {"taxonomy": ["k__Six"]}}],"columns": [{"id": "Sample1", "metadata": null},{"id": "Sample2", "metadata": null},{"id": "Sample3", "metadata": null},{"id": "Sample4", "metadata": null},{"id": "Sample5", "metadata": null},{"id": "Sample6", "metadata": null}]}'
        self.MF_IN_1 = ['#SampleIttest_cat\ttest_corr',
                        'Sample1\tcat1\t1',
                        'Sample2\tcat1\t2',
                        'Sample3\tcat2\t3',
                        'Sample4\tcat2\t4',
                        'Sample5\tcat3\t5',
                        'Sample6\tcat3\t6',
                        'NotInOtuTable1\tcat5\t7',
                        'NotInOtuTable2\tcat5\t8']
        self.MF_OUT_1 = ['#SampleIttest_cat\ttest_corr',
                         'Sample1\tcat1\t1',
                         'Sample2\tcat1\t2',
                         'Sample3\tcat2\t3',
                         'Sample4\tcat2\t4',
                         'Sample5\tcat3\t5',
                         'Sample6\tcat3\t6']
        self.BT_OUT_2 = '{"id": "None","format": "Biological Observation Matrix 1.0.0","format_url": "http://biom-format.org","type": "OTU table","generated_by": "testCode","date": "2013-08-20T16:00:53.390212","matrix_type": "sparse","matrix_element_type": "float","shape": [6, 4],"data": [[0,0,28.0],[0,1,52.0],[0,2,51.0],[0,3,78.0],[1,0,25.0],[1,1,14.0],[1,2,11.0],[1,3,32.0],[2,0,31.0],[2,1,2.0],[2,2,15.0],[2,3,69.0],[3,0,36.0],[3,1,68.0],[3,2,70.0],[3,3,65.0],[4,0,16.0],[4,1,41.0],[4,2,59.0],[4,3,40.0],[5,0,32.0],[5,1,8.0],[5,2,54.0],[5,3,98.0]],"rows": [{"id": "OTU1", "metadata": {"taxonomy": ["k__One"]}},{"id": "OTU2", "metadata": {"taxonomy": ["k__Two"]}},{"id": "OTU3", "metadata": {"taxonomy": ["k__Three"]}},{"id": "OTU4", "metadata": {"taxonomy": ["k__Four"]}},{"id": "OTU5", "metadata": {"taxonomy": ["k__Five"]}},{"id": "OTU6", "metadata": {"taxonomy": ["k__Six"]}}],"columns": [{"id": "Sample1", "metadata": null},{"id": "Sample2", "metadata": null},{"id": "Sample3", "metadata": null},{"id": "Sample4", "metadata": null}]}'
        self.MF_IN_2 = ['#SampleIttest_cat\ttest_corr',
                        'Sample1\tcat1\t1',
                        'Sample2\tcat1\t2',
                        'Sample3\tcat2\t3',
                        'Sample4\tcat2\t4']
        self.BT_OUT_3 = '{"id": "None","format": "Biological Observation Matrix 1.0.0","format_url": "http://biom-format.org","type": "OTU table","generated_by": "testCode","date": "2013-08-20T16:09:55.670254","matrix_type": "sparse","matrix_element_type": "float","shape": [6, 5],"data": [[0,0,28.0],[0,1,52.0],[0,2,51.0],[0,3,16.0],[0,4,77.0],[1,0,25.0],[1,1,14.0],[1,2,11.0],[1,3,48.0],[1,4,63.0],[2,0,31.0],[2,1,2.0],[2,2,15.0],[2,3,64.0],[2,4,27.0],[3,0,36.0],[3,1,68.0],[3,2,70.0],[3,3,33.0],[3,4,62.0],[4,0,16.0],[4,1,41.0],[4,2,59.0],[4,3,15.0],[4,4,3.0],[5,0,32.0],[5,1,8.0],[5,2,54.0],[5,3,29.0],[5,4,50.0]],"rows": [{"id": "OTU1", "metadata": {"taxonomy": ["k__One"]}},{"id": "OTU2", "metadata": {"taxonomy": ["k__Two"]}},{"id": "OTU3", "metadata": {"taxonomy": ["k__Three"]}},{"id": "OTU4", "metadata": {"taxonomy": ["k__Four"]}},{"id": "OTU5", "metadata": {"taxonomy": ["k__Five"]}},{"id": "OTU6", "metadata": {"taxonomy": ["k__Six"]}}],"columns": [{"id": "Sample1", "metadata": null},{"id": "Sample2", "metadata": null},{"id": "Sample3", "metadata": null},{"id": "Sample5", "metadata": null},{"id": "Sample6", "metadata": null}]}'
        self.MF_IN_3 = ['#SampleIttest_cat\ttest_corr',
                        'Sample1\tcat1\t1',
                        'Sample2\tcat1\t2',
                        'NotInOtuTable2\tcat5\t8',
                        'Sample3\tcat2\t3',
                        'Sample5\tcat3\t5',
                        'Sample6\tcat3\t6',
                        'NotInOtuTable1\tcat5\t7']
        self.MF_OUT_3 = ['#SampleIttest_cat\ttest_corr',
                         'Sample1\tcat1\t1',
                         'Sample2\tcat1\t2',
                         'Sample3\tcat2\t3',
                         'Sample5\tcat3\t5',
                         'Sample6\tcat3\t6']
        self.BT_4 = """{"id": "None","format": "Biological Observation Matrix 1.0.0","format_url": "http://biom-format.org","type": "OTU table","generated_by": "BIOM-Format 1.1.2","date": "2013-08-16T15:23:02.872397","matrix_type": "sparse","matrix_element_type": "float","shape": [6, 8],"data": [[0,0,28.0],[0,1,52.0],[0,2,51.0],[0,3,78.0],[0,4,16.0],[0,5,77.0],[0,6,73.0],[0,7,6.0],[1,0,25.0],[1,1,14.0],[1,2,11.0],[1,3,32.0],[1,4,48.0],[1,5,63.0],[1,6,27.0],[1,7,38.0],[2,0,31.0],[2,1,2.0],[2,2,15.0],[2,3,69.0],[2,4,64.0],[2,5,27.0],[2,6,64.0],[2,7,54.0],[3,0,36.0],[3,1,68.0],[3,2,70.0],[3,3,65.0],[3,4,33.0],[3,5,62.0],[3,6,60.0],[3,7,23.0],[4,0,16.0],[4,1,41.0],[4,2,59.0],[4,3,40.0],[4,4,15.0],[4,5,3.0],[4,6,35.0],[4,7,5.0],[5,0,32.0],[5,1,8.0],[5,2,54.0],[5,3,98.0],[5,4,29.0],[5,5,50.0],[5,6,93.0],[5,7,19.0]],"rows": [{"id": "OTU1", "metadata": {"taxonomy": "k__One"}},{"id": "OTU2", "metadata": {"taxonomy": "k__Two"}},{"id": "OTU3", "metadata": {"taxonomy": "k__Three"}},{"id": "OTU4", "metadata": {"taxonomy": "k__Four"}},{"id": "OTU5", "metadata": {"taxonomy": "k__Five"}},{"id": "OTU6", "metadata": {"taxonomy": "k__Six"}}],"columns": [{"id": "Sample1", "metadata": null},{"id": "Sample2", "metadata": null},{"id": "Sample3", "metadata": null},{"id": "Sample4", "metadata": null},{"id": "Sample5", "metadata": null},{"id": "Sample6", "metadata": null},{"id": "Sample7", "metadata": null},{"id": "Sample8", "metadata": null}]}"""

    def test_mapping_file_removal(self):
        """Test syncing removes samples from mf only."""
        mf_exp, _ = parse_mapping_file_to_dict(self.MF_OUT_1)
        # bt doesn't change in this test
        bt_exp = parse_biom_table(self.BT_IN_1)
        mf_obs, bt_obs, nonshared_samples = \
            sync_biom_and_mf(parse_mapping_file_to_dict(self.MF_IN_1)[0],
                             parse_biom_table(self.BT_IN_1))
        self.assertEqual(mf_exp, mf_obs)
        self.assertEqual(bt_exp, bt_obs)
        self.assertEqual(nonshared_samples, set(['NotInOtuTable2',
                                                 'NotInOtuTable1']))

    def test_mapping_file_removal(self):
        """Test syncing removes samples bt only."""
        # doesn't change in test
        mf_exp, _ = parse_mapping_file_to_dict(self.MF_IN_2)
        bt_exp = parse_biom_table(self.BT_OUT_2)
        mf_obs, bt_obs, nonshared_samples = \
            sync_biom_and_mf(parse_mapping_file_to_dict(self.MF_IN_2)[0],
                             parse_biom_table(self.BT_IN_1))
        self.assertEqual(mf_exp, mf_obs)
        self.assertEqual(bt_exp, bt_obs)
        self.assertEqual(nonshared_samples, set(['Sample5', 'Sample6']))

    def test_mapping_file_removal(self):
        """Test samples removed correctly when nonoverlapping."""
        mf_exp, _ = parse_mapping_file_to_dict(self.MF_OUT_3)
        # bt doesn't change in this test
        bt_exp = parse_biom_table(self.BT_OUT_3)
        mf_obs, bt_obs, nonshared_samples = \
            sync_biom_and_mf(parse_mapping_file_to_dict(self.MF_IN_3)[0],
                             parse_biom_table(self.BT_IN_1))
        self.assertEqual(mf_exp, mf_obs)
        self.assertEqual(bt_exp, bt_obs)
        self.assertEqual(nonshared_samples, set(['Sample4', 'NotInOtuTable2',
                                                 'NotInOtuTable1']))

    def test_biom_taxonomy_formatter(self):
        """Test that different metadata types have taxonomy returned."""
        # biom tables with different types of taxonomy metadata
        bt_list_taxonomy = '{"id": "None","format": "Biological Observation Matrix 1.0.0","format_url": "http://biom-format.org","type": "OTU table","generated_by": "testCode","date": "2013-08-20T15:48:21.166180","matrix_type": "sparse","matrix_element_type": "float","shape": [6, 6],"data": [[0,0,28.0],[0,1,52.0],[0,2,51.0],[0,3,78.0],[0,4,16.0],[0,5,77.0],[1,0,25.0],[1,1,14.0],[1,2,11.0],[1,3,32.0],[1,4,48.0],[1,5,63.0],[2,0,31.0],[2,1,2.0],[2,2,15.0],[2,3,69.0],[2,4,64.0],[2,5,27.0],[3,0,36.0],[3,1,68.0],[3,2,70.0],[3,3,65.0],[3,4,33.0],[3,5,62.0],[4,0,16.0],[4,1,41.0],[4,2,59.0],[4,3,40.0],[4,4,15.0],[4,5,3.0],[5,0,32.0],[5,1,8.0],[5,2,54.0],[5,3,98.0],[5,4,29.0],[5,5,50.0]],"rows": [{"id": "OTU1", "metadata": {"taxonomy": ["k__One","p__testCode"]}},{"id": "OTU2", "metadata": {"taxonomy": ["k__Two"]}},{"id": "OTU3", "metadata": {"taxonomy": ["k__Three"]}},{"id": "OTU4", "metadata": {"taxonomy": ["k__Four"]}},{"id": "OTU5", "metadata": {"taxonomy": ["k__Five"]}},{"id": "OTU6", "metadata": {"taxonomy": ["k__Six"]}}],"columns": [{"id": "Sample1", "metadata": null},{"id": "Sample2", "metadata": null},{"id": "Sample3", "metadata": null},{"id": "Sample4", "metadata": null},{"id": "Sample5", "metadata": null},{"id": "Sample6", "metadata": null}]}'
        bt_str_taxonomy = '{"id": "None","format": "Biological Observation Matrix 1.0.0","format_url": "http://biom-format.org","type": "OTU table","generated_by": "testCode","date": "2013-08-20T15:48:21.166180","matrix_type": "sparse","matrix_element_type": "float","shape": [6, 6],"data": [[0,0,28.0],[0,1,52.0],[0,2,51.0],[0,3,78.0],[0,4,16.0],[0,5,77.0],[1,0,25.0],[1,1,14.0],[1,2,11.0],[1,3,32.0],[1,4,48.0],[1,5,63.0],[2,0,31.0],[2,1,2.0],[2,2,15.0],[2,3,69.0],[2,4,64.0],[2,5,27.0],[3,0,36.0],[3,1,68.0],[3,2,70.0],[3,3,65.0],[3,4,33.0],[3,5,62.0],[4,0,16.0],[4,1,41.0],[4,2,59.0],[4,3,40.0],[4,4,15.0],[4,5,3.0],[5,0,32.0],[5,1,8.0],[5,2,54.0],[5,3,98.0],[5,4,29.0],[5,5,50.0]],"rows": [{"id": "OTU1", "metadata": {"taxonomy": "k__One"}},{"id": "OTU2", "metadata": {"taxonomy": "k__Two"}},{"id": "OTU3", "metadata": {"taxonomy": "k__Three"}},{"id": "OTU4", "metadata": {"taxonomy": "k__Four"}},{"id": "OTU5", "metadata": {"taxonomy": "k__Five"}},{"id": "OTU6", "metadata": {"taxonomy": "k__Six"}}],"columns": [{"id": "Sample1", "metadata": null},{"id": "Sample2", "metadata": null},{"id": "Sample3", "metadata": null},{"id": "Sample4", "metadata": null},{"id": "Sample5", "metadata": null},{"id": "Sample6", "metadata": null}]}'
        bt_dict_taxonomy = '{"id": "None","format": "Biological Observation Matrix 1.0.0","format_url": "http://biom-format.org","type": "OTU table","generated_by": "testCode","date": "2013-08-20T15:48:21.166180","matrix_type": "sparse","matrix_element_type": "float","shape": [6, 6],"data": [[0,0,28.0],[0,1,52.0],[0,2,51.0],[0,3,78.0],[0,4,16.0],[0,5,77.0],[1,0,25.0],[1,1,14.0],[1,2,11.0],[1,3,32.0],[1,4,48.0],[1,5,63.0],[2,0,31.0],[2,1,2.0],[2,2,15.0],[2,3,69.0],[2,4,64.0],[2,5,27.0],[3,0,36.0],[3,1,68.0],[3,2,70.0],[3,3,65.0],[3,4,33.0],[3,5,62.0],[4,0,16.0],[4,1,41.0],[4,2,59.0],[4,3,40.0],[4,4,15.0],[4,5,3.0],[5,0,32.0],[5,1,8.0],[5,2,54.0],[5,3,98.0],[5,4,29.0],[5,5,50.0]],"rows": [{"id": "OTU1", "metadata": {"taxonomy": {"k":"k__One"}}},{"id": "OTU2", "metadata": {"taxonomy": {"k":"k__Two"}}},{"id": "OTU3", "metadata": {"taxonomy": {"k":"k__Three"}}},{"id": "OTU4", "metadata": {"taxonomy": {"k":"k__Four"}}},{"id": "OTU5", "metadata": {"taxonomy": {"k":"k__Five"}}},{"id": "OTU6", "metadata": {"taxonomy": {"kingdom":"k__Six", "phylum":"TM7"}}}],"columns": [{"id": "Sample1", "metadata": null},{"id": "Sample2", "metadata": null},{"id": "Sample3", "metadata": null},{"id": "Sample4", "metadata": null},{"id": "Sample5", "metadata": null},{"id": "Sample6", "metadata": null}]}'
        bt_no_metadata = '{"id": "None","format": "Biological Observation Matrix 1.0.0","format_url": "http://biom-format.org","type": "OTU table","generated_by": "testCode","date": "2013-08-20T15:48:21.166180","matrix_type": "sparse","matrix_element_type": "float","shape": [6, 6],"data": [[0,0,28.0],[0,1,52.0],[0,2,51.0],[0,3,78.0],[0,4,16.0],[0,5,77.0],[1,0,25.0],[1,1,14.0],[1,2,11.0],[1,3,32.0],[1,4,48.0],[1,5,63.0],[2,0,31.0],[2,1,2.0],[2,2,15.0],[2,3,69.0],[2,4,64.0],[2,5,27.0],[3,0,36.0],[3,1,68.0],[3,2,70.0],[3,3,65.0],[3,4,33.0],[3,5,62.0],[4,0,16.0],[4,1,41.0],[4,2,59.0],[4,3,40.0],[4,4,15.0],[4,5,3.0],[5,0,32.0],[5,1,8.0],[5,2,54.0],[5,3,98.0],[5,4,29.0],[5,5,50.0]],"rows": [{"id": "OTU1", "metadata": null},{"id": "OTU2", "metadata": null},{"id": "OTU3", "metadata": null},{"id": "OTU4", "metadata": null},{"id": "OTU5", "metadata": null},{"id": "OTU6", "metadata": null}],"columns": [{"id": "Sample1", "metadata": null},{"id": "Sample2", "metadata": null},{"id": "Sample3", "metadata": null},{"id": "Sample4", "metadata": null},{"id": "Sample5", "metadata": null},{"id": "Sample6", "metadata": null}]}'
        # test with list taxonomy
        bt = parse_biom_table(bt_list_taxonomy)
        obs = biom_taxonomy_formatter(bt, 'taxonomy')
        exp = ['k__One;p__testCode',
               'k__Two',
               'k__Three',
               'k__Four',
               'k__Five',
               'k__Six']
        self.assertEqual(obs, exp)
        # test with string taxonomy
        bt = parse_biom_table(bt_str_taxonomy)
        obs = biom_taxonomy_formatter(bt, 'taxonomy')
        exp = ['k__One', 'k__Two', 'k__Three', 'k__Four', 'k__Five', 'k__Six']
        self.assertEqual(obs, exp)
        # tests with dict taxonomy
        bt = parse_biom_table(bt_dict_taxonomy)
        obs = biom_taxonomy_formatter(bt, 'taxonomy')
        exp = ['k_k__One',
               'k_k__Two',
               'k_k__Three',
               'k_k__Four',
               'k_k__Five',
               'kingdom_k__Six phylum_TM7']
        self.assertEqual(obs, exp)
        # test that returns none when the taxonomy key is incorrect
        self.assertEqual(None, biom_taxonomy_formatter(bt, 'Nonexistent_MD'))
        # test performs correctly when no metadata in the biom table
        bt = parse_biom_table(bt_no_metadata)
        obs = biom_taxonomy_formatter(bt, 'taxonomy')
        exp = None
        self.assertEqual(obs, exp)


class RExecutorTests(TestCase):

    """Tests of the RExecutor class."""

    def setUp(self):
        """Define some useful test objects."""
        # The unweighted unifrac distance matrix from the overview tutorial.
        self.overview_dm_str = ["\tPC.354\tPC.355\tPC.356\tPC.481\tPC.593\
                                \tPC.607\tPC.634\tPC.635\tPC.636",
                                "PC.354\t0.0\t0.595483768391\t0.618074717633\
                                \t0.582763100909\t0.566949022108\
                                \t0.714717232268\t0.772001731764\
                                \t0.690237118413\t0.740681707488",
                                "PC.355\t0.595483768391\t0.0\t0.581427669668\
                                \t0.613726772383\t0.65945132763\
                                \t0.745176523638\t0.733836123821\
                                \t0.720305073505\t0.680785600439",
                                "PC.356\t0.618074717633\t0.581427669668\t0.0\
                                \t0.672149021573\t0.699416863323\
                                \t0.71405573754\t0.759178215168\
                                \t0.689701276341\t0.725100672826",
                                "PC.481\t0.582763100909\t0.613726772383\
                                \t0.672149021573\t0.0\t0.64756120797\
                                \t0.666018240373\t0.66532968784\
                                \t0.650464714994\t0.632524644216",
                                "PC.593\t0.566949022108\t0.65945132763\
                                \t0.699416863323\t0.64756120797\t0.0\
                                \t0.703720200713\t0.748240937349\
                                \t0.73416971958\t0.727154987937",
                                "PC.607\t0.714717232268\t0.745176523638\
                                \t0.71405573754\t0.666018240373\
                                \t0.703720200713\t0.0\t0.707316869557\
                                \t0.636288883818\t0.699880573956",
                                "PC.634\t0.772001731764\t0.733836123821\
                                \t0.759178215168\t0.66532968784\
                                \t0.748240937349\t0.707316869557\t0.0\
                                \t0.565875193399\t0.560605525642",
                                "PC.635\t0.690237118413\t0.720305073505\
                                \t0.689701276341\t0.650464714994\
                                \t0.73416971958\t0.636288883818\
                                \t0.565875193399\t0.0\t0.575788039321",
                                "PC.636\t0.740681707488\t0.680785600439\
                                \t0.725100672826\t0.632524644216\
                                \t0.727154987937\t0.699880573956\
                                \t0.560605525642\t0.575788039321\t0.0"]

        # The overview tutorial's metadata mapping file.
        self.overview_map_str = ["#SampleID\tBarcodeSequence\tTreatment\tDOB",
                                 "PC.354\tAGCACGAGCCTA\tControl\t20061218",
                                 "PC.355\tAACTCGTCGATG\tControl\t20061218",
                                 "PC.356\tACAGACCACTCA\tControl\t20061126",
                                 "PC.481\tACCAGCGACTAG\tControl\t20070314",
                                 "PC.593\tAGCAGCACTTGT\tControl\t20071210",
                                 "PC.607\tAACTGTGCGTAC\tFast\t20071112",
                                 "PC.634\tACAGAGTCGGCT\tFast\t20080116",
                                 "PC.635\tACCGCAGAGTCA\tFast\t20080116",
                                 "PC.636\tACGGTGAGTGTC\tFast\t20080116"]

        # The prefix to use for temporary files/dirs. This prefix may be added
        # to, but all temp dirs and files created by the tests will have this
        # prefix at a minimum.
        self.prefix = 'qiime_RExecutor_tests'

        self.start_dir = getcwd()
        self.dirs_to_remove = []
        self.files_to_remove = []

        self.tmp_dir = get_qiime_temp_dir()

        if not exists(self.tmp_dir):
            makedirs(self.tmp_dir)

            # If test creates the temp dir, also remove it.
            self.dirs_to_remove.append(self.tmp_dir)

        # Create temporary input dir/files.
        self.input_dir = mkdtemp(dir=self.tmp_dir,
                                 prefix='%s_input_dir_' % self.prefix)
        self.dirs_to_remove.append(self.input_dir)

        self.dm_fp = join(self.input_dir, 'dm.txt')
        dm_f = open(self.dm_fp, 'w')
        for line in self.overview_dm_str:
            dm_f.write(line + "\n")
        dm_f.close()
        self.files_to_remove.append(self.dm_fp)

        self.map_fp = join(self.input_dir, 'map.txt')
        map_f = open(self.map_fp, 'w')
        for line in self.overview_map_str:
            map_f.write(line + "\n")
        map_f.close()
        self.files_to_remove.append(self.map_fp)

        # Create temporary output directory.
        self.output_dir = mkdtemp(dir=self.tmp_dir,
                                  prefix='%s_output_dir_' % self.prefix)
        self.dirs_to_remove.append(self.output_dir)

    def tearDown(self):
        """Remove temporary files/dirs created by tests."""
        # Change back to the start dir.
        chdir(self.start_dir)
        remove_files(self.files_to_remove)

        # Remove directories last, so we don't get errors trying to remove
        # files which may be in the directories.
        for d in self.dirs_to_remove:
            if exists(d):
                rmtree(d)

    def test_call(self):
        """Test executing an arbitrary command."""
        args = ["-d " + self.dm_fp + " -m " + self.map_fp +
                " -c DOB -o " + self.output_dir]

        rex = RExecutor(TmpDir=self.tmp_dir)
        results = rex(args, "permdisp.r", self.output_dir)

        self.files_to_remove.append(join(self.tmp_dir, 'R.stdout'))
        self.files_to_remove.append(join(self.tmp_dir, 'R.stderr'))

        # Make sure an output file was created with something in it.
        results_fp = join(self.output_dir, 'permdisp_results.txt')
        results_f = open(results_fp, 'U')
        results = results_f.read()
        results_f.close()
        self.files_to_remove.append(results_fp)
        self.assertTrue(len(results) > 0)


# Long strings of test data go here
fasta_lines = """>seq1
ACCAGCGGAGAC
>seq2
ACAGAGAGACCC
>seq3
ATTACCAGATTAC
>seq4
ACAGGAGACCGAGAAGA
>seq5
ACCAGAGACCGAGA
"""

expected_lines_50_perc = """>seq2
ACAGAGAGACCC
>seq4
ACAGGAGACCGAGAAGA
>seq5
ACCAGAGACCGAGA""".split('\n')

expected_lines_20_perc = """>seq4
ACAGGAGACCGAGAAGA""".split('\n')


# run unit tests if run from command-line
if __name__ == '__main__':
    main()<|MERGE_RESOLUTION|>--- conflicted
+++ resolved
@@ -10,27 +10,19 @@
 from StringIO import StringIO
 from tempfile import mkdtemp, mkstemp
 from collections import defaultdict
+from unittest import TestCase, main
 import gzip
 
 from biom.parse import parse_biom_table_str, parse_biom_table
 
-from unittest import TestCase, main
 from numpy.testing import assert_almost_equal
 
 from skbio.core.sequence import DNASequence
+from skbio.parse.sequences import parse_fasta
 
 from cogent import Sequence
-from skbio.parse.sequences import parse_fasta
 from cogent.util.misc import remove_files
 from cogent.cluster.procrustes import procrustes
-<<<<<<< HEAD
-from cogent.util.misc import get_random_directory_name, remove_files
-=======
-from cogent.app.formatdb import build_blast_db_from_fasta_file
-from cogent.util.misc import remove_files
-
-from tempfile import mkdtemp
->>>>>>> 750275f8
 
 from brokit.formatdb import build_blast_db_from_fasta_file
 
