#!/usr/bin/env python
from __future__ import division
#unit tests for util.py

from os import chdir, getcwd, mkdir, rmdir, remove
from os.path import split, abspath, dirname, exists, join
from glob import glob
from random import seed
from shutil import rmtree
from StringIO import StringIO
from tempfile import mkdtemp
from collections import defaultdict
import gzip

<<<<<<< HEAD
from biom.table import __version__ as __biom_version__, __url__ as __biom_url__
from biom.parse import parse_biom_table_str, parse_biom_table
=======
from biom import __version__ as __biom_version__, __url__ as __biom_url__
>>>>>>> 7bd4e2f8
from biom.parse import parse_biom_table_str
from biom.util import get_biom_format_version_string

from cogent import Sequence
from cogent.util.unit_test import TestCase, main
from cogent.parse.fasta import MinimalFastaParser
from cogent.util.misc import remove_files
from cogent.cluster.procrustes import procrustes
from cogent.app.formatdb import build_blast_db_from_fasta_file
from cogent.util.misc import get_random_directory_name, remove_files

from qiime.parse import (fields_to_dict, parse_distmat, parse_mapping_file,
                         parse_mapping_file_to_dict, parse_otu_table,
                         QiimeParseError)
from qiime.util import (make_safe_f, FunctionWithParams, qiime_blast_seqs,
    extract_seqs_by_sample_id, get_qiime_project_dir, matrix_stats,
    raise_error_on_parallel_unavailable,
    convert_OTU_table_relative_abundance, create_dir, handle_error_codes,
    summarize_pcoas, _compute_jn_pcoa_avg_ranges, _flip_vectors, IQR,
    idealfourths, isarray, matrix_IQR, degap_fasta_aln,
    write_degapped_fasta_to_file, compare_otu_maps, get_diff_for_otu_maps,
    convert_otu_table_relative, write_seqs_to_fasta,
    split_fasta_on_sample_ids, split_fasta_on_sample_ids_to_dict,
    split_fasta_on_sample_ids_to_files, median_absolute_deviation,
    guess_even_sampling_depth, compute_days_since_epoch,
    get_interesting_mapping_fields,inflate_denoiser_output,
    flowgram_id_to_seq_id_map, count_seqs, count_seqs_from_file,
    count_seqs_in_filepaths,get_split_libraries_fastq_params_and_file_types,
    iseq_to_qseq_fields,get_top_fastq_two_lines,
    make_compatible_distance_matrices,stderr,_chk_asarray,expand_otu_ids,
    subsample_fasta,summarize_otu_sizes_from_otu_map,trim_fastq,
    get_tmp_filename, load_qiime_config, DistanceMatrix, MetadataMap,
    RExecutor, duplicates_indices, trim_fasta, get_qiime_temp_dir,
    qiime_blastx_seqs, add_filename_suffix, is_valid_git_refname,
    is_valid_git_sha1, sync_biom_and_mf, biom_taxonomy_formatter)

import numpy
from numpy import array, asarray


__author__ = "Greg Caporaso"
__copyright__ = "Copyright 2011, The QIIME Project"
#remember to add yourself if you make changes
__credits__ = ["Rob Knight", "Daniel McDonald", "Greg Caporaso", 
               "Justin Kuczynski", "Jens Reeder", "Catherine Lozupone",
               "Jai Ram Rideout", "Logan Knecht", "Michael Dwan",
               "Levi McCracken", "Damien Coy", "Yoshiki Vazquez Baeza",
               "Will Van Treuren", "Luke Ursell"]
__license__ = "GPL"
__version__ = "1.7.0-dev"
__maintainer__ = "Greg Caporaso"
__email__ = "gregcaporaso@gmail.com"
__status__ = "Development"

class TopLevelTests(TestCase):
    """Tests of top-level module functions."""
    
    def setUp(self):
        self.otu_table_f1 = otu_table_fake1.split('\n')
        self.otu_table_f2 = otu_table_fake2.split('\n')
        self.otu_table_f3 = otu_table_fake3.split('\n')
        self.otu_table_f4 = otu_table_fake4.split('\n')
        self.otu_table_f1_no_tax = otu_table_fake1_no_tax.split('\n')
        self.otu_table_f2_no_tax = otu_table_fake2_no_tax.split('\n')
        self.otu_table_f3_no_tax = otu_table_fake3_no_tax.split('\n')
        self.fasta1 = fasta1.split('\n')
        self.fasta2 = fasta2.split('\n')
        self.mapping_f1 = mapping_f1.split('\n')
        self.mapping_f2 = mapping_f2.split('\n')
        self.mapping_f3 = mapping_f3.split('\n')
        self.dirs_to_remove = []
        self.files_to_remove = []
        self.centroid_seqs1 = centroid_seqs1.split('\n')
        self.singleton_seqs1 = singleton_seqs1.split('\n')
        self.denoiser_mapping1 = denoiser_mapping1.split('\n')
        self.raw_seqs1 = raw_seqs1.split('\n')
        self.fastq_barcodes = fastq_barcodes
        self.fasta_barcodes = fasta_barcodes

    def tearDown(self):    
        remove_files(self.files_to_remove)
        for dir in  self.dirs_to_remove:
            if exists(dir):
                rmdir(dir)

    def test_expand_otu_ids(self):
        """expand otu ids functions as expected """
        otu_map = {'o1':['s1','s2'],
                   'o2':['s3'],
                   '3':   ['s4','s5']}
        otus_to_expand = ['3','o1 test']
        actual = expand_otu_ids(otu_map,otus_to_expand)
        expected = ['s4','s5','s1','s2']
        self.assertEqual(actual,expected)
        
        # ignore missing
        otus_to_expand = ['3','o1 test','99']
        actual = expand_otu_ids(otu_map,
                                otus_to_expand,
                                ignore_missing=True)
        expected = ['s4','s5','s1','s2']
        self.assertEqual(actual,expected)

    def test_median_absolute_deviation(self):
        """ median_absolute_deviation returns MAD and median """
        data = [0,0,0,0,0,0]
        expected = (0,0)
        self.assertEqual(median_absolute_deviation(data),expected)
        data = [1,1,1,1,1,1]
        expected = (0,1)
        self.assertEqual(median_absolute_deviation(data),expected)
        data = [6,1,2,9,4,1,2]
        expected = (1,2)
        self.assertEqual(median_absolute_deviation(data),expected)
        data = [-6,-1,-2,-9,-4,-1,-2]
        expected = (1,-2)
        self.assertEqual(median_absolute_deviation(data),expected)
        
    def test_guess_even_sampling_depth(self):
        """ guess_even_sampling_depth functions as expected """
        data = [6,1,2,9,4,1,2]
        expected = 1 # MAD = 2.25; med - MAD = -0.25
        self.assertEqual(guess_even_sampling_depth(data),expected)
    
    def test_write_seqs_to_fasta(self):
        """ write_seqs_to_fasta functions as expected """
        output_fp = get_tmp_filename(
                     prefix="qiime_util_write_seqs_to_fasta_test",
                     suffix='.fasta')
        self.files_to_remove.append(output_fp)
        seqs = [('s1','ACCGGTTGG'),('s2','CCTTGG'),('S4 some comment string','A')]
        exp = ">s1\nACCGGTTGG\n>s2\nCCTTGG\n>S4 some comment string\nA\n"
        # works in write mode
        write_seqs_to_fasta(output_fp,seqs,'w')
        self.assertEqual(open(output_fp).read(),exp)
        # calling again in write mode overwrites original file
        write_seqs_to_fasta(output_fp,seqs,'w')
        self.assertEqual(open(output_fp).read(),exp)
        # works in append mode
        exp2 = exp + exp
        write_seqs_to_fasta(output_fp,seqs,'a')
        self.assertEqual(open(output_fp).read(),exp2)
    
    def test_summarize_otu_sizes_from_otu_map(self):
        """ summarize_otu_sizes_from_otu_map functions as expected """
        otu_map_f = """O1	seq1
o2	seq2	seq3	seq4	seq5
o3	seq5
o4	seq6	seq7""".split('\n')
        expected = [(1,2),(2,1),(4,1)]
        self.assertEqual(summarize_otu_sizes_from_otu_map(otu_map_f),expected)
    
    def test_split_fasta_on_sample_ids(self):
        """ split_fasta_on_sample_ids functions as expected 
        """
        actual = list(split_fasta_on_sample_ids(\
                      MinimalFastaParser(self.fasta1)))
        expected = [('Samp1','Samp1_42','ACCGGTT'),
                       ('s2_a','s2_a_50','GGGCCC'),
                       ('Samp1','Samp1_43 some comme_nt','AACCG'),
                       ('s3','s3_25','AAACCC')]
        self.assertEqual(actual,expected)
    
    def test_split_fasta_on_sample_ids_to_dict(self):
        """ split_fasta_on_sample_ids_to_dict functions as expected
        """
        actual = split_fasta_on_sample_ids_to_dict(\
                      MinimalFastaParser(self.fasta1))
        expected = {'Samp1':[('Samp1_42','ACCGGTT'),
                             ('Samp1_43 some comme_nt','AACCG')],
                    's2_a':[('s2_a_50','GGGCCC')],
                    's3':[('s3_25','AAACCC')]}
        self.assertEqual(actual,expected)

    def test_split_fasta_on_sample_ids_to_files(self):
        """ split_fasta_on_sample_ids_to_files functions as expected 
        """
        temp_output_dir = get_random_directory_name(output_dir='/tmp/')
        self.dirs_to_remove.append(temp_output_dir)
        
        split_fasta_on_sample_ids_to_files(
         MinimalFastaParser(self.fasta2),
         output_dir=temp_output_dir,
         per_sample_buffer_size=2)
        self.files_to_remove.extend(glob('%s/*fasta' % temp_output_dir))
        
        # confirm that all files are as expected
        self.assertEqual(open('%s/Samp1.fasta' % temp_output_dir).read(),
            ">Samp1_42\nACCGGTT\n>Samp1_43 some comme_nt\nAACCG\n>Samp1_44\nA\n")
        self.assertEqual(open('%s/s2_a.fasta' % temp_output_dir).read(),
            ">s2_a_50\nGGGCCC\n")
        self.assertEqual(open('%s/s3.fasta' % temp_output_dir).read(),
            ">s3_25\nAAACCC\n")
        # confirm number of files is as expected
        self.assertEqual(len(glob('%s/*' % temp_output_dir)),3)

                
    def test_convert_otu_table_relative(self):
        """should convert a parsed otu table into relative abundances"""
        otu_table = parse_otu_table(self.otu_table_f1)
        exp_counts = array([[1.0/6, 0],
                            [1.0/6, 0],
                            [4.0/6, 0]])
        rel_otu_table = convert_otu_table_relative(otu_table)
        self.assertEqual(rel_otu_table[0], otu_table[0])
        self.assertEqual(rel_otu_table[1], otu_table[1])
        self.assertEqual(rel_otu_table[2], exp_counts)
        self.assertEqual(rel_otu_table[3], otu_table[3])

    def test_make_safe_f(self):
        """make_safe_f should return version of f that ignores extra kwargs."""
        def f(x,y): return x*y
        self.assertEqual(f(3,4), 12)
        g = make_safe_f(f, ['x','y'])
        self.assertEqual(g(3,4), 12)
        self.assertEqual(g(x=3,y=4,z=10,xxx=11), 12)
        
    def test_extract_seqs_by_sample_id(self):
        """extract_seqs_by_sample_id: functions as expected """
        
        seqs = [('Samp1_109','ACGG'),\
                ('Samp1_110','CCGG'),\
                ('samp1_109','GCGG'),\
                ('S2','AA'),\
                ('S3','CC'),\
                ('S4','GG'),\
                ('S44','TT'),\
                ('S4','TAAT')]
        sample_ids = ['Samp1','S44']
        expected = [('Samp1_109','ACGG'),\
                    ('Samp1_110','CCGG'),\
                    ('S44','TT')]
        actual = list(extract_seqs_by_sample_id(seqs,sample_ids))
        self.assertEqual(actual,expected)
        
        #negated
        expected_neg = [('samp1_109','GCGG'),\
                ('S2','AA'),\
                ('S3','CC'),\
                ('S4','GG'),\
                ('S4','TAAT')]
        actual = list(extract_seqs_by_sample_id(seqs,sample_ids,negate=True))
        self.assertEqual(actual,expected_neg)
        
        # OK if user passes dict of sample ids
        sample_ids = {'samp1':25}
        expected = [('samp1_109','GCGG')]
        actual = list(extract_seqs_by_sample_id(seqs,sample_ids))
        self.assertEqual(actual,expected)
        
    def test_get_qiime_project_dir(self):
        """getting the qiime project directory functions as expected """
        
        # Do an explicit check on whether the file system containing
        # the current file is case insensitive. This is in response
        # to SF bug #2945548, where this test would fail on certain
        # unusual circumstances on case-insensitive file systems
        # because the case of abspath(__file__) was inconsistent. 
        # (If you don't believe this, set case_insensitive_filesystem
        # to False, and rename your top-level Qiime directory as 
        # qiime on OS X. That sould cause this test to fail as 
        # actual will be path/to/qiime and expected will be 
        # path/to/Qiime.) Note that we don't need to change anything
        # in the get_qiime_project_dir() function as if the 
        # file system is case insenstive, the case of the returned
        # string is irrelevant.
        case_insensitive_filesystem = \
         exists(__file__.upper()) and exists(__file__.lower())
         
        actual = get_qiime_project_dir()
        # I base the expected here off the imported location of
        # qiime/util.py here, to handle cases where either the user has
        # Qiime in their PYTHONPATH, or when they've installed it with
        # setup.py.
        # If util.py moves this test will fail -- that 
        # is what we want in this case, as the get_qiime_project_dir()
        # function would need to be modified.
        import qiime.util
        util_py_filepath = abspath(abspath(qiime.util.__file__))
        expected = dirname(dirname(util_py_filepath))
        
        if case_insensitive_filesystem:
            # make both lowercase if the file system is case insensitive
            actual = actual.lower()
            expected = expected.lower()
        self.assertEqual(actual,expected)
    
    def test_matrix_stats1(self):
        """ matrix_stats should match mean, median, stdev calc'd by hand"""
        headers_list = [['a','c','b'],['a','c','b']]
        d1 = numpy.array([  [ 0,.2,.9],
                            [.2,0,.8],
                            [.9,.8,0]],'float')
        d2 = numpy.array([  [ 0,.3,1.1],
                            [.3,0,.8],
                            [1.1,.8,0]],'float')
        distmats_list = [d1,d2]
        
        exp_mean = numpy.array([    [ 0,.25,1.0],
                                    [.25,0,.8],
                                    [1.0,.8,0]],'float')
        exp_median = numpy.array([  [ 0,.25,1.0],
                                    [.25,0,.8],
                                    [1.0,.8,0]],'float')
        exp_std = numpy.array([     [ 0,.05,.1],
                                    [.05,0,0],
                                    [.1,0,0]],'float')
        results = matrix_stats(headers_list, distmats_list)
        self.assertFloatEqual(results[1:], [exp_mean,exp_median,exp_std])
        self.assertEqual(results[0],['a','c','b'])
        
    def test_matrix_stats2(self):
        """ matrix_stats should raise valerr if headers are in different orders
        """
        headers_list = [['a','c','b'],['b','c','a']]
        d1 = numpy.array([  [ 0,.2,.9],
                            [.2,0,.8],
                            [.9,.8,0]],'float')
        d2 = numpy.array([  [ 0,.3,1.1],
                            [.3,0,.8],
                            [1.1,.8,0]],'float')
        distmats_list = [d1,d2]

        exp_mean = numpy.array([    [ 0,.25,1.0],
                                    [.25,0,.8],
                                    [1.0,.8,0]],'float')
        exp_median = numpy.array([  [ 0,.25,1.0],
                                    [.25,0,.8],
                                    [1.0,.8,0]],'float')
        exp_std = numpy.array([     [ 0,.05,.1],
                                    [.05,0,0],
                                    [.1,0,0]],'float')
        self.assertRaises(ValueError, matrix_stats, headers_list, distmats_list)
        
    def test_raise_error_on_parallel_unavailable(self):
        """raise_error_on_parallel_unavailable functions as expected """
        self.assertRaises(RuntimeError,raise_error_on_parallel_unavailable,{})
        self.assertRaises(RuntimeError,raise_error_on_parallel_unavailable,\
         {'jobs_to_start':'1'})
        raise_error_on_parallel_unavailable({'jobs_to_start':'2'})
        raise_error_on_parallel_unavailable({'jobs_to_start':'24'})
        
    def test_support_files_available(self):
        """support_files are available """
        # check that the qiime/support_files directory exists
        support_files_dir = \
         join(get_qiime_project_dir(),'qiime','support_files')
        self.assertTrue(exists(support_files_dir))
        
        # check that a file in qiime/support_files exists
        default_qiime_config_fp = join(support_files_dir,'qiime_config')
        self.assertTrue(exists(default_qiime_config_fp))
        
    def test_compute_days_since_epoch(self):
        """compute_days_since_epoch functions as expected """
        self.assertEqual(compute_days_since_epoch(29,10,2002),11989)
        # can pass keyword arguments
        self.assertEqual(compute_days_since_epoch(year=2002,month=10,day=29),11989)
        self.assertEqual(compute_days_since_epoch(day=27,month=3,year=2009),14330)
        self.assertEqual(compute_days_since_epoch(day="27",month="3",year="2009"),14330)
    
    def test_get_interesting_mapping_fields(self):
        """get_interesting_mapping_fields returns expected fields """
        # all columns are completely unique
        d = parse_mapping_file(self.mapping_f1)
        actual = get_interesting_mapping_fields(d[0],d[1])
        expected = []
        self.assertEqual(actual,expected)
        
        # all columns are completely identical
        d = parse_mapping_file(self.mapping_f2)
        actual = get_interesting_mapping_fields(d[0],d[1])
        expected = []
        self.assertEqual(actual,expected)
        
        # some columns retained
        d = parse_mapping_file(self.mapping_f3)
        actual = get_interesting_mapping_fields(d[0],d[1])
        expected = ['Something','days_since_epoch']
        self.assertEqual(actual,expected)
        
    def test_inflate_denoiser_output(self):
        """ inflate_denoiser_output expands denoiser results as expected """
        actual = list(inflate_denoiser_output(
         MinimalFastaParser(self.centroid_seqs1),
         MinimalFastaParser(self.singleton_seqs1),
         self.denoiser_mapping1,
         MinimalFastaParser(self.raw_seqs1)))
        expected = [("S1_0 FXX111 some comments","TTTT"),
                    ("S1_2 FXX113 some other comments","TTTT"),
                    ("S3_7 FXX117","TTTT"),
                    ("S2_1 FXX112 some comments","TATT"),
                    ("S3_5 FXX114","TATT"),
                    ("S3_6 FXX115","TTGA"),
                    ("S3_6 FXX116","TAGA")]
        self.assertEqual(actual,expected)
    
    def test_flowgram_id_to_seq_id_map(self):
        """ flowgram_id_to_seq_id_map functions as expected """
        actual = flowgram_id_to_seq_id_map(MinimalFastaParser(self.raw_seqs1))
        expected = {'FXX111':'S1_0 FXX111 some comments',
                    'FXX112':'S2_1 FXX112 some comments',
                    'FXX113':'S1_2 FXX113 some other comments',
                    'FXX114':'S3_5 FXX114',
                    'FXX115':'S3_6 FXX115',
                    'FXX116':'S3_6 FXX116',
                    'FXX117':'S3_7 FXX117'}
        self.assertEqual(actual,expected)


    def test_count_seqs_from_file(self):
        """ count_seqs: functions as expected with varied data
        """
        f1 = ['>seq1','AACCTT','ACTGGT',
              '>seq2','CCAATT',
              '>seq3','CCC---GG']
        f2 = ['> s42','ABCDEFG',
              '>s33','A',
              '> 4>','AA>',
              '>blah','AA']
        self.assertFloatEqual(count_seqs_from_file(f1),(3,8.666,2.4944),0.001)
        self.assertFloatEqual(count_seqs_from_file(f2),(4,3.25,2.2776),0.001)
        self.assertEqual(count_seqs_from_file([]),(0,None,None))
        
    def test_count_seqs(self):
        """ count_seqs functions as expected with fake seq_counter
        """
        def seq_counter(filepath,parser=None):
            # Fake sequence counter to test count_seqs without
            # having to write files to disk (note don't need to
            # test actual sequence counters here as they're tested
            # elsewhere)
            if filepath.startswith('fake'):
                raise IOError
            else:
                return len(filepath), 0, 0
                
        in_fps = ['1.fasta','fake1.fasta','fake.fasta','2.fa']
        expected = [((7,0,0),'1.fasta'),
                    ((4,0,0),'2.fa')],\
                    11, ['fake1.fasta','fake.fasta']
        self.assertEqual(count_seqs_in_filepaths(\
         in_fps,seq_counter),expected)
        
        in_fps = ['fake1.fasta','fake.fasta']
        expected = [], 0, ['fake1.fasta','fake.fasta']
        self.assertEqual(count_seqs_in_filepaths(\
         in_fps,seq_counter),expected)
                
        in_fps = ['1.fasta','2.fa','12.txt']
        expected = [((7,0,0),'1.fasta'),
                    ((4,0,0),'2.fa'),
                    ((6,0,0),'12.txt')], 17, []
        self.assertEqual(count_seqs_in_filepaths(\
         in_fps,seq_counter),expected)

    def test_get_split_libraries_fastq_params_and_file_types_reverse(self):
        """get_split_libraries_fastq_params_and_file_types using reverse 
           barcodes computes correct values"""
    
        temp_output_dir = get_random_directory_name(output_dir='/tmp/')
        self.dirs_to_remove.append(temp_output_dir)

        #generate the fastq mapping file
        map_fpath=join(temp_output_dir,'map.txt')
        map_fopen=open(map_fpath,'w')
        map_fopen.write('\n'.join(fastq_mapping_rev))
        map_fopen.close()
        self.files_to_remove.append(map_fpath)

        fastq_files=[]
        #generate fastq seqs file
        seq_fpath=join(temp_output_dir,'seqs.fastq')
        seqs_fopen=open(seq_fpath,'w')
        seqs_fopen.write('\n'.join(fastq_seqs))
        seqs_fopen.close()

        fastq_files.append(seq_fpath)
        self.files_to_remove.append(seq_fpath)

        #generate fastq seqs file
        barcode_fpath=join(temp_output_dir,'barcodes.fastq')
        barcode_fopen=open(barcode_fpath,'w')
        barcode_fopen.write('\n'.join(fastq_barcodes))
        barcode_fopen.close()

        fastq_files.append(barcode_fpath)
        self.files_to_remove.append(barcode_fpath)

        exp='-i %s -b %s --rev_comp_mapping_barcodes' % (seq_fpath,barcode_fpath)

        obs=get_split_libraries_fastq_params_and_file_types(fastq_files,
                                                           map_fpath)

        self.assertEqual(obs,exp)

    def test_get_split_libraries_fastq_params_and_file_types_forward(self):
        """get_split_libraries_fastq_params_and_file_types using forward
           barcodes computes correct values"""
    
        temp_output_dir = get_random_directory_name(output_dir='/tmp/')
        self.dirs_to_remove.append(temp_output_dir)
    
        #generate the fastq mapping file
        map_fpath=join(temp_output_dir,'map.txt')
        map_fopen=open(map_fpath,'w')
        map_fopen.write('\n'.join(fastq_mapping_fwd))
        map_fopen.close()
        self.files_to_remove.append(map_fpath)
        
        fastq_files=[]
        #generate fastq seqs file
        seq_fpath=join(temp_output_dir,'seqs.fastq')
        seqs_fopen=open(seq_fpath,'w')
        seqs_fopen.write('\n'.join(fastq_seqs))
        seqs_fopen.close()
        
        fastq_files.append(seq_fpath)
        self.files_to_remove.append(seq_fpath)
        
        #generate fastq seqs file
        barcode_fpath=join(temp_output_dir,'barcodes.fastq')
        barcode_fopen=open(barcode_fpath,'w')
        barcode_fopen.write('\n'.join(fastq_barcodes))
        barcode_fopen.close()
        
        fastq_files.append(barcode_fpath)
        self.files_to_remove.append(barcode_fpath)
        
        exp='-i %s -b %s ' % (seq_fpath,barcode_fpath)
    
        obs=get_split_libraries_fastq_params_and_file_types(fastq_files,
                                                            map_fpath)
    
        self.assertEqual(obs,exp)
    
    def test_get_split_libraries_fastq_params_and_file_types_gzipped(self):
        """get_split_libraries_fastq_params_and_file_types using gzipped files 
           and forward barcodes computes correct values"""
    
        temp_output_dir = get_random_directory_name(output_dir='/tmp/')
        self.dirs_to_remove.append(temp_output_dir)
    
        #generate the fastq mapping file
        map_fpath=join(temp_output_dir,'map.txt')
        map_fopen=open(map_fpath,'w')
        map_fopen.write('\n'.join(fastq_mapping_fwd))
        map_fopen.close()
        self.files_to_remove.append(map_fpath)
        
        fastq_files=[]
        #generate fastq seqs file
        seq_fpath=join(temp_output_dir,'seqs.fastq.gz')
        seqs_fopen=gzip.open(seq_fpath,'w')
        seqs_fopen.write('\n'.join(fastq_seqs))
        seqs_fopen.close()
        
        fastq_files.append(seq_fpath)
        self.files_to_remove.append(seq_fpath)
        
        #generate fastq seqs file
        barcode_fpath=join(temp_output_dir,'barcodes.fastq.gz')
        barcode_fopen=gzip.open(barcode_fpath,'w')
        barcode_fopen.write('\n'.join(fastq_barcodes))
        barcode_fopen.close()
        
        fastq_files.append(barcode_fpath)
        self.files_to_remove.append(barcode_fpath)
        
        exp='-i %s -b %s ' % (seq_fpath,barcode_fpath)
    
        obs=get_split_libraries_fastq_params_and_file_types(fastq_files,
                                                            map_fpath)
    
        self.assertEqual(obs,exp)

    def test_get_top_fastq_two_lines(self):
        """ get_top_fastq_two_lines: this function gets the first 4 lines of 
            the open fastq file
        """
        
        temp_output_dir = get_random_directory_name(output_dir='/tmp/')
        self.dirs_to_remove.append(temp_output_dir)

        fastq_files=[]
        #generate fastq seqs file
        seq_fpath=join(temp_output_dir,'seqs.fastq')
        seqs_fopen=open(seq_fpath,'w')
        seqs_fopen.write('\n'.join(fastq_seqs))
        seqs_fopen.close()

        fastq_files.append(seq_fpath)
        self.files_to_remove.append(seq_fpath)

        #generate fastq seqs file
        barcode_fpath=join(temp_output_dir,'barcodes.fastq')
        barcode_fopen=open(barcode_fpath,'w')
        barcode_fopen.write('\n'.join(fastq_barcodes))
        barcode_fopen.close()

        fastq_files.append(barcode_fpath)
        self.files_to_remove.append(barcode_fpath)
        exp=[('@HWUSI-EAS552R_0357:8:1:10040:6364#0/1\n', 'GACGAGTCAGTCA\n', 
              '+HWUSI-EAS552R_0357:8:1:10040:6364#0/1\n', 'hhhhhhhhhhhhh\n'),
             ('@HWUSI-EAS552R_0357:8:1:10040:6364#0/2\n', 
              'TACAGGGGATGCAAGTGTTATCCGGAATTATTGGGCGTAAAGCGTCTGCAGGTTGCTCACTAAGTCTTTTGTTAAATCTTCGGGCTTAACCCGAAACCTGCAAAAGAAACTAGTGCTCTCGAGTATGGTAGAGGTAAAGGGAATTTCCAG\n', 
              '+HWUSI-EAS552R_0357:8:1:10040:6364#0/2\n', 
              'hhhhhhhhhhhhhhhhhhhhhhhhhhhhhhhhfhhhhhhgghhhhhWhfcffehf]hhdhhhhhgcghhhchhhhfhcfhhgggdfhgdcffadccfdcccca]^b``ccfdd_caccWbb[b_dfdcdeaec`^`^_daba_b_WdY^`\n')]
        
        #iterate of dict and make sure the top 4 lines of each file are in the
        #expected list
        for i in fastq_files:
            obs=get_top_fastq_two_lines(open(i))
            self.assertTrue(obs in exp)
            
    def test_make_compatible_distance_matrices(self):
        """make_compatible_distance_matrices: functions as expected"""
        dm1 = (['A','B','C','D'],
               array([[0.0,2.3,3.3,4.3],
                      [2.9,0.0,5.3,6.3],
                      [3.9,5.9,0.0,4.3],
                      [4.9,8.9,9.9,0.0]]))
        
        dm2 = (['C','A','T'],
               array([[10.0,12.3,13.3],
                      [12.9,10.0,15.3],
                      [13.9,15.9,10.0]]))
        
        expected_dm1 = (['A','C'],
               array([[0.0,3.3],
                      [3.9,0.0]]))
        
        expected_dm2 = (['A','C'],
               array([[10.0,12.9],
                      [12.3,10.0]]))
        
        actual_dm1, actual_dm2 = make_compatible_distance_matrices(dm1,dm2)
        self.assertEqual(actual_dm1,expected_dm1)
        self.assertEqual(actual_dm2,expected_dm2)

    def test_make_compatible_distance_matrices_w_lookup(self):
        """make_compatible_distance_matrices: functions as expected with lookup"""
        dm1 = (['A','B','C','D'],
               array([[0.0,2.3,3.3,4.3],
                      [2.9,0.0,5.3,6.3],
                      [3.9,5.9,0.0,4.3],
                      [4.9,8.9,9.9,0.0]]))
        
        dm2 = (['C','A','T'],
               array([[10.0,12.3,13.3], 
                      [12.9,10.0,15.3], 
                      [13.9,15.9,10.0]]))
                      
        lookup = {'C':'C','A':'A','B':'B','T':'B','D':'D'}
        
        expected_dm1 = (['A','B','C'],
               array([[0.0,2.3,3.3],
                      [2.9,0.0,5.3],
                      [3.9,5.9,0.0]]))
        
        expected_dm2 = (['A','B','C'],
               array([[10.0,15.3,12.9],
                      [15.9,10.0,13.9],
                      [12.3,13.3,10.0]]))
        
        actual_dm1, actual_dm2 = make_compatible_distance_matrices(dm1,dm2,lookup)
        self.assertEqual(actual_dm1,expected_dm1)
        self.assertEqual(actual_dm2,expected_dm2)
        
        lookup = {'C':'C','B':'B','T':'B','D':'D'}
        self.assertRaises(KeyError,
         make_compatible_distance_matrices,dm1,dm2,lookup)

    def test_trim_fastq(self):
        """ trim_fastq functions as expected """
        expected = ["""@HWUSI-EAS552R_0357:8:1:10040:6364#0/1
GACGAG
+
hhhhhh
""",
"""@HWUSI-EAS552R_0357:8:1:10184:6365#0/1
GTCTGA
+
hhhhhh
"""]
        
        self.assertEqual(list(trim_fastq(self.fastq_barcodes,6)),expected)
        
    def test_trim_fasta(self):
        """ trim_fasta functions as expected """
        expected = [""">HWUSI-EAS552R_0357:8:1:10040:6364#0/1
GACGAG
""",
""">HWUSI-EAS552R_0357:8:1:10184:6365#0/1
GTCTGA
"""]
        
        self.assertEqual(list(trim_fasta(self.fasta_barcodes,6)),expected)
        
    def test_duplicates_indices(self):
        """ Properly returns dict of duplicates and their indices """
        
        no_dups = ['1', '2', '3', '4']
        
        results = duplicates_indices(no_dups)
        
        expected_results = defaultdict(list)
        
        self.assertEqual(results, expected_results)
        
        dups = ['1', '2', '3', '4', '2']
        
        results = duplicates_indices(dups)
        
        expected_results = defaultdict(list)
        expected_results['2'] = [1, 4]
        
        self.assertEqual(results, expected_results)

    def test_add_filename_suffix(self):
        """Test adding a suffix to a filename works correctly."""
        self.assertEqual(add_filename_suffix('/foo/bar/baz.txt', 'z'),
                                             'bazz.txt')
        self.assertEqual(add_filename_suffix('baz.txt', 'z'),
                                             'bazz.txt')
        self.assertEqual(add_filename_suffix('/foo/bar/baz', 'z'),
                                             'bazz')
        self.assertEqual(add_filename_suffix('baz', 'z'),
                                             'bazz')
        self.assertEqual(add_filename_suffix('/baz.fasta.txt', 'z'),
                                             'baz.fastaz.txt')
        self.assertEqual(add_filename_suffix('baz.fasta.txt', 'z'),
                                             'baz.fastaz.txt')
        self.assertEqual(add_filename_suffix('/foo/', 'z'), 'z')

    def test_is_valid_git_refname(self):
        """Test correct validation of refnames"""
        # valid branchnames
        self.assertTrue(is_valid_git_refname('master'))
        self.assertTrue(is_valid_git_refname('debuggatron_2000'))
        self.assertTrue(is_valid_git_refname('refname/bar'))
        self.assertTrue(is_valid_git_refname('ref.nameslu/_eggs_/spam'))
        self.assertTrue(is_valid_git_refname('valid{0}char'.format(
            unichr(40))))
        self.assertTrue(is_valid_git_refname('master@head'))
        self.assertTrue(is_valid_git_refname('bar{thing}foo'))

        # case happening with git < 1.6.6
        self.assertFalse(is_valid_git_refname(
            '--abbrev-ref\nbaa350d7b7063d585ca293fc16ef15e0765dc9ee'))

        # different invalid refnames, for a description of each group see the
        # man page of git check-ref-format
        self.assertFalse(is_valid_git_refname('bar/.spam/eggs'))
        self.assertFalse(is_valid_git_refname('bar.lock/spam/eggs'))
        self.assertFalse(is_valid_git_refname('bar.lock'))
        self.assertFalse(is_valid_git_refname('.foobar'))

        self.assertFalse(is_valid_git_refname('ref..name'))

        self.assertFalse(is_valid_git_refname(u'invalid{0}char'.format(
            unichr(177))))
        self.assertFalse(is_valid_git_refname('invalid{0}char'.format(
            unichr(39))))
        self.assertFalse(is_valid_git_refname('ref~name/bar'))
        self.assertFalse(is_valid_git_refname('refname spam'))
        self.assertFalse(is_valid_git_refname('bar/foo/eggs~spam'))
        self.assertFalse(is_valid_git_refname('bar:_spam_'))
        self.assertFalse(is_valid_git_refname('eggtastic^2'))

        self.assertFalse(is_valid_git_refname('areyourandy?'))
        self.assertFalse(is_valid_git_refname('bar/*/spam'))
        self.assertFalse(is_valid_git_refname('bar[spam]/eggs'))

        self.assertFalse(is_valid_git_refname('/barfooeggs'))
        self.assertFalse(is_valid_git_refname('barfooeggs/'))
        self.assertFalse(is_valid_git_refname('bar/foo//////eggs'))

        self.assertFalse(is_valid_git_refname('dotEnding.'))

        self.assertFalse(is_valid_git_refname('@{branch'))

        self.assertFalse(is_valid_git_refname('contains\\slash'))

        self.assertFalse(is_valid_git_refname('$newbranch'))

    def test_is_valid_git_sha1(self):
        """ """

        # valid sha1 strings
        self.assertTrue(is_valid_git_sha1(
            '65a9ba2ef4b126fb5b054ea6b89b457463db4ec6'))
        self.assertTrue(is_valid_git_sha1(
            'a29a9911e41253405494c43889925a6d79ca26db'))
        self.assertTrue(is_valid_git_sha1(
            'e099cd5fdea89eba929d6051fbd26cc9e7a0c961'))
        self.assertTrue(is_valid_git_sha1(
            '44235d322c3386bd5ce872d9d7ea2e10d27c86cb'))
        self.assertTrue(is_valid_git_sha1(
            '7d2fc23E04540EE92c742948cca9ed5bc54d08d1'))
        self.assertTrue(is_valid_git_sha1(
            'fb5dc0285a8b11f199c4f3a7547a2da38138373f'))
        self.assertTrue(is_valid_git_sha1(
            '0b2abAEb195ba7ebc5cfdb53213a66fbaddefdb8'))

        # invalid length
        self.assertFalse(is_valid_git_sha1('cca9ed5bc54d08d1'))
        self.assertFalse(is_valid_git_sha1(''))

        # invalid characters
        self.assertFalse(is_valid_git_sha1(
            'fb5dy0f85a8b11f199c4f3a75474a2das8138373'))
        self.assertFalse(is_valid_git_sha1(
            '0x5dcc816fbc1c2e8eX087d7d2ed8d2950a7c16b'))


raw_seqs1 = """>S1_0 FXX111 some comments
TTTT
>S2_1 FXX112 some comments
TATT
>S1_2 FXX113 some other comments
GGGG
>S3_5 FXX114
GGGA
>S3_6 FXX115
TTGA
>S3_6 FXX116
TAGA
>S3_7 FXX117
TAGT"""

centroid_seqs1 = """>FXX111 | cluster size: 3
TTTT
>FXX112 | cluster size: 2
TATT"""

singleton_seqs1 = """>FXX115
TTGA
>FXX116
TAGA"""
        
denoiser_mapping1 = """FXX111:\tFXX113\tFXX117
FXX115:
FXX112:\tFXX114
FXX116:"""


otu_table_fake1 = """#Full OTU Counts
#OTU ID	S1	S2	Consensus Lineage
0	1	0	Root;Bacteria
1	1	0	Root;Bacteria;Verrucomicrobia
2	4	0	Root;Bacteria"""
    
otu_table_fake2 = """#Full OTU Counts
#OTU ID	S3	S4	S5	Consensus Lineage
0	1	0	1	Root;Bacteria
3	2	0	1	Root;Bacteria;Acidobacteria
4	1	0	9	Root;Bacteria;Bacteroidetes
2	1	0	1	Root;Bacteria;Acidobacteria;Acidobacteria;Gp5
6	1	25	42	Root;Archaea"""

otu_table_fake3 = """#Full OTU Counts
#OTU ID	samp7	Consensus Lineage
6	1	Root;Archaea""" 

otu_table_fake4 = """#Full OTU Counts
#OTU ID	S3	S4	S1	Consensus Lineage
0	1	0	1	Root;Bacteria
3	2	0	1	Root;Bacteria;Acidobacteria
4	1	0	9	Root;Bacteria;Bacteroidetes
2	1	0	1	Root;Bacteria;Acidobacteria;Acidobacteria;Gp5
6	1	25	42	Root;Archaea"""

otu_table_fake1_no_tax = """#Full OTU Counts
#OTU ID	S1	S2
0	1	0
1	1	0
2	4	0"""
    
otu_table_fake2_no_tax = """#Full OTU Counts
#OTU ID	S3	S4	S5
0	1	0	1
3	2	0	1
4	1	0	9
2	1	0	1
6	1	25	42"""

otu_table_fake3_no_tax = """#Full OTU Counts
#OTU ID	samp7
6	1"""

                                    
class FunctionWithParamsTests(TestCase):
    """Tests of the FunctionWithParams class.

    Note: FunctionWithParams itself is abstract, so need to subclass here."""

    def setUp(self):
        """Set up standard items for testing."""
        class FWP(FunctionWithParams):
            Name = 'FWP'
            t = True
            _tracked_properties = ['t']
            def getResult(self):
                return 3
        self.FWP = FWP
    
        self.files_to_remove = []
    
    def tearDown(self):
        remove_files(self.files_to_remove)

    def test_init(self):
        """FunctionWithParams __init__ should be successful."""
        x = self.FWP({'x':3})
        self.assertEqual(x.Name, 'FWP')
        self.assertEqual(x.Params, {'x':3})

    def test_str(self):
        """FunctionWithParams __str__ should produce expected string"""
        x = self.FWP({'x':3})
        lines = ['FWP parameters:','t:True','Application:None',\
                'Algorithm:None','Citation:None','x:3']
        self.assertEqual(str(x), '\n'.join(lines))

    def test_call(self):
        """FunctionWithParams __str__ should produce expected string"""
        x = self.FWP({'x':3})
        self.assertEqual(x(), 3)

    def test_formatResult(self):
        """FunctionWithParams formatResult should produce expected format"""
        x = self.FWP({'x':3})
        self.assertEqual(x.formatResult(3), '3')
    def test_getBiomData(self):
        """FunctionWithParams getBiomData should return biom"""
        bt_string = '''{
        "id":null,
        "format": "Biological Observation Matrix 0.9.1-dev",
        "format_url": "http://biom-format.org",
        "type": "OTU table",
        "generated_by": "QIIME revision XYZ",
        "date": "2011-12-19T19:00:00",
        "rows":[
                {"id":"GG_OTU_1", "metadata":null},
                {"id":"GG_OTU_2", "metadata":null},
                {"id":"GG_OTU_3", "metadata":null},
                {"id":"GG_OTU_4", "metadata":null},
                {"id":"GG_OTU_5", "metadata":null}
            ],
        "columns": [
                {"id":"Sample1", "metadata":null},
                {"id":"Sample2", "metadata":null},
                {"id":"Sample3", "metadata":null},
                {"id":"Sample4", "metadata":null},
                {"id":"Sample5", "metadata":null},
                {"id":"Sample6", "metadata":null}
            ],
        "matrix_type": "dense",
        "matrix_element_type": "int",
        "shape": [5,6],
        "data":  [[0,0,1,0,0,0],
                  [5,1,0,2,3,1],
                  [0,0,1,4,2,0],
                  [2,1,1,0,0,1],
                  [0,1,1,0,0,0]]
    }'''
        biom_data = parse_biom_table_str(bt_string)
        F = FunctionWithParams('')

        self.assertEqual(biom_data, F.getBiomData(biom_data))

        # write biom_data to temp location
        bt_path = get_tmp_filename()
        biom_file = open(bt_path, 'w')
        biom_file.writelines(bt_string)
        biom_file.close()
        self.assertEqual(biom_data, F.getBiomData(bt_path))

        # cleanup
        remove(bt_path)
        
    def test_convert_OTU_table_relative_abundance(self):
        """convert_OTU_table_relative_abundance works
        """
        otu_table = """#Full OTU Counts
#OTU ID\tsample1\tsample2\tsample3
0\t0\t2\t0
1\t1\t0\t0
2\t1\t1\t1""".split('\n')
        result = convert_OTU_table_relative_abundance(otu_table)
        self.assertEqual(result, ['#Full OTU Counts', '#OTU ID\tsample1\tsample2\tsample3', '0\t0.0\t0.666666666667\t0.0', '1\t0.5\t0.0\t0.0', '2\t0.5\t0.333333333333\t1.0'])

        otu_table = """#Full OTU Counts
#OTU ID\tsample1\tsample2\tsample3\tConsensus Lineage
0\t0\t2\t0\tBacteria; Bacteroidetes; Bacteroidales; Parabacteroidaceae; Unclassified; otu_475
1\t1\t0\t0\tBacteria; Bacteroidetes; Bacteroidales; adhufec77-25; Barnesiella; Barnesiella_viscericola; otu_369
2\t1\t1\t1\tBacteria; Firmicutes; Clostridia; Clostridiales; Faecalibacterium; Unclassified; otu_1121""".split('\n')
        result = convert_OTU_table_relative_abundance(otu_table)
        self.assertEqual(result, ['#Full OTU Counts', '#OTU ID\tsample1\tsample2\tsample3\tConsensus Lineage', '0\t0.0\t0.666666666667\t0.0\tBacteria; Bacteroidetes; Bacteroidales; Parabacteroidaceae; Unclassified; otu_475', '1\t0.5\t0.0\t0.0\tBacteria; Bacteroidetes; Bacteroidales; adhufec77-25; Barnesiella; Barnesiella_viscericola; otu_369', '2\t0.5\t0.333333333333\t1.0\tBacteria; Firmicutes; Clostridia; Clostridiales; Faecalibacterium; Unclassified; otu_1121'])

    def test_flip_vectors(self):
        """_flip_vectors makes a new PCA matrix with correct signs"""
        m_matrix = array([[1.0, 0.0, 1.0], [2.0, 4.0, 4.0]])
        jn_matrix = array([[1.2, 0.1, -1.2], [2.5, 4.0, -4.5]])
        new_matrix = _flip_vectors(jn_matrix, m_matrix)
        self.assertEqual(new_matrix, array([[1.2, 0.1, 1.2], [2.5, 4.0, 4.5]]))

    def test_compute_jn_pcoa_avg_ranges(self):
        """_compute_jn_pcoa_avg_ranges works
        """
        jn_flipped_matrices = [array([[2.0,4.0, -4.5],[-1.2,-0.1,1.2]]),\
                array([[3.0,4.0, -4.5],[-1.2,-0.1,1.2]]),\
                array([[4.0,4.0, -4.5],[-1.2,-0.1,1.2]]),\
                array([[5.0,4.0, -4.5],[-1.2,-0.1,1.2]]),\
                array([[6.0,4.0, -4.5],[-1.2,-0.1,1.2]]),\
                array([[7.0,4.0, -4.5],[-1.2,-0.1,1.2]]),\
                array([[1.0,4.0, -4.5],[-1.2,-0.1,1.2]])]
        avg_matrix, low_matrix, high_matrix = _compute_jn_pcoa_avg_ranges(\
                jn_flipped_matrices, 'ideal_fourths')
        self.assertFloatEqual(avg_matrix[(0,0)], 4.0)
        self.assertFloatEqual(avg_matrix[(0,2)], -4.5)
        self.assertFloatEqual(low_matrix[(0,0)], 2.16666667)
        self.assertFloatEqual(high_matrix[(0,0)], 5.83333333)

        avg_matrix, low_matrix, high_matrix = _compute_jn_pcoa_avg_ranges(\
                jn_flipped_matrices, 'sdev')
        x = array([m[0,0] for m in jn_flipped_matrices])
        self.assertEqual(x.mean(),avg_matrix[0,0])
        self.assertEqual(-x.std(ddof=1)/2,low_matrix[0,0])
        self.assertEqual(x.std(ddof=1)/2,high_matrix[0,0])
        
    def test_summarize_pcoas(self):
        """summarize_pcoas works
        """
        master_pcoa = [['1', '2', '3'], \
            array([[-1.0, 0.0, 1.0], [2.0, 4.0, -4.0]]), \
            array([.76, .24])]
        jn1 = [['1', '2', '3'], \
            array([[1.2, 0.1, -1.2],[-2.5, -4.0, 4.5]]), \
            array([0.80, .20])]
        jn2 = [['1', '2', '3'], \
            array([[-1.4, 0.05, 1.3],[2.6, 4.1, -4.7]]), \
            array([0.76, .24])]
        jn3 = [['1', '2', '3'], \
            array([[-1.5, 0.05, 1.6],[2.4, 4.0, -4.8]]), \
            array([0.84, .16])]
        jn4 = [['1', '2', '3'], \
            array([[-1.5, 0.05, 1.6],[2.4, 4.0, -4.8]]), \
            array([0.84, .16])]
        support_pcoas = [jn1, jn2, jn3, jn4]
        #test with the ideal_fourths option
        matrix_average, matrix_low, matrix_high, eigval_average, m_names = \
            summarize_pcoas(master_pcoa, support_pcoas, 'ideal_fourths',
                            apply_procrustes=False)
        self.assertEqual(m_names, ['1', '2', '3'])
        self.assertFloatEqual(matrix_average[(0,0)], -1.4)
        self.assertFloatEqual(matrix_average[(0,1)], 0.0125)
        self.assertFloatEqual(matrix_low[(0,0)], -1.5)
        self.assertFloatEqual(matrix_high[(0,0)], -1.28333333)
        self.assertFloatEqual(matrix_low[(0,1)], -0.0375)
        self.assertFloatEqual(matrix_high[(0,1)], 0.05)
        self.assertFloatEqual(eigval_average[0], 0.81)
        self.assertFloatEqual(eigval_average[1], 0.19)
        #test with the IQR option
        matrix_average, matrix_low, matrix_high, eigval_average, m_names = \
            summarize_pcoas(master_pcoa, support_pcoas, method='IQR',
                            apply_procrustes=False)
        self.assertFloatEqual(matrix_low[(0,0)], -1.5)
        self.assertFloatEqual(matrix_high[(0,0)], -1.3)

        #test with procrustes option followed by sdev
        m, m1, msq = procrustes(master_pcoa[1],jn1[1])
        m, m2, msq = procrustes(master_pcoa[1],jn2[1])
        m, m3, msq = procrustes(master_pcoa[1],jn3[1])
        m, m4, msq = procrustes(master_pcoa[1],jn4[1])
        matrix_average, matrix_low, matrix_high, eigval_average, m_names = \
            summarize_pcoas(master_pcoa, support_pcoas, method='sdev',
                            apply_procrustes=True)

        x = array([m1[0,0],m2[0,0],m3[0,0],m4[0,0]])
        self.assertEqual(x.mean(),matrix_average[0,0])
        self.assertEqual(-x.std(ddof=1)/2,matrix_low[0,0])
        self.assertEqual(x.std(ddof=1)/2,matrix_high[0,0])

    def test_IQR(self):
        "IQR returns the interquartile range for list x"
        #works for odd with odd split
        x = [2,3,4,5,6,7,1]
        minv, maxv = IQR(x)
        self.assertEqual(minv, 2)
        self.assertEqual(maxv, 6)
        #works for even with odd split
        x = [1,2,3,4,5,6]
        minv, maxv = IQR(x)
        self.assertEqual(minv, 2)
        self.assertEqual(maxv, 5)
        #works for even with even split
        x = [1,2,3,4,5,6,7,8]
        minv, maxv = IQR(x)
        self.assertEqual(minv, 2.5)
        self.assertEqual(maxv, 6.5)
        #works with array
        #works for odd with odd split
        x = array([2,3,4,5,6,7,1])
        minv, maxv = IQR(x)
        self.assertEqual(minv, 2)
        self.assertEqual(maxv, 6)
        #works for even with odd split
        x = array([1,2,3,4,5,6])
        minv, maxv = IQR(x)
        self.assertEqual(minv, 2)
        self.assertEqual(maxv, 5)
        #works for even with even split
        x = array([1,2,3,4,5,6,7,8])
        minv, maxv = IQR(x)
        self.assertEqual(minv, 2.5)
        self.assertEqual(maxv, 6.5)
        
    def test_matrix_IQR(self):
        """matrix_IQR calcs the IQR for each column in an array correctly
        """
        x = array([[1,2,3],[4,5,6],[7,8,9], [10,11,12]])
        min_vals, max_vals = matrix_IQR(x)
        self.assertEqual(min_vals, array([2.5,3.5,4.5]))
        self.assertEqual(max_vals, array([8.5,9.5,10.5]))

    def test_idealfourths(self):
        """idealfourths: tests the ideal-fourths function which was imported from scipy
        at the following location (http://projects.scipy.org/scipy/browser/trunk/scipy/stats/tests/test_mmorestats.py?rev=4154)
        """
        test = numpy.arange(100)
        self.assertEqual(idealfourths(test),
                            [24.416666666666668, 74.583333333333343])
        test_2D = test.repeat(3).reshape(-1,3)
        
        self.assertFloatEqualRel(numpy.asarray(idealfourths(test_2D, axis=0)),\
                    numpy.array([[24.41666667, 24.41666667, 24.41666667], \
                                 [74.58333333, 74.58333333, 74.58333333]]))
        
        self.assertEqual(idealfourths(test_2D, axis=1),
                            test.repeat(2).reshape(-1,2))
        test = [0,0]
        _result = idealfourths(test)
        self.assertEqual(numpy.isnan(_result).all(),True)
        
    def test_isarray(self):
        "isarray: tests the isarray function"
        obs1=asarray('Test')
        obs2 = 'Test'
        
        exp1 = True
        exp2 = False
        
        self.assertEqual(isarray(obs1),exp1)
        self.assertEqual(isarray(obs2),exp2)

    def test_degap_fasta_aln(self):
        """degap_fasta_align removes gps from fasta seqs."""

        test_aln = [("a","AAAAAAAAAGGGG"),
                    ("b","-A-A-G-G-A-G-C."),
                    ('c',"..-----------"),
                    ('d',"--------AAAAAAA"),
                    ('e',"")]

        expected_result = map(lambda (a, b): Sequence(name=a, seq=b),
                              [("a","AAAAAAAAAGGGG"),
                               ("b","AAGGAGC"),
                               ('c',""),
                               ('d',"AAAAAAA"),
                               ('e',"")])
        
        self.assertEqual(list(degap_fasta_aln(test_aln)), expected_result)

        self.assertEqual(list(degap_fasta_aln([])),[])

    def test_write_degapped_fasta_to_file(self):
     
        test_aln = [("a","AAAAAAAAAGGGG"),
                    ("b","-A-A-G-G-A-G-C"),
                    ('c',"---------------"),
                    ('d',"--------AAAAAAA"),
                    ('e',"")]

        expected_result =""">a
AAAAAAAAAGGGG
>b
AAGGAGC
>c

>d
AAAAAAA
>e

"""
        tmp_filename = write_degapped_fasta_to_file(test_aln)
        self.files_to_remove.append(tmp_filename)
        observed = "".join(list(open(tmp_filename,"U")))
        self.assertEqual(observed, expected_result)


    def test_get_diff_for_otu_maps(self):
        """get_diff_for_otu_map return correct set difference"""

        #compare to self
        self.assertEqual(get_diff_for_otu_maps(otu_map1, otu_map1),
                         (set([]), set([])) )
        
        #compare to otu_map with one difference
        self.assertEqual(get_diff_for_otu_maps(otu_map1, otu_map2),
                         (set(['b']), set([])))
        
        #compare to empty
        self.assertEqual(get_diff_for_otu_maps(otu_map1, fields_to_dict("")),
                         (set(['a','b','c','d','e','f']), set([])))

    def test_compare_otu_maps(self):
        """compare_otu_maps computes correct values"""

        self.assertFloatEqual(compare_otu_maps(otu_map1, otu_map1), 0.0)
        self.assertFloatEqual(compare_otu_maps(otu_map1, otu_map3), 0.0)
        self.assertFloatEqual(compare_otu_maps(otu_map1, otu_map4), 0.33333333333)
        self.assertFloatEqual(compare_otu_maps(otu_map3, otu_map4), 0.33333333333)
        self.assertFloatEqual(compare_otu_maps(otu_map1, otu_map5), 1)

    def test_iseq_to_qseq_fields(self):
        """iseq_to_qseq_fields functions as expected"""
        i = "HWI-ST753_50:6:1101:15435:9071#0/1:ACCAGACGATGCTACGGAGGGAGCTAGCGTTGTTCGGAATTACTGGGCGTAAAGCGCACGTAGGCGGCTTTGTAAGTTAGAGGTGAAAGCCTGGAGCTCAAC:gggggggfggdegggggggggggggggggggegggggggggegggggggeggcccccFUZSU_]]^^ggggggdggdgeeeccYacadcbeddceegggeeg"
        # barcode in sequence, barcode length = 12
        expected = (("HWI-ST753","50","6","1101","15435","9071","0","1"),
                    "TACGGAGGGAGCTAGCGTTGTTCGGAATTACTGGGCGTAAAGCGCACGTAGGCGGCTTTGTAAGTTAGAGGTGAAAGCCTGGAGCTCAAC","gggggggggggggggggggegggggggggegggggggeggcccccFUZSU_]]^^ggggggdggdgeeeccYacadcbeddceegggeeg","ACCAGACGATGC","gggggggfggde")
        self.assertEqual(iseq_to_qseq_fields(i,barcode_in_header=False,barcode_length=12),
                         expected)
        # barcode in sequence, barcode length = 6
        expected = (("HWI-ST753","50","6","1101","15435","9071","0","1"),
                    "CGATGCTACGGAGGGAGCTAGCGTTGTTCGGAATTACTGGGCGTAAAGCGCACGTAGGCGGCTTTGTAAGTTAGAGGTGAAAGCCTGGAGCTCAAC","gfggdegggggggggggggggggggegggggggggegggggggeggcccccFUZSU_]]^^ggggggdggdgeeeccYacadcbeddceegggeeg","ACCAGA","gggggg")
        self.assertEqual(iseq_to_qseq_fields(i,barcode_in_header=False,barcode_length=6),
                         expected)
                         
        # barcode in header, barcode length = 6
        i = "HWI-6X_9267:1:1:4:1699#ACCACCC/1:TACGGAGGGTGCGAGCGTTAATCGCCCCCCCCCCCCCCCCCCCCCCCCCCCCCCCCCCCCCCCCCCCCCCCCCCCGAAAAAAAAAAAAAAAAAAAAAAA:abbbbbbbbbb`_`bbbbbb`bb^aaaaaaaaaaaaaaaaaaaaaaaaaaaaaaaaaaaaaaaaaaaaaaaaaaaDaabbBBBBBBBBBBBBBBBBBBB"
        expected = (("HWI-6X","9267","1","1","4","1699","ACCACCC", "1"),
         "TACGGAGGGTGCGAGCGTTAATCGCCCCCCCCCCCCCCCCCCCCCCCCCCCCCCCCCCCCCCCCCCCCCCCCCCCGAAAAAAAAAAAAAAAAAAAAAAA","abbbbbbbbbb`_`bbbbbb`bb^aaaaaaaaaaaaaaaaaaaaaaaaaaaaaaaaaaaaaaaaaaaaaaaaaaaDaabbBBBBBBBBBBBBBBBBBBB","ACCACC","bbbbbb")
        self.assertEqual(iseq_to_qseq_fields(i,barcode_in_header=True,barcode_length=6),
                         expected)
        # barcode in header, barcode length = 3
        expected = (("HWI-6X","9267","1","1","4","1699","ACCACCC", "1"),
         "TACGGAGGGTGCGAGCGTTAATCGCCCCCCCCCCCCCCCCCCCCCCCCCCCCCCCCCCCCCCCCCCCCCCCCCCCGAAAAAAAAAAAAAAAAAAAAAAA","abbbbbbbbbb`_`bbbbbb`bb^aaaaaaaaaaaaaaaaaaaaaaaaaaaaaaaaaaaaaaaaaaaaaaaaaaaDaabbBBBBBBBBBBBBBBBBBBB","ACC","bbb")
        self.assertEqual(iseq_to_qseq_fields(i,barcode_in_header=True,barcode_length=3),
                         expected)


    def test_stderr(self):
        """stderr computes standard error for an array"""
        
        exp=array([0.57735026918962584,0.57735026918962584,
                   0.57735026918962584,0.57735026918962584])
        obs=stderr([[1,1,1,1],[2,2,2,2],[3,3,3,3]])
        self.assertEqual(obs,exp)
        
    def test__chk_asarray(self):
        """_chk_asarray converts list into a numpy array"""
        
        exp=(array([[1,1,1,1],[2,2,2,2],[3,3,3,3]]),0)
        obs=_chk_asarray([[1,1,1,1],[2,2,2,2],[3,3,3,3]],0)
        self.assertEqual(obs,exp)

class BlastSeqsTests(TestCase):
    """ Tests of the qiime_blast_seqs function (will move to PyCogent eventually)
    """

    def setUp(self):
        """ 
        """
        self.refseqs1 = refseqs1.split('\n')
        self.inseqs1 = inseqs1.split('\n')
        self.blast_db, db_files_to_remove =\
          build_blast_db_from_fasta_file(self.refseqs1,
                                         output_dir=get_qiime_temp_dir())
        self.files_to_remove = db_files_to_remove
        
        self.refseqs1_fp = get_tmp_filename(tmp_dir=get_qiime_temp_dir(),
                                            prefix="BLAST_temp_db_",
                                            suffix=".fasta")
        fasta_f = open(self.refseqs1_fp,'w')
        fasta_f.write(refseqs1)
        fasta_f.close()
        
        self.files_to_remove = db_files_to_remove + [self.refseqs1_fp]
          
    def tearDown(self):
        remove_files(self.files_to_remove)
        
    def test_w_refseqs_file(self):
        """qiime_blast_seqs functions with refseqs file 
        """
        inseqs = MinimalFastaParser(self.inseqs1)
        actual = qiime_blast_seqs(inseqs,refseqs=self.refseqs1)
        self.assertEqual(len(actual),5)
        
        # couple of sanity checks against command line blast
        self.assertEqual(actual['s2_like_seq'][0][0]['SUBJECT ID'],'s2')
        self.assertEqual(actual['s105'][0][2]['SUBJECT ID'],'s1')
        
    def test_w_refseqs_fp(self):
        """qiime_blast_seqs functions refseqs_fp
        """
        inseqs = MinimalFastaParser(self.inseqs1)
        actual = qiime_blast_seqs(inseqs,refseqs_fp=self.refseqs1_fp)
        self.assertEqual(len(actual),5)
        
        # couple of sanity checks against command line blast
        self.assertEqual(actual['s2_like_seq'][0][0]['SUBJECT ID'],'s2')
        self.assertEqual(actual['s105'][0][2]['SUBJECT ID'],'s1')
    
    def test_w_preexising_blastdb(self):
        """qiime_blast_seqs functions with pre-existing blast_db
        """        
        # pre-existing blast db
        inseqs = MinimalFastaParser(self.inseqs1)
        actual = qiime_blast_seqs(inseqs,blast_db=self.blast_db)
        self.assertEqual(len(actual),5)
        
        # couple of sanity checks against command line blast
        self.assertEqual(actual['s2_like_seq'][0][0]['SUBJECT ID'],'s2')
        self.assertEqual(actual['s105'][0][2]['SUBJECT ID'],'s1')
    
    def test_w_alt_seqs_per_blast_run(self):
        """qiime_blast_seqs: functions with alt seqs_per_blast_run
        """
        for i in range(1,20):
            inseqs = MinimalFastaParser(self.inseqs1)
            actual = qiime_blast_seqs(\
             inseqs,blast_db=self.blast_db,seqs_per_blast_run=i)
            self.assertEqual(len(actual),5)
    
            # couple of sanity checks against command line blast
            self.assertEqual(actual['s2_like_seq'][0][0]['SUBJECT ID'],'s2')
            self.assertEqual(actual['s105'][0][2]['SUBJECT ID'],'s1')
            
    def test_alt_blast_param(self):
        """qiime_blast_seqs: alt blast params give alt results"""
        # Fewer blast hits with stricter e-value
        inseqs = MinimalFastaParser(self.inseqs1)
        actual = qiime_blast_seqs(inseqs,blast_db=self.blast_db,params={'-e':'1e-4'})
        # NOTE: A BUG (?) IN THE BlastResult OR THE PARSER RESULTS IN AN EXTRA
        # BLAST RESULT IN THE DICT (actual HERE) WITH KEY ''
        
        self.assertTrue('s2_like_seq' in actual)
        self.assertFalse('s100' in actual)
        
    def test_error_on_bad_param_set(self):
        inseqs = MinimalFastaParser(self.inseqs1)
        # no blastdb or refseqs
        self.assertRaises(AssertionError,qiime_blast_seqs,inseqs)

class BlastXSeqsTests(TestCase):
    """ Tests of the qiime_blastx_seqs function (will move to PyCogent eventually)
    """

    def setUp(self):
        """ 
        """
        self.nt_inseqs1 = nt_inseqs1.split('\n')
        
        self.pr_refseqs1_fp = get_tmp_filename(tmp_dir=get_qiime_temp_dir(),
                                            prefix="BLAST_temp_db_",
                                            suffix=".fasta")
        fasta_f = open(self.pr_refseqs1_fp,'w')
        fasta_f.write(pr_refseqs1)
        fasta_f.close()
        
        self.files_to_remove = [self.pr_refseqs1_fp]
          
    def tearDown(self):
        remove_files(self.files_to_remove)
        
    def test_w_refseqs_file(self):
        """qiime_blastx_seqs functions with refseqs file 
        """
        inseqs = MinimalFastaParser(self.nt_inseqs1)
        actual = qiime_blastx_seqs(inseqs,refseqs_fp=self.pr_refseqs1_fp)
        self.assertEqual(len(actual),3)
        
        # couple of sanity checks against command line blast
        self.assertEqual(actual['eco:b0001'][0][0]['SUBJECT ID'],'eco:b0001')
        self.assertEqual(actual['eco:b0122'][0][0]['SUBJECT ID'],'eco:b0122')
        self.assertEqual(actual['eco:b0122'][0][1]['SUBJECT ID'],'eco:b0015')


pr_refseqs1 = """>eco:b0001 thrL; thr operon leader peptide; K08278 thr operon leader peptide (A)
MKRISTTITTTITITTGNGAG
>eco:b0015 dnaJ; chaperone Hsp40, co-chaperone with DnaK; K03686 molecular chaperone DnaJ (A)
MAKQDYYEILGVSKTAEEREIRKAYKRLAMKYHPDRNQGDKEAEAKFKEIKEAYEVLTDS
QKRAAYDQYGHAAFEQGGMGGGGFGGGADFSDIFGDVFGDIFGGGRGRQRAARGADLRYN
MELTLEEAVRGVTKEIRIPTLEECDVCHGSGAKPGTQPQTCPTCHGSGQVQMRQGFFAVQ
QTCPHCQGRGTLIKDPCNKCHGHGRVERSKTLSVKIPAGVDTGDRIRLAGEGEAGEHGAP
AGDLYVQVQVKQHPIFEREGNNLYCEVPINFAMAALGGEIEVPTLDGRVKLKVPGETQTG
KLFRMRGKGVKSVRGGAQGDLLCRVVVETPVGLNERQKQLLQELQESFGGPTGEHNSPRS
KSFFDGVKKFFDDLTR
>eco:b0122 yacC; conserved protein, PulS_OutS family (A)
MKTFFRTVLFGSLMAVCANSYALSESEAEDMADLTAVFVFLKNDCGYQNLPNGQIRRALV
FFAQQNQWDLSNYDTFDMKALGEDSYRDLSGIGIPVAKKCKALARDSLSLLAYVK"""

nt_inseqs1 = """>eco:b0001 thrL; thr operon leader peptide; K08278 thr operon leader peptide (N)
atgaaacgcattagcaccaccattaccaccaccatcaccattaccacaggtaacggtgcg
ggctga
>eco:b0015 dnaJ; chaperone Hsp40, co-chaperone with DnaK; K03686 molecular chaperone DnaJ (N)
atggctaagcaagattattacgagattttaggcgtttccaaaacagcggaagagcgtgaa
atcagaaaggcctacaaacgcctggccatgaaataccacccggaccgtaaccagggtgac
aaagaggccgaggcgaaatttaaagagatcaaggaagcttatgaagttctgaccgactcg
caaaaacgtgcggcatacgatcagtatggtcatgctgcgtttgagcaaggtggcatgggc
ggcggcggttttggcggcggcgcagacttcagcgatatttttggtgacgttttcggcgat
atttttggcggcggacgtggtcgtcaacgtgcggcgcgcggtgctgatttacgctataac
atggagctcaccctcgaagaagctgtacgtggcgtgaccaaagagatccgcattccgact
ctggaagagtgtgacgtttgccacggtagcggtgcaaaaccaggtacacagccgcagact
tgtccgacctgtcatggttctggtcaggtgcagatgcgccagggattcttcgctgtacag
cagacctgtccacactgtcagggccgcggtacgctgatcaaagatccgtgcaacaaatgt
catggtcatggtcgtgttgagcgcagcaaaacgctgtccgttaaaatcccggcaggggtg
gacactggagaccgcatccgtcttgcgggcgaaggtgaagcgggcgagcatggcgcaccg
gcaggcgatctgtacgttcaggttcaggttaaacagcacccgattttcgagcgtgaaggc
aacaacctgtattgcgaagtcccgatcaacttcgctatggcggcgctgggtggcgaaatc
gaagtaccgacccttgatggtcgcgtcaaactgaaagtgcctggcgaaacccagaccggt
aagctattccgtatgcgcggtaaaggcgtcaagtctgtccgcggtggcgcacagggtgat
ttgctgtgccgcgttgtcgtcgaaacaccggtaggcctgaacgaaaggcagaaacagctg
ctgcaagagctgcaagaaagcttcggtggcccaaccggcgagcacaacagcccgcgctca
aagagcttctttgatggtgtgaagaagttttttgacgacctgacccgctaa
>eco:b0122 yacC; conserved protein, PulS_OutS family (N)
atgaagacgtttttcagaacagtgttattcggcagcctgatggccgtctgcgcaaacagt
tacgcgctcagcgagtctgaagccgaagatatggccgatttaacggcagtttttgtcttt
ctgaagaacgattgtggttaccagaacttacctaacgggcaaattcgtcgcgcactggtc
tttttcgctcagcaaaaccagtgggacctcagtaattacgacaccttcgacatgaaagcc
ctcggtgaagacagctaccgcgatctcagcggcattggcattcccgtcgctaaaaaatgc
aaagccctggcccgcgattccttaagcctgcttgcctacgtcaaataa"""

otu_map1 = fields_to_dict("""1:\ta\tb\tc
2:\td
3:\te\tf
""".split("\n"))

#b missing
otu_map2 = fields_to_dict("""1:\ta\tc
3:\te\tf\td
""".split("\n"))

# several reads swapped
otu_map3 = fields_to_dict("""1:\tc\ta\tb
3:\te\tf
2:\td
""".split("\n"))

# several reads swapped
otu_map4 = fields_to_dict("""1:\tc\ta\tb\tf
3:\te\td
""".split("\n"))

# everything differs
otu_map5 = fields_to_dict("""4:\ta\tb\tc\td\te\tf""".split("\n"))


inseqs1 = """>s2_like_seq
TGCAGCTTGAGCACAGGTTAGAGCCTTC
>s100
TGCAGCTTGAGCACAGGTTAGCCTTC
>s101
TGCAGCTTGAGCACAGGTTTTTCAGAGCCTTC
>s104
TGCAGCTTGAGCACAGGTTAGCCTTC
>s105
TGCAGCTTGAGCACAGGTTAGATC"""
        
refseqs1 = """>s0
CCCCCCCCCCCCCCCCCCCCCCCCCCCCCCCCCC
>s1
TGCAGCTTGAGCCACAGGAGAGAGAGAGCTTC
>s2
TGCAGCTTGAGCCACAGGAGAGAGCCTTC
>s3
TGCAGCTTGAGCCACAGGAGAGAGAGAGCTTC
>s4
ACCGATGAGATATTAGCACAGGGGAATTAGAACCA
>s5
TGTCGAGAGTGAGATGAGATGAGAACA
>s6
ACGTATTTTAATTTGGCATGGT
>s7
TTTTTTTTTTTTTTTTTTTTTTTTTTTTTTTTTTTTT
>s8
CCAGAGCGAGTGAGATAGACACCCAC
"""

mapping_f1 = """#SampleID\tSomething\tdays_since_epoch
Z1\t42\t23
Z2\thello\t10
A\t4\t400000
1\tr\t5.7
NotInOtuTable\tf\t0"""

fasta1 = """>Samp1_42
ACCGGTT
>s2_a_50
GGGCCC
>Samp1_43 some comme_nt
AACCG
>s3_25
AAACCC"""

fasta2 = """>Samp1_42
ACCGGTT
>s2_a_50
GGGCCC
>Samp1_43 some comme_nt
AACCG
>s3_25
AAACCC
>Samp1_44
A"""

mapping_f2 = """#SampleID\tSomething\tdays_since_epoch
Z1\thello\t23
Z2\thello\t23
A\thello\t23
1\thello\t23
NotInOtuTable\thello\t23"""

mapping_f3 = """#SampleID\tSomething\tdays_since_epoch
Z1\t42\t23
Z2\t42\t10
A\t4\t400000
1\t4\t5.7
NotInOtuTable\t9\t5.7"""

fastq_barcodes=["@HWUSI-EAS552R_0357:8:1:10040:6364#0/1",
"GACGAGTCAGTCA",
"+HWUSI-EAS552R_0357:8:1:10040:6364#0/1",
"hhhhhhhhhhhhh",
"@HWUSI-EAS552R_0357:8:1:10184:6365#0/1",
"GTCTGACAGTTGA",
"+HWUSI-EAS552R_0357:8:1:10184:6365#0/1",
"hhhhhhhhhhhhh"]
fasta_barcodes=[">HWUSI-EAS552R_0357:8:1:10040:6364#0/1",
"GACGAGTCAGTCA",
">HWUSI-EAS552R_0357:8:1:10184:6365#0/1",
"GTCTGACAGTTGA"
]
fastq_seqs=["@HWUSI-EAS552R_0357:8:1:10040:6364#0/2",
"TACAGGGGATGCAAGTGTTATCCGGAATTATTGGGCGTAAAGCGTCTGCAGGTTGCTCACTAAGTCTTTTGTTAAATCTTCGGGCTTAACCCGAAACCTGCAAAAGAAACTAGTGCTCTCGAGTATGGTAGAGGTAAAGGGAATTTCCAG",
"+HWUSI-EAS552R_0357:8:1:10040:6364#0/2",
"hhhhhhhhhhhhhhhhhhhhhhhhhhhhhhhhfhhhhhhgghhhhhWhfcffehf]hhdhhhhhgcghhhchhhhfhcfhhgggdfhgdcffadccfdcccca]^b``ccfdd_caccWbb[b_dfdcdeaec`^`^_daba_b_WdY^`",
"@HWUSI-EAS552R_0357:8:1:10184:6365#0/2",
"TACGAAGGGGGCTAGCGTTGCTCGGAATCACTGGGCGTAAAGCGCACGTAGGCGGGCTCTTAAGTCGGAGGTGAAATCCCAAGGCTCAACCTTGGAACTGCCTTCGATACTGAGAGTCTTGAGTCCGGAAGAGGTAAGTGGAACTCCAAG",
"+HWUSI-EAS552R_0357:8:1:10184:6365#0/2",
"hfhhchhghhhhhhhhhhhhhhhhhhhhhhhhhhhhhhhfghghhhggfhhfghfeghfggfdhdfdfffacbfcddgcfccddbcddbccada_aadWaaaacddccccdacaaa_acbc]c`aa[a\\a_a^V\T_^^^^X^R_BBBB"]

fastq_mapping_rev=["#SampleID\tBarcodeSequence\tLinkerPrimerSequence\tDescription",
"sample1\tGACTGACTCGTC\tCCGGACTACHVGGGTWTCTAAT\tsample1",
"sample2\tCAACTGTCAGAC\tCCGGACTACHVGGGTWTCTAAT\tsample2"]

fastq_mapping_fwd=["#SampleID\tBarcodeSequence\tLinkerPrimerSequence\tDescription",
"sample1\tGACGAGTCAGTC\tCCGGACTACHVGGGTWTCTAAT\tsample1",
"sample2\tGTCTGACAGTTG\tCCGGACTACHVGGGTWTCTAAT\tsample2"]

class SubSampleFastaTests(TestCase):
    """ """
    
    def setUp(self):
        """ """
        self.expected_lines_50_perc = expected_lines_50_perc
        self.expected_lines_20_perc = expected_lines_20_perc
        
        self.temp_dir = load_qiime_config()['temp_dir']
        
        self.fasta_lines = fasta_lines
        self.fasta_filepath = get_tmp_filename(
            prefix='subsample_test_', suffix='.fasta')
        self.fasta_file = open(self.fasta_filepath, "w")
        self.fasta_file.write(self.fasta_lines)
        self.fasta_file.close()
        
        self.output_filepath = get_tmp_filename(prefix='subsample_output_',
         suffix='.fasta')
        
        self._files_to_remove =\
         [self.fasta_filepath]

    def tearDown(self):
        remove_files(self._files_to_remove)
        
    def test_subsample_fasta_50(self):
        """ subsample_fasta correctly subsamples input fasta file """
        
        # fixed seed for consistent calls with random()
        seed(128)
        
        subsample_fasta(self.fasta_filepath, self.output_filepath,
         percent_subsample = 0.50)
    
        self._files_to_remove.append(self.output_filepath)
         
        actual_results =\
         [line.strip() for line in open(self.output_filepath, "U")]
        
        self.assertEqual(actual_results, self.expected_lines_50_perc)

    def test_subsample_fasta_20(self):
        """ subsample_fasta correctly subsamples input fasta file """
        
        seed(12210)

        subsample_fasta(self.fasta_filepath, self.output_filepath,
         percent_subsample = 0.20)
    
        self._files_to_remove.append(self.output_filepath)
         
        actual_results =\
         [line.strip() for line in open(self.output_filepath, "U")]
        
        self.assertEqual(actual_results, self.expected_lines_20_perc)




class DistanceMatrixTests(TestCase):
    """Tests for the DistanceMatrix class."""

    def setUp(self):
        """Create distance matrices that will be used in many of the tests."""
        # Create a 1x1 matrix.
        self.single_ele_dm = DistanceMatrix(array([[0]]), ['s1'], ['s1'])

        # Create a 3x3 matrix.
        self.dm1 = DistanceMatrix(array([[0, 2, 4], [1, 2, 3], [4, 5, 6]]),
            ['s1', 's2', 's3'], ['s1', 's2', 's3'])

        # A distance matrix similar to the overview tutorial's unifrac dm. I
        # found this in some other tests in QIIME, but these values don't match
        # the values found in the overview tutorial's unweighted or weighted
        # unifrac distance matrices, so I'm not quite sure where this data came
        # from. That's okay, though, as we can still use it for the unit tests.
        self.overview_dm_str = ["\tPC.354\tPC.355\tPC.356\tPC.481\tPC.593\
                                 \tPC.607\tPC.634\tPC.635\tPC.636",
                                 "PC.354\t0.0\t0.625\t0.623\t0.61\t0.577\
                                 \t0.729\t0.8\t0.721\t0.765",
                                 "PC.355\t0.625\t0.0\t0.615\t0.642\t0.673\
                                 \t0.776\t0.744\t0.749\t0.677",
                                 "PC.356\t0.623\t0.615\t0.0\t0.682\t0.737\
                                 \t0.734\t0.777\t0.733\t0.724",
                                 "PC.481\t0.61\t0.642\t0.682\t0.0\t0.704\
                                 \t0.696\t0.675\t0.654\t0.696",
                                 "PC.593\t0.577\t0.673\t0.737\t0.704\t0.0\
                                 \t0.731\t0.758\t0.738\t0.737",
                                 "PC.607\t0.729\t0.776\t0.734\t0.696\t0.731\
                                 \t0.0\t0.718\t0.666\t0.727",
                                 "PC.634\t0.8\t0.744\t0.777\t0.675\t0.758\
                                 \t0.718\t0.0\t0.6\t0.578",
                                 "PC.635\t0.721\t0.749\t0.733\t0.654\t0.738\
                                 \t0.666\t0.6\t0.0\t0.623",
                                 "PC.636\t0.765\t0.677\t0.724\t0.696\t0.737\
                                 \t0.727\t0.578\t0.623\t0.0"]
        sample_ids, matrix_data = parse_distmat(self.overview_dm_str)
        self.overview_dm = DistanceMatrix(matrix_data, sample_ids, sample_ids)

    def test_parseDistanceMatrix(self):
        """Test parsing a distance matrix into a DistanceMatrix instance."""
        obs = DistanceMatrix.parseDistanceMatrix(self.overview_dm_str)
        self.assertFloatEqual(obs, self.overview_dm)

    def test_parseDistanceMatrix_empty(self):
        """Test parsing empty dm file contents."""
        self.assertRaises(TypeError, DistanceMatrix.parseDistanceMatrix, [])

    def test_Size(self):
        """Test returning of dm's size."""
        self.assertEqual(self.single_ele_dm.Size, 1)
        self.assertEqual(self.dm1.Size, 3)
        self.assertEqual(self.overview_dm.Size, 9)

    def test_max(self):
        """Test returning of dm's maximum-valued element."""
        self.assertEqual(self.single_ele_dm.max(), 0)
        self.assertEqual(self.dm1.max(), 6)
        self.assertFloatEqual(self.overview_dm.max(), 0.8)

    def test_DataMatrix(self):
        """Test returning of dm's internal matrix of distances."""
        self.assertEqual(self.single_ele_dm.DataMatrix, array([[0]]))
        self.assertEqual(self.dm1.DataMatrix,
            array([[0, 2, 4], [1, 2, 3], [4, 5, 6]]))
        self.assertFloatEqual(self.overview_dm.DataMatrix,
            self.overview_dm._data)

    def test_flatten(self):
        """Test flattening various dms."""
        self.assertEqual(self.single_ele_dm.flatten(), [])
        self.assertEqual(self.dm1.flatten(), [1, 4, 5])
        exp = [0.625, 0.623, 0.60999999999999999, 0.57699999999999996,
            0.72899999999999998, 0.80000000000000004, 0.72099999999999997,
            0.76500000000000001, 0.61499999999999999, 0.64200000000000002,
            0.67300000000000004, 0.77600000000000002, 0.74399999999999999,
            0.749, 0.67700000000000005, 0.68200000000000005,
            0.73699999999999999, 0.73399999999999999, 0.77700000000000002,
            0.73299999999999998, 0.72399999999999998, 0.70399999999999996,
            0.69599999999999995, 0.67500000000000004, 0.65400000000000003,
            0.69599999999999995, 0.73099999999999998, 0.75800000000000001,
            0.73799999999999999, 0.73699999999999999, 0.71799999999999997,
            0.66600000000000004, 0.72699999999999998, 0.59999999999999998,
            0.57799999999999996, 0.623]
        self.assertFloatEqual(self.overview_dm.flatten(), exp)

    def test_flatten_all(self):
        """Test flattening various dms including all elements."""
        self.assertEqual(self.single_ele_dm.flatten(lower=False), [0])
        self.assertEqual(self.dm1.flatten(lower=False),
            [0, 1, 4, 2, 2, 5, 4, 3, 6])
        exp = [0.0, 0.625, 0.623, 0.60999999999999999, 0.57699999999999996,
            0.72899999999999998, 0.80000000000000004, 0.72099999999999997,
            0.76500000000000001, 0.625, 0.0, 0.61499999999999999,
            0.64200000000000002, 0.67300000000000004, 0.77600000000000002,
            0.74399999999999999, 0.749, 0.67700000000000005, 0.623,
            0.61499999999999999, 0.0, 0.68200000000000005, 0.73699999999999999,
            0.73399999999999999, 0.77700000000000002, 0.73299999999999998,
            0.72399999999999998, 0.60999999999999999, 0.64200000000000002,
            0.68200000000000005, 0.0, 0.70399999999999996, 0.69599999999999995,
            0.67500000000000004, 0.65400000000000003, 0.69599999999999995,
            0.57699999999999996, 0.67300000000000004, 0.73699999999999999,
            0.70399999999999996, 0.0, 0.73099999999999998, 0.75800000000000001,
            0.73799999999999999, 0.73699999999999999, 0.72899999999999998,
            0.77600000000000002, 0.73399999999999999, 0.69599999999999995,
            0.73099999999999998, 0.0, 0.71799999999999997, 0.66600000000000004,
            0.72699999999999998, 0.80000000000000004, 0.74399999999999999,
            0.77700000000000002, 0.67500000000000004, 0.75800000000000001,
            0.71799999999999997, 0.0, 0.59999999999999998, 0.57799999999999996,
            0.72099999999999997, 0.749, 0.73299999999999998,
            0.65400000000000003, 0.73799999999999999, 0.66600000000000004,
            0.59999999999999998, 0.0, 0.623, 0.76500000000000001,
            0.67700000000000005, 0.72399999999999998, 0.69599999999999995,
            0.73699999999999999, 0.72699999999999998, 0.57799999999999996,
            0.623, 0.0]
        self.assertFloatEqual(self.overview_dm.flatten(lower=False), exp)

    def test_empty_dm(self):
        """Can't create a dm with no data (must be at least 1x1)."""
        self.assertRaises(ValueError, DistanceMatrix, array([[]]), [], ['s1'])

    def test_nonsquare_dm(self):
        """Can't create a dm that isn't square."""
        self.assertRaises(ValueError, DistanceMatrix,
            array([[1, 2], [2, 2], [7, 4]]), ['s1', 's2'], ['s1', 's2', 's3'])

    def test_nonmatching_row_col_labels(self):
        """Can't create a dm that doesn't have matching row/col labels."""
        self.assertRaises(ValueError, DistanceMatrix, array([[1, 2], [2, 2]]),
            ['s1', 's2'], ['s1', 's3'])

    def test_nonnumpy_data(self):
        """Can't create a dm that isn't given a numpy array as data."""
        self.assertRaises(AttributeError, DistanceMatrix, [[1, 2], [2, 2]],
            ['s1', 's2'], ['s1', 's3'])

    def test_biom_type(self):
        """Make sure the BIOM type is right."""
        self.assertEqual(self.single_ele_dm._biom_type, "Distance matrix")
        self.assertEqual(self.dm1._biom_type, "Distance matrix")
        self.assertEqual(self.overview_dm._biom_type, "Distance matrix")

    def test_biom_matrix_type(self):
        """Make sure the BIOM matrix type is right."""
        self.assertEqual(self.single_ele_dm._biom_matrix_type, "dense")
        self.assertEqual(self.dm1._biom_matrix_type, "dense")
        self.assertEqual(self.overview_dm._biom_matrix_type, "dense")

    def test_getBiomFormatObject(self):
        """Should return a dictionary of the dm in BIOM format."""
        exp = {'rows': [{'id': 's1', 'metadata': None}],
               'format': get_biom_format_version_string(),
               'generated_by': 'foo',
               'data': [[0]],
               'columns': [{'id': 's1', 'metadata': None}],
               'matrix_type': 'dense',
               'shape': [1, 1],
               'format_url': __biom_url__,
               'type': 'Distance matrix',
               'id': None,
               'matrix_element_type': 'int'}
        obs = self.single_ele_dm.getBiomFormatObject("foo")
        # Remove keys that we don't want to test because they might change
        # frequently (and the date is impossible to test). By using 'del', this
        # also tests that the key exists.
        del obs['date']
        self.assertEqual(obs, exp)

        exp = {'rows': [{'id': 's1', 'metadata': None},
                        {'id': 's2', 'metadata': None},
                        {'id': 's3', 'metadata': None}],
               'format': get_biom_format_version_string(),
               'generated_by': 'foo',
               'data': [[0, 2, 4], [1, 2, 3], [4, 5, 6]],
               'columns': [{'id': 's1', 'metadata': None},
                           {'id': 's2', 'metadata': None},
                           {'id': 's3', 'metadata': None}],
               'matrix_type': 'dense',
               'shape': [3, 3],
               'format_url': __biom_url__,
               'type': 'Distance matrix',
               'id': None,
               'matrix_element_type': 'int'}
        obs = self.dm1.getBiomFormatObject("foo")
        del obs['date']
        self.assertEqual(obs, exp)

        exp = {'rows': [{'id': 'PC.354', 'metadata': None}, {'id': 'PC.355',
            'metadata': None}, {'id': 'PC.356', 'metadata': None}, {'id':
            'PC.481', 'metadata': None}, {'id': 'PC.593', 'metadata': None},
            {'id': 'PC.607', 'metadata': None}, {'id': 'PC.634', 'metadata':
            None}, {'id': 'PC.635', 'metadata': None}, {'id': 'PC.636',
            'metadata': None}], 
               'format': get_biom_format_version_string(), 'data': [[0.0, 0.625,
            0.623, 0.60999999999999999, 0.57699999999999996,
            0.72899999999999998, 0.80000000000000004, 0.72099999999999997,
            0.76500000000000001], [0.625, 0.0, 0.61499999999999999,
            0.64200000000000002, 0.67300000000000004, 0.77600000000000002,
            0.74399999999999999, 0.749, 0.67700000000000005], [0.623,
            0.61499999999999999, 0.0, 0.68200000000000005, 0.73699999999999999,
            0.73399999999999999, 0.77700000000000002, 0.73299999999999998,
            0.72399999999999998], [0.60999999999999999, 0.64200000000000002,
            0.68200000000000005, 0.0, 0.70399999999999996, 0.69599999999999995,
            0.67500000000000004, 0.65400000000000003, 0.69599999999999995],
            [0.57699999999999996, 0.67300000000000004, 0.73699999999999999,
            0.70399999999999996, 0.0, 0.73099999999999998, 0.75800000000000001,
            0.73799999999999999, 0.73699999999999999], [0.72899999999999998,
            0.77600000000000002, 0.73399999999999999, 0.69599999999999995,
            0.73099999999999998, 0.0, 0.71799999999999997, 0.66600000000000004,
            0.72699999999999998], [0.80000000000000004, 0.74399999999999999,
            0.77700000000000002, 0.67500000000000004, 0.75800000000000001,
            0.71799999999999997, 0.0, 0.59999999999999998,
            0.57799999999999996], [0.72099999999999997, 0.749,
            0.73299999999999998, 0.65400000000000003, 0.73799999999999999,
            0.66600000000000004, 0.59999999999999998, 0.0, 0.623],
            [0.76500000000000001, 0.67700000000000005, 0.72399999999999998,
            0.69599999999999995, 0.73699999999999999, 0.72699999999999998,
            0.57799999999999996, 0.623, 0.0]], 'columns': [{'id': 'PC.354',
            'metadata': None}, {'id': 'PC.355', 'metadata': None}, {'id':
            'PC.356', 'metadata': None}, {'id': 'PC.481', 'metadata': None},
            {'id': 'PC.593', 'metadata': None}, {'id': 'PC.607', 'metadata':
            None}, {'id': 'PC.634', 'metadata': None}, {'id': 'PC.635',
            'metadata': None}, {'id': 'PC.636', 'metadata': None}],
            'generated_by': 'foo', 'matrix_type': 'dense', 'shape': [9, 9],
            'format_url': 'http://biom-format.org', 'type': 'Distance matrix',
            'id': None, 'matrix_element_type': 'float'}

        obs = self.overview_dm.getBiomFormatObject("foo")
        del obs['date']
        self.assertFloatEqual(obs, exp)

    def test_SampleIds(self):
        """Test sample ID getter method."""
        exp =  ('PC.354', 'PC.355', 'PC.356', 'PC.481', 'PC.593', 
                    'PC.607', 'PC.634', 'PC.635', 'PC.636')
        obs = self.overview_dm.SampleIds
        self.assertEqual(obs, exp)

        exp = ('s1', 's2', 's3')
        obs = self.dm1.SampleIds
        self.assertEqual(obs, exp)

        obs = self.single_ele_dm.SampleIds
        self.assertEqual(obs, ('s1',))

    def test_is_symmetric_and_hollow(self):
        """Test is_symmetric_and_hollow method with various dms."""
        self.assertTrue(self.single_ele_dm.is_symmetric_and_hollow())
        self.assertTrue(not self.dm1.is_symmetric_and_hollow())
        self.assertTrue(self.overview_dm.is_symmetric_and_hollow())


class MetadataMapTests(TestCase):
    """Tests for the MetadataMap class."""

    def setUp(self):
        """Create MetadataMap objects that will be used in the tests."""
        # Create a map using the overview tutorial mapping file.
        self.overview_map_str = [
                "#SampleID\tBarcodeSequence\tTreatment\tDOB\tDescription",
                "PC.354\tAGCACGAGCCTA\tControl\t20061218\t354",
                "PC.355\tAACTCGTCGATG\tControl\t20061218\t355",
                "PC.356\tACAGACCACTCA\tControl\t20061126\t356",
                "PC.481\tACCAGCGACTAG\tControl\t20070314\t481",
                "PC.593\tAGCAGCACTTGT\tControl\t20071210\t593",
                "PC.607\tAACTGTGCGTAC\tFast\t20071112\t607",
                "PC.634\tACAGAGTCGGCT\tFast\t20080116\t634",
                "PC.635\tACCGCAGAGTCA\tFast\t20080116\t635",
                "PC.636\tACGGTGAGTGTC\tFast\t20080116\t636"]
        self.overview_map = MetadataMap(
            *parse_mapping_file_to_dict(self.overview_map_str))

        # Create the same overview tutorial map, but this time with some
        # comments.
        self.comment = "# Some comments about this mapping file"
        self.map_with_comments_str = self.overview_map_str[:]
        self.map_with_comments_str.insert(1, self.comment)
        self.map_with_comments = MetadataMap(*parse_mapping_file_to_dict(
            self.map_with_comments_str))

        # Create a MetadataMap object that has no metadata (i.e. no sample IDs,
        # so no metadata about samples).
        self.empty_map = MetadataMap({}, [])

        # Create a MetadataMap object that has samples (i.e. sample IDs) but
        # not associated metadata (i.e. no columns other than SampleID).
        self.no_metadata_str = ["#SampleID",
                                "PC.354",
                                "PC.355",
                                "PC.356",
                                "PC.481",
                                "PC.593",
                                "PC.607",
                                "PC.634",
                                "PC.635",
                                "PC.636"]
        self.no_metadata = MetadataMap(*parse_mapping_file_to_dict(
            self.no_metadata_str))

        # Create a MetadataMap object that has a category with only one value
        # throughout the entire column.
        self.single_value_str = ["#SampleID\tFoo",
                                "PC.354\tfoo",
                                "PC.355\tfoo",
                                "PC.356\tfoo",
                                "PC.481\tfoo",
                                "PC.593\tfoo",
                                "PC.607\tfoo",
                                "PC.634\tfoo",
                                "PC.635\tfoo",
                                "PC.636\tfoo"]
        self.single_value = MetadataMap(*parse_mapping_file_to_dict(
            self.single_value_str))

    def test_parseMetadataMap(self):
        """Test parsing a mapping file into a MetadataMap instance."""
        obs = MetadataMap.parseMetadataMap(self.overview_map_str)
        self.assertEqual(obs, self.overview_map)

    def test_parseMetadataMap_empty(self):
        """Test parsing empty mapping file contents."""
        self.assertRaises(QiimeParseError, MetadataMap.parseMetadataMap, [])

    def test_eq(self):
        """Test whether two MetadataMaps are equal."""
        self.assertTrue(self.empty_map == MetadataMap({}, []))
        self.assertTrue(self.overview_map == MetadataMap(
            self.overview_map._metadata, self.overview_map.Comments))

    def test_ne(self):
        """Test whether two MetadataMaps are not equal."""
        self.assertTrue(self.empty_map != MetadataMap({}, ["foo"]))
        self.assertTrue(self.overview_map != MetadataMap(
            self.overview_map._metadata, ["foo"]))
        self.assertTrue(self.overview_map != MetadataMap({},
            self.overview_map.Comments))
        self.assertTrue(self.overview_map != self.empty_map)
        self.assertTrue(self.overview_map != self.map_with_comments)
        self.assertTrue(self.overview_map != self.no_metadata)

    def test_getSampleMetadata(self):
        """Test metadata by sample ID accessor with valid sample IDs."""
        exp = {'BarcodeSequence': 'AGCACGAGCCTA', 'Treatment': 'Control',
                'DOB': '20061218', 'Description': '354'}
        obs = self.overview_map.getSampleMetadata('PC.354')
        self.assertEqual(obs, exp)

        exp = {'BarcodeSequence': 'ACCAGCGACTAG', 'Treatment': 'Control',
                'DOB': '20070314', 'Description': '481'}
        obs = self.map_with_comments.getSampleMetadata('PC.481')
        self.assertEqual(obs, exp)

        exp = {'BarcodeSequence': 'ACGGTGAGTGTC', 'Treatment': 'Fast',
                'DOB': '20080116', 'Description': '636'}
        obs = self.map_with_comments.getSampleMetadata('PC.636')
        self.assertEqual(obs, exp)

        exp = {}
        obs = self.no_metadata.getSampleMetadata('PC.636')
        self.assertEqual(obs, exp)

    def test_getSampleMetadata_bad_sample_id(self):
        """Test metadata by sample ID accessor with invalid sample IDs."""
        # Nonexistent sample ID.
        self.assertRaises(KeyError, self.overview_map.getSampleMetadata,
            'PC.000')
        self.assertRaises(KeyError, self.no_metadata.getSampleMetadata,
            'PC.000')
        # Integer sample ID.
        self.assertRaises(KeyError, self.overview_map.getSampleMetadata, 42)
        # Sample ID of type None.
        self.assertRaises(KeyError, self.overview_map.getSampleMetadata, None)

        # Sample ID on empty map.
        self.assertRaises(KeyError, self.empty_map.getSampleMetadata, 's1')
        # Integer sample ID on empty map.
        self.assertRaises(KeyError, self.empty_map.getSampleMetadata, 1)
        # Sample ID of None on empty map.
        self.assertRaises(KeyError, self.empty_map.getSampleMetadata, None)

    def test_getCategoryValue(self):
        """Test category value by sample ID/category name accessor."""
        exp = "Fast"
        obs = self.overview_map.getCategoryValue('PC.634', 'Treatment')
        self.assertEqual(obs, exp)

        exp = "20070314"
        obs = self.overview_map.getCategoryValue('PC.481', 'DOB')
        self.assertEqual(obs, exp)

        exp = "ACGGTGAGTGTC"
        obs = self.map_with_comments.getCategoryValue(
                'PC.636', 'BarcodeSequence')
        self.assertEqual(obs, exp)

    def test_getCategoryValues(self):
        """Test category value list by sample ID/category name accessor."""
        smpl_ids = ['PC.354', 'PC.355', 'PC.356', 'PC.481', 'PC.593', 'PC.607',
                    'PC.634', 'PC.635', 'PC.636']

        exp = ['Control','Control','Control','Control','Control','Fast'
                    ,'Fast','Fast','Fast']
        obs = self.overview_map.getCategoryValues(smpl_ids, 'Treatment')
        self.assertEqual(obs, exp)

    def test_isNumericCategory(self):
        """Test checking if a category is numeric."""
        obs = self.overview_map.isNumericCategory('Treatment')
        self.assertEqual(obs, False)

        obs = self.overview_map.isNumericCategory('DOB')
        self.assertEqual(obs, True)

    def test_hasUniqueCategoryValues(self):
        """Test checking if a category has unique values."""
        obs = self.overview_map.hasUniqueCategoryValues('Treatment')
        self.assertEqual(obs, False)

        obs = self.overview_map.hasUniqueCategoryValues('DOB')
        self.assertEqual(obs, False)

        obs = self.overview_map.hasUniqueCategoryValues('Description')
        self.assertEqual(obs, True)

    def test_hasSingleCategoryValue(self):
        """Test checking if a category has only a single value."""
        obs = self.overview_map.hasSingleCategoryValue('Treatment')
        self.assertEqual(obs, False)

        obs = self.single_value.hasSingleCategoryValue('Foo')
        self.assertEqual(obs, True)

    def test_getCategoryValue_bad_sample_id(self):
        """Test category value by sample ID accessor with bad sample IDs."""
        # Nonexistent sample ID.
        self.assertRaises(KeyError, self.overview_map.getCategoryValue,
            'PC.000', 'Treatment')
        self.assertRaises(KeyError, self.no_metadata.getCategoryValue,
            'PC.000', 'Treatment')
        # Integer sample ID.
        self.assertRaises(KeyError, self.overview_map.getCategoryValue, 42,
            'DOB')
        # Sample ID of type None.
        self.assertRaises(KeyError, self.overview_map.getCategoryValue, None,
            'Treatment')

        # Sample ID on empty map.
        self.assertRaises(KeyError, self.empty_map.getCategoryValue, 's1',
            'foo')
        # Integer sample ID on empty map.
        self.assertRaises(KeyError, self.empty_map.getCategoryValue, 1,
            'bar')
        # Sample ID of None on empty map.
        self.assertRaises(KeyError, self.empty_map.getCategoryValue, None,
            'baz')

    def test_getCategoryValue_bad_category(self):
        """Test category value by sample ID accessor with bad categories."""
        # Nonexistent category.
        self.assertRaises(KeyError, self.overview_map.getCategoryValue,
            'PC.354', 'foo')
        # Integer category.
        self.assertRaises(KeyError, self.overview_map.getCategoryValue,
            'PC.354', 42)
        # Category of type None.
        self.assertRaises(KeyError, self.overview_map.getCategoryValue,
            'PC.354', None)

        # Category on map with no metadata, but that has sample IDs.
        self.assertRaises(KeyError, self.no_metadata.getCategoryValue,
            'PC.354', 'Treatment')
        # Integer category on map with no metadata.
        self.assertRaises(KeyError, self.no_metadata.getCategoryValue,
            'PC.354', 34)
        # Category of type None on map with no metadata.
        self.assertRaises(KeyError, self.no_metadata.getCategoryValue,
            'PC.354', None)

    def test_SampleIds(self):
        """Test sample IDs accessor."""
        exp = ["PC.354", "PC.355", "PC.356", "PC.481", "PC.593", "PC.607",
               "PC.634", "PC.635", "PC.636"]
        obs = self.overview_map.SampleIds
        self.assertEqual(obs, exp)

        obs = self.no_metadata.SampleIds
        self.assertEqual(obs, exp)

        obs = self.empty_map.SampleIds
        self.assertEqual(obs, [])

    def test_CategoryNames(self):
        """Test category names accessor."""
        exp = ["BarcodeSequence", "DOB", "Description", "Treatment"]
        obs = self.overview_map.CategoryNames
        self.assertEqual(obs, exp)

        obs = self.no_metadata.CategoryNames
        self.assertEqual(obs, [])

        obs = self.empty_map.CategoryNames
        self.assertEqual(obs, [])

    def test_filterSamples(self):
        """Test filtering out samples from metadata map."""
        exp = ['PC.356', 'PC.593']
        self.overview_map.filterSamples(['PC.593', 'PC.356'])
        obs = self.overview_map.SampleIds
        self.assertEqual(obs, exp)

        self.overview_map.filterSamples([])
        self.assertEqual(self.overview_map.SampleIds, [])

    def test_filterSamples_strict(self):
        """Test strict checking of sample prescence when filtering."""
        with self.assertRaises(ValueError):
            self.overview_map.filterSamples(['PC.356', 'abc123'])

        with self.assertRaises(ValueError):
            self.empty_map.filterSamples(['foo'])

    def test_filterSamples_no_strict(self):
        """Test missing samples does not raise error."""
        self.overview_map.filterSamples(['PC.356', 'abc123'], strict=False)
        self.assertEqual(self.overview_map.SampleIds, ['PC.356'])

        self.empty_map.filterSamples(['foo'], strict=False)
        self.assertEqual(self.empty_map.SampleIds, [])

    def test_sync_biom_and_mf(self):
        """Test syncing removes samples from none, one, or both of mf and bt."""
        # test removal of samples from mapping file only
        
        BT_IN_1 = '{"id": "None","format": "Biological Observation Matrix 1.0.0","format_url": "http://biom-format.org","type": "OTU table","generated_by": "testCode","date": "2013-08-20T15:48:21.166180","matrix_type": "sparse","matrix_element_type": "float","shape": [6, 6],"data": [[0,0,28.0],[0,1,52.0],[0,2,51.0],[0,3,78.0],[0,4,16.0],[0,5,77.0],[1,0,25.0],[1,1,14.0],[1,2,11.0],[1,3,32.0],[1,4,48.0],[1,5,63.0],[2,0,31.0],[2,1,2.0],[2,2,15.0],[2,3,69.0],[2,4,64.0],[2,5,27.0],[3,0,36.0],[3,1,68.0],[3,2,70.0],[3,3,65.0],[3,4,33.0],[3,5,62.0],[4,0,16.0],[4,1,41.0],[4,2,59.0],[4,3,40.0],[4,4,15.0],[4,5,3.0],[5,0,32.0],[5,1,8.0],[5,2,54.0],[5,3,98.0],[5,4,29.0],[5,5,50.0]],"rows": [{"id": "OTU1", "metadata": {"taxonomy": ["k__One"]}},{"id": "OTU2", "metadata": {"taxonomy": ["k__Two"]}},{"id": "OTU3", "metadata": {"taxonomy": ["k__Three"]}},{"id": "OTU4", "metadata": {"taxonomy": ["k__Four"]}},{"id": "OTU5", "metadata": {"taxonomy": ["k__Five"]}},{"id": "OTU6", "metadata": {"taxonomy": ["k__Six"]}}],"columns": [{"id": "Sample1", "metadata": null},{"id": "Sample2", "metadata": null},{"id": "Sample3", "metadata": null},{"id": "Sample4", "metadata": null},{"id": "Sample5", "metadata": null},{"id": "Sample6", "metadata": null}]}'
        MF_IN_1 = ['#SampleIttest_cat\ttest_corr',
        'Sample1\tcat1\t1',
        'Sample2\tcat1\t2',
        'Sample3\tcat2\t3',
        'Sample4\tcat2\t4',
        'Sample5\tcat3\t5',
        'Sample6\tcat3\t6',
        'NotInOtuTable1\tcat5\t7',
        'NotInOtuTable2\tcat5\t8']
        MF_OUT_1 = ['#SampleIttest_cat\ttest_corr',
        'Sample1\tcat1\t1',
        'Sample2\tcat1\t2',
        'Sample3\tcat2\t3',
        'Sample4\tcat2\t4',
        'Sample5\tcat3\t5',
        'Sample6\tcat3\t6']
        BT_OUT_2 = '{"id": "None","format": "Biological Observation Matrix 1.0.0","format_url": "http://biom-format.org","type": "OTU table","generated_by": "testCode","date": "2013-08-20T16:00:53.390212","matrix_type": "sparse","matrix_element_type": "float","shape": [6, 4],"data": [[0,0,28.0],[0,1,52.0],[0,2,51.0],[0,3,78.0],[1,0,25.0],[1,1,14.0],[1,2,11.0],[1,3,32.0],[2,0,31.0],[2,1,2.0],[2,2,15.0],[2,3,69.0],[3,0,36.0],[3,1,68.0],[3,2,70.0],[3,3,65.0],[4,0,16.0],[4,1,41.0],[4,2,59.0],[4,3,40.0],[5,0,32.0],[5,1,8.0],[5,2,54.0],[5,3,98.0]],"rows": [{"id": "OTU1", "metadata": {"taxonomy": ["k__One"]}},{"id": "OTU2", "metadata": {"taxonomy": ["k__Two"]}},{"id": "OTU3", "metadata": {"taxonomy": ["k__Three"]}},{"id": "OTU4", "metadata": {"taxonomy": ["k__Four"]}},{"id": "OTU5", "metadata": {"taxonomy": ["k__Five"]}},{"id": "OTU6", "metadata": {"taxonomy": ["k__Six"]}}],"columns": [{"id": "Sample1", "metadata": null},{"id": "Sample2", "metadata": null},{"id": "Sample3", "metadata": null},{"id": "Sample4", "metadata": null}]}'
        MF_IN_2 = ['#SampleIttest_cat\ttest_corr',
        'Sample1\tcat1\t1',
        'Sample2\tcat1\t2',
        'Sample3\tcat2\t3',
        'Sample4\tcat2\t4']
        BT_OUT_3 = '{"id": "None","format": "Biological Observation Matrix 1.0.0","format_url": "http://biom-format.org","type": "OTU table","generated_by": "testCode","date": "2013-08-20T16:09:55.670254","matrix_type": "sparse","matrix_element_type": "float","shape": [6, 5],"data": [[0,0,28.0],[0,1,52.0],[0,2,51.0],[0,3,16.0],[0,4,77.0],[1,0,25.0],[1,1,14.0],[1,2,11.0],[1,3,48.0],[1,4,63.0],[2,0,31.0],[2,1,2.0],[2,2,15.0],[2,3,64.0],[2,4,27.0],[3,0,36.0],[3,1,68.0],[3,2,70.0],[3,3,33.0],[3,4,62.0],[4,0,16.0],[4,1,41.0],[4,2,59.0],[4,3,15.0],[4,4,3.0],[5,0,32.0],[5,1,8.0],[5,2,54.0],[5,3,29.0],[5,4,50.0]],"rows": [{"id": "OTU1", "metadata": {"taxonomy": ["k__One"]}},{"id": "OTU2", "metadata": {"taxonomy": ["k__Two"]}},{"id": "OTU3", "metadata": {"taxonomy": ["k__Three"]}},{"id": "OTU4", "metadata": {"taxonomy": ["k__Four"]}},{"id": "OTU5", "metadata": {"taxonomy": ["k__Five"]}},{"id": "OTU6", "metadata": {"taxonomy": ["k__Six"]}}],"columns": [{"id": "Sample1", "metadata": null},{"id": "Sample2", "metadata": null},{"id": "Sample3", "metadata": null},{"id": "Sample5", "metadata": null},{"id": "Sample6", "metadata": null}]}'
        MF_IN_3 = ['#SampleIttest_cat\ttest_corr',
        'Sample1\tcat1\t1',
        'Sample2\tcat1\t2',
        'NotInOtuTable2\tcat5\t8',
        'Sample3\tcat2\t3',
        'Sample5\tcat3\t5',
        'Sample6\tcat3\t6',
        'NotInOtuTable1\tcat5\t7']
        MF_OUT_3 = ['#SampleIttest_cat\ttest_corr',
        'Sample1\tcat1\t1',
        'Sample2\tcat1\t2',
        'Sample3\tcat2\t3',
        'Sample5\tcat3\t5',
        'Sample6\tcat3\t6']
        BT_4 = """{"id": "None","format": "Biological Observation Matrix 1.0.0","format_url": "http://biom-format.org","type": "OTU table","generated_by": "BIOM-Format 1.1.2","date": "2013-08-16T15:23:02.872397","matrix_type": "sparse","matrix_element_type": "float","shape": [6, 8],"data": [[0,0,28.0],[0,1,52.0],[0,2,51.0],[0,3,78.0],[0,4,16.0],[0,5,77.0],[0,6,73.0],[0,7,6.0],[1,0,25.0],[1,1,14.0],[1,2,11.0],[1,3,32.0],[1,4,48.0],[1,5,63.0],[1,6,27.0],[1,7,38.0],[2,0,31.0],[2,1,2.0],[2,2,15.0],[2,3,69.0],[2,4,64.0],[2,5,27.0],[2,6,64.0],[2,7,54.0],[3,0,36.0],[3,1,68.0],[3,2,70.0],[3,3,65.0],[3,4,33.0],[3,5,62.0],[3,6,60.0],[3,7,23.0],[4,0,16.0],[4,1,41.0],[4,2,59.0],[4,3,40.0],[4,4,15.0],[4,5,3.0],[4,6,35.0],[4,7,5.0],[5,0,32.0],[5,1,8.0],[5,2,54.0],[5,3,98.0],[5,4,29.0],[5,5,50.0],[5,6,93.0],[5,7,19.0]],"rows": [{"id": "OTU1", "metadata": {"taxonomy": "k__One"}},{"id": "OTU2", "metadata": {"taxonomy": "k__Two"}},{"id": "OTU3", "metadata": {"taxonomy": "k__Three"}},{"id": "OTU4", "metadata": {"taxonomy": "k__Four"}},{"id": "OTU5", "metadata": {"taxonomy": "k__Five"}},{"id": "OTU6", "metadata": {"taxonomy": "k__Six"}}],"columns": [{"id": "Sample1", "metadata": null},{"id": "Sample2", "metadata": null},{"id": "Sample3", "metadata": null},{"id": "Sample4", "metadata": null},{"id": "Sample5", "metadata": null},{"id": "Sample6", "metadata": null},{"id": "Sample7", "metadata": null},{"id": "Sample8", "metadata": null}]}"""
        mf_exp, _ = parse_mapping_file_to_dict(MF_OUT_1)
        bt_exp = parse_biom_table(BT_IN_1) #bt doesn't change in this test
        mf_obs, bt_obs, nonshared_samples = \
            sync_biom_and_mf(parse_mapping_file_to_dict(MF_IN_1)[0],
                parse_biom_table(BT_IN_1))
        self.assertEqual(mf_exp, mf_obs)
        self.assertEqual(bt_exp, bt_obs)
        self.assertEqual(nonshared_samples, set(['NotInOtuTable2', 
            'NotInOtuTable1']))
        # test removal of samples from biom table only
        mf_exp, _ = parse_mapping_file_to_dict(MF_IN_2) #doesn't change in test
        bt_exp = parse_biom_table(BT_OUT_2) 
        mf_obs, bt_obs, nonshared_samples = \
            sync_biom_and_mf(parse_mapping_file_to_dict(MF_IN_2)[0], 
                parse_biom_table(BT_IN_1))
        self.assertEqual(mf_exp, mf_obs)
        self.assertEqual(bt_exp, bt_obs)
        self.assertEqual(nonshared_samples, set(['Sample5','Sample6']))
        # test removal when neither set of samples is subset of one another
        mf_exp, _ = parse_mapping_file_to_dict(MF_OUT_3)
        bt_exp = parse_biom_table(BT_OUT_3) #bt doesn't change in this test
        mf_obs, bt_obs, nonshared_samples = \
            sync_biom_and_mf(parse_mapping_file_to_dict(MF_IN_3)[0], 
                parse_biom_table(BT_IN_1))
        self.assertEqual(mf_exp, mf_obs)
        self.assertEqual(bt_exp, bt_obs)
        self.assertEqual(nonshared_samples, set(['Sample4','NotInOtuTable2',
            'NotInOtuTable1']))
        
    def test_biom_taxonomy_formatter(self):
        """Test that different metadata types have taxonomy returned."""
        # biom tables with different types of taxonomy metadata
        bt_list_taxonomy = '{"id": "None","format": "Biological Observation Matrix 1.0.0","format_url": "http://biom-format.org","type": "OTU table","generated_by": "testCode","date": "2013-08-20T15:48:21.166180","matrix_type": "sparse","matrix_element_type": "float","shape": [6, 6],"data": [[0,0,28.0],[0,1,52.0],[0,2,51.0],[0,3,78.0],[0,4,16.0],[0,5,77.0],[1,0,25.0],[1,1,14.0],[1,2,11.0],[1,3,32.0],[1,4,48.0],[1,5,63.0],[2,0,31.0],[2,1,2.0],[2,2,15.0],[2,3,69.0],[2,4,64.0],[2,5,27.0],[3,0,36.0],[3,1,68.0],[3,2,70.0],[3,3,65.0],[3,4,33.0],[3,5,62.0],[4,0,16.0],[4,1,41.0],[4,2,59.0],[4,3,40.0],[4,4,15.0],[4,5,3.0],[5,0,32.0],[5,1,8.0],[5,2,54.0],[5,3,98.0],[5,4,29.0],[5,5,50.0]],"rows": [{"id": "OTU1", "metadata": {"taxonomy": ["k__One","p__testCode"]}},{"id": "OTU2", "metadata": {"taxonomy": ["k__Two"]}},{"id": "OTU3", "metadata": {"taxonomy": ["k__Three"]}},{"id": "OTU4", "metadata": {"taxonomy": ["k__Four"]}},{"id": "OTU5", "metadata": {"taxonomy": ["k__Five"]}},{"id": "OTU6", "metadata": {"taxonomy": ["k__Six"]}}],"columns": [{"id": "Sample1", "metadata": null},{"id": "Sample2", "metadata": null},{"id": "Sample3", "metadata": null},{"id": "Sample4", "metadata": null},{"id": "Sample5", "metadata": null},{"id": "Sample6", "metadata": null}]}'
        bt_str_taxonomy =  '{"id": "None","format": "Biological Observation Matrix 1.0.0","format_url": "http://biom-format.org","type": "OTU table","generated_by": "testCode","date": "2013-08-20T15:48:21.166180","matrix_type": "sparse","matrix_element_type": "float","shape": [6, 6],"data": [[0,0,28.0],[0,1,52.0],[0,2,51.0],[0,3,78.0],[0,4,16.0],[0,5,77.0],[1,0,25.0],[1,1,14.0],[1,2,11.0],[1,3,32.0],[1,4,48.0],[1,5,63.0],[2,0,31.0],[2,1,2.0],[2,2,15.0],[2,3,69.0],[2,4,64.0],[2,5,27.0],[3,0,36.0],[3,1,68.0],[3,2,70.0],[3,3,65.0],[3,4,33.0],[3,5,62.0],[4,0,16.0],[4,1,41.0],[4,2,59.0],[4,3,40.0],[4,4,15.0],[4,5,3.0],[5,0,32.0],[5,1,8.0],[5,2,54.0],[5,3,98.0],[5,4,29.0],[5,5,50.0]],"rows": [{"id": "OTU1", "metadata": {"taxonomy": "k__One"}},{"id": "OTU2", "metadata": {"taxonomy": "k__Two"}},{"id": "OTU3", "metadata": {"taxonomy": "k__Three"}},{"id": "OTU4", "metadata": {"taxonomy": "k__Four"}},{"id": "OTU5", "metadata": {"taxonomy": "k__Five"}},{"id": "OTU6", "metadata": {"taxonomy": "k__Six"}}],"columns": [{"id": "Sample1", "metadata": null},{"id": "Sample2", "metadata": null},{"id": "Sample3", "metadata": null},{"id": "Sample4", "metadata": null},{"id": "Sample5", "metadata": null},{"id": "Sample6", "metadata": null}]}'
        bt_dict_taxonomy = '{"id": "None","format": "Biological Observation Matrix 1.0.0","format_url": "http://biom-format.org","type": "OTU table","generated_by": "testCode","date": "2013-08-20T15:48:21.166180","matrix_type": "sparse","matrix_element_type": "float","shape": [6, 6],"data": [[0,0,28.0],[0,1,52.0],[0,2,51.0],[0,3,78.0],[0,4,16.0],[0,5,77.0],[1,0,25.0],[1,1,14.0],[1,2,11.0],[1,3,32.0],[1,4,48.0],[1,5,63.0],[2,0,31.0],[2,1,2.0],[2,2,15.0],[2,3,69.0],[2,4,64.0],[2,5,27.0],[3,0,36.0],[3,1,68.0],[3,2,70.0],[3,3,65.0],[3,4,33.0],[3,5,62.0],[4,0,16.0],[4,1,41.0],[4,2,59.0],[4,3,40.0],[4,4,15.0],[4,5,3.0],[5,0,32.0],[5,1,8.0],[5,2,54.0],[5,3,98.0],[5,4,29.0],[5,5,50.0]],"rows": [{"id": "OTU1", "metadata": {"taxonomy": {"k":"k__One"}}},{"id": "OTU2", "metadata": {"taxonomy": {"k":"k__Two"}}},{"id": "OTU3", "metadata": {"taxonomy": {"k":"k__Three"}}},{"id": "OTU4", "metadata": {"taxonomy": {"k":"k__Four"}}},{"id": "OTU5", "metadata": {"taxonomy": {"k":"k__Five"}}},{"id": "OTU6", "metadata": {"taxonomy": {"kingdom":"k__Six", "phylum":"TM7"}}}],"columns": [{"id": "Sample1", "metadata": null},{"id": "Sample2", "metadata": null},{"id": "Sample3", "metadata": null},{"id": "Sample4", "metadata": null},{"id": "Sample5", "metadata": null},{"id": "Sample6", "metadata": null}]}'
        bt_no_metadata = '{"id": "None","format": "Biological Observation Matrix 1.0.0","format_url": "http://biom-format.org","type": "OTU table","generated_by": "testCode","date": "2013-08-20T15:48:21.166180","matrix_type": "sparse","matrix_element_type": "float","shape": [6, 6],"data": [[0,0,28.0],[0,1,52.0],[0,2,51.0],[0,3,78.0],[0,4,16.0],[0,5,77.0],[1,0,25.0],[1,1,14.0],[1,2,11.0],[1,3,32.0],[1,4,48.0],[1,5,63.0],[2,0,31.0],[2,1,2.0],[2,2,15.0],[2,3,69.0],[2,4,64.0],[2,5,27.0],[3,0,36.0],[3,1,68.0],[3,2,70.0],[3,3,65.0],[3,4,33.0],[3,5,62.0],[4,0,16.0],[4,1,41.0],[4,2,59.0],[4,3,40.0],[4,4,15.0],[4,5,3.0],[5,0,32.0],[5,1,8.0],[5,2,54.0],[5,3,98.0],[5,4,29.0],[5,5,50.0]],"rows": [{"id": "OTU1", "metadata": null},{"id": "OTU2", "metadata": null},{"id": "OTU3", "metadata": null},{"id": "OTU4", "metadata": null},{"id": "OTU5", "metadata": null},{"id": "OTU6", "metadata": null}],"columns": [{"id": "Sample1", "metadata": null},{"id": "Sample2", "metadata": null},{"id": "Sample3", "metadata": null},{"id": "Sample4", "metadata": null},{"id": "Sample5", "metadata": null},{"id": "Sample6", "metadata": null}]}'
        bt = parse_biom_table(bt_list_taxonomy)
        obs = biom_taxonomy_formatter(bt, 'taxonomy')
        exp = ['k__One;p__testCode',
               'k__Two',
               'k__Three',
               'k__Four',
               'k__Five',
               'k__Six']
        self.assertEqual(obs, exp)
        bt = parse_biom_table(bt_str_taxonomy)
        obs = biom_taxonomy_formatter(bt, 'taxonomy')
        exp = ['k__One', 'k__Two', 'k__Three', 'k__Four', 'k__Five', 'k__Six']
        self.assertEqual(obs, exp)
        bt = parse_biom_table(bt_dict_taxonomy)
        obs = biom_taxonomy_formatter(bt, 'taxonomy')
        exp = ['k_k__One',
               'k_k__Two',
               'k_k__Three',
               'k_k__Four',
               'k_k__Five',
               'kingdom_k__Six phylum_TM7']
        self.assertEqual(obs, exp)
        # test that returns none when the taxonomy key is incorrect
        self.assertEqual(None, biom_taxonomy_formatter(bt, 'Nonexistent_MD'))
        # test performs correctly when no metadata in the biom table
        bt = parse_biom_table(bt_no_metadata)
        obs = biom_taxonomy_formatter(bt, 'taxonomy')
        exp = None
        self.assertEqual(obs, exp)
        
class RExecutorTests(TestCase):
    """Tests of the RExecutor class."""

    def setUp(self):
        """Define some useful test objects."""
        # The unweighted unifrac distance matrix from the overview tutorial.
        self.overview_dm_str = ["\tPC.354\tPC.355\tPC.356\tPC.481\tPC.593\
                                \tPC.607\tPC.634\tPC.635\tPC.636",
                                "PC.354\t0.0\t0.595483768391\t0.618074717633\
                                \t0.582763100909\t0.566949022108\
                                \t0.714717232268\t0.772001731764\
                                \t0.690237118413\t0.740681707488",
                                "PC.355\t0.595483768391\t0.0\t0.581427669668\
                                \t0.613726772383\t0.65945132763\
                                \t0.745176523638\t0.733836123821\
                                \t0.720305073505\t0.680785600439",
                                "PC.356\t0.618074717633\t0.581427669668\t0.0\
                                \t0.672149021573\t0.699416863323\
                                \t0.71405573754\t0.759178215168\
                                \t0.689701276341\t0.725100672826",
                                "PC.481\t0.582763100909\t0.613726772383\
                                \t0.672149021573\t0.0\t0.64756120797\
                                \t0.666018240373\t0.66532968784\
                                \t0.650464714994\t0.632524644216",
                                "PC.593\t0.566949022108\t0.65945132763\
                                \t0.699416863323\t0.64756120797\t0.0\
                                \t0.703720200713\t0.748240937349\
                                \t0.73416971958\t0.727154987937",
                                "PC.607\t0.714717232268\t0.745176523638\
                                \t0.71405573754\t0.666018240373\
                                \t0.703720200713\t0.0\t0.707316869557\
                                \t0.636288883818\t0.699880573956",
                                "PC.634\t0.772001731764\t0.733836123821\
                                \t0.759178215168\t0.66532968784\
                                \t0.748240937349\t0.707316869557\t0.0\
                                \t0.565875193399\t0.560605525642",
                                "PC.635\t0.690237118413\t0.720305073505\
                                \t0.689701276341\t0.650464714994\
                                \t0.73416971958\t0.636288883818\
                                \t0.565875193399\t0.0\t0.575788039321",
                                "PC.636\t0.740681707488\t0.680785600439\
                                \t0.725100672826\t0.632524644216\
                                \t0.727154987937\t0.699880573956\
                                \t0.560605525642\t0.575788039321\t0.0"]

        # The overview tutorial's metadata mapping file.
        self.overview_map_str = ["#SampleID\tBarcodeSequence\tTreatment\tDOB",
                                 "PC.354\tAGCACGAGCCTA\tControl\t20061218",
                                 "PC.355\tAACTCGTCGATG\tControl\t20061218",
                                 "PC.356\tACAGACCACTCA\tControl\t20061126",
                                 "PC.481\tACCAGCGACTAG\tControl\t20070314",
                                 "PC.593\tAGCAGCACTTGT\tControl\t20071210",
                                 "PC.607\tAACTGTGCGTAC\tFast\t20071112",
                                 "PC.634\tACAGAGTCGGCT\tFast\t20080116",
                                 "PC.635\tACCGCAGAGTCA\tFast\t20080116",
                                 "PC.636\tACGGTGAGTGTC\tFast\t20080116"]

        # The prefix to use for temporary files/dirs. This prefix may be added
        # to, but all temp dirs and files created by the tests will have this
        # prefix at a minimum.
        self.prefix = 'qiime_RExecutor_tests'

        self.start_dir = getcwd()
        self.dirs_to_remove = []
        self.files_to_remove = []

        self.tmp_dir = get_qiime_temp_dir()

        if not exists(self.tmp_dir):
            makedirs(self.tmp_dir)

            # If test creates the temp dir, also remove it.
            self.dirs_to_remove.append(self.tmp_dir)

        # Create temporary input dir/files.
        self.input_dir = mkdtemp(dir=self.tmp_dir,
                                 prefix='%s_input_dir_' % self.prefix)
        self.dirs_to_remove.append(self.input_dir)

        self.dm_fp = join(self.input_dir, 'dm.txt')
        dm_f = open(self.dm_fp, 'w')
        for line in self.overview_dm_str:
            dm_f.write(line + "\n")
        dm_f.close()
        self.files_to_remove.append(self.dm_fp)

        self.map_fp = join(self.input_dir, 'map.txt')
        map_f = open(self.map_fp, 'w')
        for line in self.overview_map_str:
            map_f.write(line + "\n")
        map_f.close()
        self.files_to_remove.append(self.map_fp)

        # Create temporary output directory.
        self.output_dir = mkdtemp(dir=self.tmp_dir,
                                  prefix='%s_output_dir_' % self.prefix)
        self.dirs_to_remove.append(self.output_dir)

    def tearDown(self):
        """Remove temporary files/dirs created by tests."""
        # Change back to the start dir.
        chdir(self.start_dir)
        remove_files(self.files_to_remove)

        # Remove directories last, so we don't get errors trying to remove
        # files which may be in the directories.
        for d in self.dirs_to_remove:
            if exists(d):
                rmtree(d)

    def test_call(self):
        """Test executing an arbitrary command."""
        args = ["-d " + self.dm_fp + " -m " + self.map_fp +
                " -c DOB -o " + self.output_dir]

        rex = RExecutor(TmpDir=self.tmp_dir)
        results = rex(args, "permdisp.r", self.output_dir)

        self.files_to_remove.append(join(self.tmp_dir, 'R.stdout'))
        self.files_to_remove.append(join(self.tmp_dir, 'R.stderr'))

        # Make sure an output file was created with something in it.
        results_fp = join(self.output_dir, 'permdisp_results.txt')
        results_f = open(results_fp, 'U')
        results = results_f.read()
        results_f.close()
        self.files_to_remove.append(results_fp)
        self.assertTrue(len(results) > 0)


# Long strings of test data go here
fasta_lines = """>seq1
ACCAGCGGAGAC
>seq2
ACAGAGAGACCC
>seq3
ATTACCAGATTAC
>seq4
ACAGGAGACCGAGAAGA
>seq5
ACCAGAGACCGAGA
"""

expected_lines_50_perc = """>seq2
ACAGAGAGACCC
>seq4
ACAGGAGACCGAGAAGA
>seq5
ACCAGAGACCGAGA""".split('\n')

expected_lines_20_perc = """>seq4
ACAGGAGACCGAGAAGA""".split('\n')


#run unit tests if run from command-line
if __name__ == '__main__':
    main()<|MERGE_RESOLUTION|>--- conflicted
+++ resolved
@@ -12,13 +12,8 @@
 from collections import defaultdict
 import gzip
 
-<<<<<<< HEAD
-from biom.table import __version__ as __biom_version__, __url__ as __biom_url__
+from biom import __version__ as __biom_version__, __url__ as __biom_url__
 from biom.parse import parse_biom_table_str, parse_biom_table
-=======
-from biom import __version__ as __biom_version__, __url__ as __biom_url__
->>>>>>> 7bd4e2f8
-from biom.parse import parse_biom_table_str
 from biom.util import get_biom_format_version_string
 
 from cogent import Sequence
