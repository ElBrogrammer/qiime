--- conflicted
+++ resolved
@@ -75,18 +75,9 @@
      "cell_type": "markdown",
      "metadata": {},
      "source": [
-<<<<<<< HEAD
-      "Start by seeing what files are in our tutorial directory. We can do this using `ls` as we would on the command line, but in this case we prefix with an `!` to tell IPython that we're issuing a `bash` (i.e., command line) command, rather than a python command."
-=======
+      "Start by seeing what files are in our tutorial directory. We can do this using `ls` as we would on the command line, but in this case we prefix with an `!` to tell IPython that we're issuing a `bash` (i.e., command line) command, rather than a python command.",
+      "\n",
       "Through-out this tutorial we make use of a reference sequence collection, tree, and taxonomy derived from the Greengenes database. For convenience, we'll define them as environment variables. We'll then reference the environment variables through-out this tutorial when they are used. "
-     ]
-    },
-    {
-     "cell_type": "markdown",
-     "metadata": {},
-     "source": [
-      "Start by seeing what files are in our tutorial direcotry. We can do this using `ls` as we would on the command line, but in this case we prefix with an `!` to tell IPython that we're issuing a `bash` (i.e., command line) command, rather than a python command."
->>>>>>> 8faa98ff
      ]
     },
     {
@@ -229,11 +220,7 @@
       "\n",
       "Here we apply open-reference OTU picking, which can require upto 20 minutes to run on this data set. \n",
       "\n",
-<<<<<<< HEAD
       "Note that this command takes the ``seqs.fna`` file that was generated in the previous step, as well as the reference fasta file (``$reference_seqs`` here). We're also specifying some parameters to the ``pick_otus.py`` command, which is internal to this workflow. Specifically, we set ``enable_rev_strand_match`` to ``True``, which allows sequences to match the reference database if their forward or reverse orientation matches to a reference sequence. (Several other parameters are also specified in this file, but these settings were found to be much faster than, and yield the same results as, the previously used defaults that they are now the default settings as of QIIME 1.8.0-dev. Passing them here has no effect on the run.) These parameters are specified in the *parameters file* which is passed as ``-p``. You can find information on defining parameters files [here](http://www.qiime.org/documentation/file_formats.html#qiime-parameters)."
-=======
-      "Note that this command takes the ``seqs.fna`` file that was generated in the previous step, as well as the reference fasta file (``$reference_seqs`` here). We're also taking a shortcut here for the sake of reduced run time: we're using the *fast uclust* parameters. To allow this to run in a just a few of minutes, we're using parameters that are optimized for reduced runtime at the expense of accuracy. These correspond to ``uclust``'s default parameters. QIIME uses slightly more stringent parameter settings by default. These parameters are specified the the *parameters file* which is passes as ``-p``. You can find information on defining parameters files [here](http://www.qiime.org/documentation/file_formats.html#qiime-parameters). "
->>>>>>> 8faa98ff
      ]
     },
     {
